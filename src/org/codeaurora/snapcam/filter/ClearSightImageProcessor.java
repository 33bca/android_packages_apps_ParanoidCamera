/*
 * Copyright (c) 2016-2017, The Linux Foundation. All rights reserved.
 *
 * Redistribution and use in source and binary forms, with or without
 * modification, are permitted provided that the following conditions are
 * met:
 *  * Redistributions of source code must retain the above copyright
 *    notice, this list of conditions and the following disclaimer.
 *  * Redistributions in binary form must reproduce the above
 *    copyright notice, this list of conditions and the following
 *    disclaimer in the documentation and/or other materials provided
 *    with the distribution.
 *  * Neither the name of The Linux Foundation nor the names of its
 *    contributors may be used to endorse or promote products derived
 *    from this software without specific prior written permission.
 *
 * THIS SOFTWARE IS PROVIDED "AS IS" AND ANY EXPRESS OR IMPLIED
 * WARRANTIES, INCLUDING, BUT NOT LIMITED TO, THE IMPLIED WARRANTIES OF
 * MERCHANTABILITY, FITNESS FOR A PARTICULAR PURPOSE AND NON-INFRINGEMENT
 * ARE DISCLAIMED.  IN NO EVENT SHALL THE COPYRIGHT OWNER OR CONTRIBUTORS
 * BE LIABLE FOR ANY DIRECT, INDIRECT, INCIDENTAL, SPECIAL, EXEMPLARY, OR
 * CONSEQUENTIAL DAMAGES (INCLUDING, BUT NOT LIMITED TO, PROCUREMENT OF
 * SUBSTITUTE GOODS OR SERVICES; LOSS OF USE, DATA, OR PROFITS; OR
 * BUSINESS INTERRUPTION) HOWEVER CAUSED AND ON ANY THEORY OF LIABILITY,
 * WHETHER IN CONTRACT, STRICT LIABILITY, OR TORT (INCLUDING NEGLIGENCE
 * OR OTHERWISE) ARISING IN ANY WAY OUT OF THE USE OF THIS SOFTWARE, EVEN
 * IF ADVISED OF THE POSSIBILITY OF SUCH DAMAGE.
 */

package org.codeaurora.snapcam.filter;

import java.io.ByteArrayOutputStream;
import java.io.BufferedOutputStream;
import java.io.File;
import java.io.FileOutputStream;
import java.io.OutputStream;
import java.nio.ByteBuffer;
import java.util.ArrayDeque;
import java.util.ArrayList;
import java.util.Arrays;
import java.util.List;

import org.codeaurora.snapcam.filter.ClearSightNativeEngine.CamSystemCalibrationData;
import org.codeaurora.snapcam.filter.ClearSightNativeEngine.ClearsightImage;
import org.codeaurora.snapcam.filter.DDMNativeEngine;

import android.content.Context;
import android.graphics.Bitmap;
import android.graphics.Color;
import android.graphics.ImageFormat;
import android.graphics.Rect;
import android.graphics.YuvImage;
import android.hardware.camera2.CameraAccessException;
import android.hardware.camera2.CameraCaptureSession;
import android.hardware.camera2.CameraCaptureSession.CaptureCallback;
import android.hardware.camera2.CameraCharacteristics;
import android.hardware.camera2.CameraDevice;
import android.hardware.camera2.CameraManager;
import android.hardware.camera2.CaptureFailure;
import android.hardware.camera2.CaptureRequest;
import android.hardware.camera2.CaptureResult;
import android.hardware.camera2.TotalCaptureResult;
import android.hardware.camera2.params.InputConfiguration;
import android.hardware.camera2.params.StreamConfigurationMap;
import android.media.Image;
import android.media.Image.Plane;
import android.media.ImageReader;
import android.media.ImageReader.OnImageAvailableListener;
import android.media.ImageWriter;
import android.os.Handler;
import android.os.HandlerThread;
import android.os.Looper;
import android.os.Message;
import android.os.SystemProperties;
import android.util.Log;
import android.util.SparseLongArray;
import android.util.Size;
import android.view.Surface;

import com.android.camera.CaptureModule;
import com.android.camera.Exif;
import com.android.camera.exif.ExifInterface;
import com.android.camera.MediaSaveService;
import com.android.camera.MediaSaveService.OnMediaSavedListener;
import com.android.camera.PhotoModule.NamedImages;
import com.android.camera.PhotoModule.NamedImages.NamedEntity;
import com.android.camera.Storage;
import com.android.camera.util.CameraUtil;


public class ClearSightImageProcessor {
    private static final String TAG = "ClearSightImageProcessor";
<<<<<<< HEAD
    private static final String PERSIST_TIMESTAMP_LIMIT_KEY = "persist.sys.camera.cs.threshold";
    private static final String PERSIST_BURST_COUNT_KEY = "persist.sys.camera.cs.burstcount";
    private static final String PERSIST_DUMP_FRAMES_KEY = "persist.sys.camera.cs.dumpframes";
    private static final String PERSIST_DUMP_YUV_KEY = "persist.sys.camera.cs.dumpyuv";
    private static final String PERSIST_CS_TIMEOUT_KEY = "persist.sys.camera.cs.timeout";
=======
    private static final String PERSIST_TIMESTAMP_LIMIT_KEY = "persist.camera.cs.threshold";
    private static final String PERSIST_BURST_COUNT_KEY = "persist.camera.cs.burstcount";
    private static final String PERSIST_DUMP_FRAMES_KEY = "persist.camera.cs.dumpframes";
    private static final String PERSIST_DUMP_YUV_KEY = "persist.camera.cs.dumpyuv";
    private static final String PERSIST_CS_TIMEOUT_KEY = "persist.camera.cs.timeout";
    private static final String PERSIST_DUMP_DEPTH_KEY = "persist.camera.cs.dumpdepth";
>>>>>>> d35d2001

    private static final long DEFAULT_TIMESTAMP_THRESHOLD_MS = 10;
    private static final int DEFAULT_IMAGES_TO_BURST = 4;
    private static final int DEFAULT_CS_TIMEOUT_MS = 300;

    private static final long MIN_MONO_AREA = 1900000;  // ~1.9 MP
    private static final Size[] MONO_SIZES = {
        new Size(1600, 1200),   // 4:3
        new Size(1920, 1080),   // 16:9
        new Size(1400, 1400)    // 1:1
    };

    private static final int MSG_START_CAPTURE = 0;
    private static final int MSG_NEW_IMG = 1;
    private static final int MSG_NEW_CAPTURE_RESULT = 2;
    private static final int MSG_NEW_CAPTURE_FAIL = 3;
    private static final int MSG_NEW_REPROC_RESULT = 4;
    private static final int MSG_NEW_REPROC_FAIL = 5;
    private static final int MSG_END_CAPTURE = 6;
    private static final int MSG_CALIBRATION_DATA = 7;
    private static final int MSG_NEW_LENS_FOCUS_DISTANCE_BAYER = 8;
    private static final int MSG_NEW_DEPTH = 9;

    private static final int CAM_TYPE_BAYER = 0;
    private static final int CAM_TYPE_MONO = 1;
    private static final int NUM_CAM = 2;

    private static CameraCharacteristics.Key<byte[]> OTP_CALIB_BLOB =
            new CameraCharacteristics.Key<>(
                    "org.codeaurora.qcamera3.dualcam_calib_meta_data.dualcam_calib_meta_data_blob",
                    byte[].class);
    private CaptureResult.Key<byte[]> SCALE_CROP_ROTATION_REPROCESS_BLOB =
            new CaptureResult.Key<byte[]>(
                    "org.codeaurora.qcamera3.hal_private_data.reprocess_data_blob",
                    byte[].class);

    private NamedImages mNamedImages;
    private ImageReader[] mImageReader = new ImageReader[NUM_CAM];
    private ImageReader[] mEncodeImageReader = new ImageReader[NUM_CAM];
    private ImageWriter[] mImageWriter = new ImageWriter[NUM_CAM];
    private float mFinalPictureRatio;
    private Size mFinalPictureSize;
    private Size mFinalMonoSize;

    private ImageProcessHandler mImageProcessHandler;
    private ClearsightRegisterHandler mClearsightRegisterHandler;
    private ClearsightProcessHandler mClearsightProcessHandler;
    private ImageEncodeHandler mImageEncodeHandler;
    private DepthProcessHandler mDepthProcessHandler;

    private HandlerThread mImageProcessThread;
    private HandlerThread mClearsightRegisterThread;
    private HandlerThread mClearsightProcessThread;
    private HandlerThread mImageEncodeThread;
    private HandlerThread mDepthProcessThread;
    private Callback mCallback;

    private CameraCaptureSession[] mCaptureSessions = new CameraCaptureSession[NUM_CAM];
    private MediaSaveService mMediaSaveService;
    private OnMediaSavedListener mMediaSavedListener;

    private long mTimestampThresholdNs;
    private int mNumBurstCount;
    private int mNumFrameCount;
    private int mCsTimeout;
    private boolean mDumpImages;
    private boolean mDumpYUV;
    private boolean mDumpDepth;
    private boolean mIsClosing;
    private int mFinishReprocessNum;

    private static ClearSightImageProcessor mInstance;

    private ClearSightImageProcessor() {
        mNamedImages = new NamedImages();
        long threshMs = SystemProperties.getLong(PERSIST_TIMESTAMP_LIMIT_KEY, DEFAULT_TIMESTAMP_THRESHOLD_MS);
        mTimestampThresholdNs = threshMs * 1000000;
        Log.d(TAG, "mTimestampThresholdNs: " + mTimestampThresholdNs);

        mNumBurstCount = SystemProperties.getInt(PERSIST_BURST_COUNT_KEY, DEFAULT_IMAGES_TO_BURST);
        Log.d(TAG, "mNumBurstCount: " + mNumBurstCount);

        mNumFrameCount = mNumBurstCount - 1;
        Log.d(TAG, "mNumFrameCount: " + mNumFrameCount);

        mDumpImages = SystemProperties.getBoolean(PERSIST_DUMP_FRAMES_KEY, false);
        Log.d(TAG, "mDumpImages: " + mDumpImages);

        mDumpYUV = SystemProperties.getBoolean(PERSIST_DUMP_YUV_KEY, false);
        Log.d(TAG, "mDumpYUV: " + mDumpYUV);

        mDumpDepth = SystemProperties.getBoolean(PERSIST_DUMP_DEPTH_KEY, false);
        Log.d(TAG, "mDumpDepth: " + mDumpDepth);

        mCsTimeout = SystemProperties.getInt(PERSIST_CS_TIMEOUT_KEY, DEFAULT_CS_TIMEOUT_MS);
        Log.d(TAG, "mCsTimeout: " + mCsTimeout);

    }

    public static void createInstance() {
        if(mInstance == null) {
            mInstance = new ClearSightImageProcessor();
            ClearSightNativeEngine.createInstance();
        }
    }

    public static ClearSightImageProcessor getInstance() {
        if(mInstance == null) {
            createInstance();
        }
        return mInstance;
    }

    public void init(StreamConfigurationMap map, int width, int height,
            Context context, OnMediaSavedListener mediaListener) {
        Log.d(TAG, "init() start");
        mIsClosing = false;
        mImageProcessThread = new HandlerThread("CameraImageProcess");
        mImageProcessThread.start();
        mClearsightRegisterThread = new HandlerThread("ClearsightRegister");
        mClearsightRegisterThread.start();
        mClearsightProcessThread = new HandlerThread("ClearsightProcess");
        mClearsightProcessThread.start();
        mImageEncodeThread = new HandlerThread("CameraImageEncode");
        mImageEncodeThread.start();
        mDepthProcessThread = new HandlerThread("DepthProcess");
        mDepthProcessThread.start();

        mImageProcessHandler = new ImageProcessHandler(mImageProcessThread.getLooper());
        mClearsightRegisterHandler = new ClearsightRegisterHandler(mClearsightRegisterThread.getLooper());
        mClearsightProcessHandler = new ClearsightProcessHandler(mClearsightProcessThread.getLooper());
        mImageEncodeHandler = new ImageEncodeHandler(mImageEncodeThread.getLooper());
        mDepthProcessHandler = new DepthProcessHandler(mImageEncodeThread.getLooper());

        mFinalPictureSize = new Size(width, height);
        mFinalPictureRatio = (float)width / (float)height;
        mFinalMonoSize = getFinalMonoSize();
        Size maxSize = findMaxOutputSize(map);
        int maxWidth = maxSize.getWidth();
        int maxHeight = maxSize.getHeight();
        mImageReader[CAM_TYPE_BAYER] = createImageReader(CAM_TYPE_BAYER, maxWidth, maxHeight);
        mImageReader[CAM_TYPE_MONO] = createImageReader(CAM_TYPE_MONO, maxWidth, maxHeight);
        mEncodeImageReader[CAM_TYPE_BAYER] = createEncodeImageReader(CAM_TYPE_BAYER, maxWidth, maxHeight);
        mEncodeImageReader[CAM_TYPE_MONO] = createEncodeImageReader(CAM_TYPE_MONO, maxWidth, maxHeight);

        mMediaSavedListener = mediaListener;
        CameraManager cm = (CameraManager) context.getSystemService(Context.CAMERA_SERVICE);
        try {
            CameraCharacteristics cc = cm.getCameraCharacteristics("0");
            byte[] blob = cc.get(OTP_CALIB_BLOB);
            CamSystemCalibrationData calibrationData = CamSystemCalibrationData.createFromBytes(blob);
            ClearSightNativeEngine.getInstance().init(mNumFrameCount*2,
                    maxWidth, maxHeight, calibrationData);
            mDepthProcessHandler.obtainMessage(MSG_CALIBRATION_DATA,0, 0,
                    calibrationData).sendToTarget();
        } catch (CameraAccessException e) {
            e.printStackTrace();
        }
        Log.d(TAG, "init() done");
    }

    public void close() {
        Log.d(TAG, "close() start");
        mIsClosing = true;
        // use quit instead of quitSafely
        // because we don't want to process any more queued events.
        // just clean up and exit.
        if(mImageProcessThread != null) {
            mImageProcessThread.quit();

            try {
                mImageProcessThread.join();
                mImageProcessThread = null;
                mImageProcessHandler = null;
            } catch (InterruptedException e) {
                e.printStackTrace();
            }
        }

        if(mClearsightRegisterThread != null) {
            mClearsightRegisterThread.quit();

            try {
                mClearsightRegisterThread.join();
                mClearsightRegisterThread = null;
                mClearsightRegisterHandler = null;
            } catch (InterruptedException e) {
                e.printStackTrace();
            }
        }

        if(mClearsightProcessThread != null) {
            mClearsightProcessThread.quit();

            try {
                mClearsightProcessThread.join();
                mClearsightProcessThread = null;
                mClearsightProcessHandler = null;
            } catch (InterruptedException e) {
                e.printStackTrace();
            }
        }

        if(mImageEncodeThread != null) {
            mImageEncodeThread.quit();

            try {
                mImageEncodeThread.join();
                mImageEncodeThread = null;
                mImageEncodeHandler = null;
            } catch (InterruptedException e) {
                e.printStackTrace();
            }
        }

        if ( mDepthProcessThread != null ) {
            mDepthProcessThread.quit();
            try{
                mDepthProcessThread.join();
                mDepthProcessThread = null;
                mDepthProcessHandler = null;
            }catch (InterruptedException e){
                e.printStackTrace();
            }
        }

        for(int i=0; i<mImageReader.length; i++) {
            if (null != mImageReader[i]) {
                mImageReader[i].close();
                mImageReader[i] = null;
            }
            if (null != mEncodeImageReader[i]) {
                mEncodeImageReader[i].close();
                mEncodeImageReader[i] = null;
            }
            if (null != mImageWriter[i]) {
                mImageWriter[i].close();
                mImageWriter[i] = null;
            }
        }

        mCaptureSessions[CAM_TYPE_MONO] = null;
        mCaptureSessions[CAM_TYPE_BAYER] = null;
        mMediaSaveService = null;
        mMediaSavedListener = null;
        ClearSightNativeEngine.getInstance().close();
        Log.d(TAG, "close() done");
    }

    public void setCallback(Callback callback) {
        mCallback = callback;
    }

    public void setMediaSaveService(MediaSaveService service) {
        mMediaSaveService = service;
    }

    public void createCaptureSession(boolean bayer, CameraDevice device, List<Surface> surfaces,
            CameraCaptureSession.StateCallback captureSessionCallback) throws CameraAccessException {

        Log.d(TAG, "createCaptureSession: " + bayer);

        int cam = bayer?CAM_TYPE_BAYER:CAM_TYPE_MONO;
        surfaces.add(mImageReader[cam].getSurface());
        surfaces.add(mEncodeImageReader[cam].getSurface());
        // Here, we create a CameraCaptureSession for camera preview.
        device.createReprocessableCaptureSession(
                new InputConfiguration(mImageReader[cam].getWidth(),
                        mImageReader[cam].getHeight(), mImageReader[cam].getImageFormat()),
                        surfaces, captureSessionCallback, null);
    }

    public void onCaptureSessionConfigured(boolean bayer, CameraCaptureSession session) {
        Log.d(TAG, "onCaptureSessionConfigured: " + bayer);

        mCaptureSessions[bayer?CAM_TYPE_BAYER:CAM_TYPE_MONO] = session;
        mImageWriter[bayer?CAM_TYPE_BAYER:CAM_TYPE_MONO] =
                ImageWriter.newInstance(session.getInputSurface(), mNumBurstCount);
    }

    public CaptureRequest.Builder createCaptureRequest(CameraDevice device) throws CameraAccessException {
        Log.d(TAG, "createCaptureRequest");

        CaptureRequest.Builder builder = device.createCaptureRequest(CameraDevice.TEMPLATE_ZERO_SHUTTER_LAG);
        return builder;
    }

    public void capture(boolean bayer, CameraCaptureSession session, CaptureRequest.Builder requestBuilder,
            Handler captureCallbackHandler) throws CameraAccessException {
        Log.d(TAG, "capture: " + bayer);

        final int cam = bayer?CAM_TYPE_BAYER:CAM_TYPE_MONO;

        CameraCaptureSession.CaptureCallback captureCallback = new CameraCaptureSession.CaptureCallback() {
            @Override
            public void onCaptureCompleted(CameraCaptureSession session,
                    CaptureRequest request,
                    TotalCaptureResult result) {
                Log.d(TAG, "capture - onCaptureCompleted: " + cam);
                if(isClosing())
                    Log.d(TAG, "capture - onCaptureCompleted - closing");
                else {
                    mImageProcessHandler.obtainMessage(MSG_NEW_CAPTURE_RESULT,
                            cam, 0, result).sendToTarget();
                    if (cam == CAM_TYPE_BAYER) {
                        float lensFocusDistance = result.get(CaptureResult.LENS_FOCUS_DISTANCE);
                        Log.d(TAG, "lensFocusDistance=" + lensFocusDistance);
                        mDepthProcessHandler.obtainMessage(MSG_NEW_LENS_FOCUS_DISTANCE_BAYER,
                                0, 0, lensFocusDistance).sendToTarget();
                    }
                }
            }

            @Override
            public void onCaptureFailed(CameraCaptureSession session,
                    CaptureRequest request,
                    CaptureFailure result) {
                Log.d(TAG, "capture - onCaptureFailed: " + cam);
                if(isClosing())
                    Log.d(TAG, "capture - onCaptureFailed - closing");
                else
                    mImageProcessHandler.obtainMessage(MSG_NEW_CAPTURE_FAIL,
                            cam, 0, result).sendToTarget();
            }

            @Override
            public void onCaptureSequenceCompleted(CameraCaptureSession session, int
                    sequenceId, long frameNumber) {
                Log.d(TAG, "capture - onCaptureSequenceCompleted: " + cam);
            }
        };

        List<CaptureRequest> burstList = new ArrayList<CaptureRequest>();
        requestBuilder.addTarget(mImageReader[cam].getSurface());
        for (int i = 0; i < mNumBurstCount; i++) {
            requestBuilder.setTag(new Object());
            CaptureRequest request = requestBuilder.build();
            burstList.add(request);
        }

        mImageProcessHandler.obtainMessage(MSG_START_CAPTURE, cam, burstList.size(), 0).sendToTarget();
        session.captureBurst(burstList, captureCallback, captureCallbackHandler);
    }

    private boolean isClosing() {
        return mIsClosing;
    }

    private ImageReader createImageReader(final int cam, int width, int height) {
        ImageReader reader = ImageReader.newInstance(width, height,
                ImageFormat.YUV_420_888, mNumBurstCount + mNumFrameCount);
        reader.setOnImageAvailableListener(new OnImageAvailableListener() {
            @Override
            public void onImageAvailable(ImageReader reader) {
                Log.d(TAG, "onImageAvailable for cam: " + cam);
                if(isClosing())
                    Log.d(TAG, "onImageAvailable - closing");
                else
                    mImageProcessHandler.obtainMessage(
                            MSG_NEW_IMG, cam, 0, reader.acquireNextImage()).sendToTarget();
            }
        }, null);

        return reader;
    }

    private ImageReader createEncodeImageReader(final int cam, int width, int height) {
        ImageReader reader = ImageReader.newInstance(width, height,
                ImageFormat.JPEG, mNumFrameCount + 1);
        reader.setOnImageAvailableListener(new OnImageAvailableListener() {
            @Override
            public void onImageAvailable(ImageReader reader) {
                Log.d(TAG, "jpeg image available for cam: " + cam);
                mImageEncodeHandler.obtainMessage(
                        MSG_NEW_IMG, cam, 0, reader.acquireNextImage()).sendToTarget();
            }
        }, null);

        return reader;
    }

    public interface Callback {
        public void onReleaseShutterLock();
        public void onClearSightSuccess(byte[] thumnailBytes);
        public void onClearSightFailure(byte[] thumnailBytes);
    }

    private static class ReprocessableImage {
        final Image mImage;
        final TotalCaptureResult mCaptureResult;

        ReprocessableImage(Image image, TotalCaptureResult result) {
            mImage = image;
            mCaptureResult = result;
        }
    }

    private class ImageProcessHandler extends Handler {
        private ArrayDeque<ReprocessableImage> mBayerFrames = new ArrayDeque<ReprocessableImage>(
                mNumBurstCount);
        private ArrayDeque<ReprocessableImage> mMonoFrames = new ArrayDeque<ReprocessableImage>(
                mNumBurstCount);
        private ArrayDeque<TotalCaptureResult> mBayerCaptureResults = new ArrayDeque<TotalCaptureResult>(
                mNumBurstCount);
        private ArrayDeque<TotalCaptureResult> mMonoCaptureResults = new ArrayDeque<TotalCaptureResult>(
                mNumBurstCount);
        private ArrayDeque<Image> mBayerImages = new ArrayDeque<Image>(
                mNumBurstCount);
        private ArrayDeque<Image> mMonoImages = new ArrayDeque<Image>(
                mNumBurstCount);

        private SparseLongArray[] mReprocessingFrames = new SparseLongArray[NUM_CAM];
        private ArrayList<CaptureRequest> mReprocessingRequests = new ArrayList<CaptureRequest>();
        private int mReprocessingPairCount;
        private int mReprocessedBayerCount;
        private int mReprocessedMonoCount;
        private NamedEntity mNamedEntity;
        private int[] mNumImagesToProcess = new int[NUM_CAM];
        private boolean mCaptureDone;
        private boolean mHasFailures;

        ImageProcessHandler(Looper looper) {
            super(looper);
            mReprocessingFrames[CAM_TYPE_BAYER] = new SparseLongArray();
            mReprocessingFrames[CAM_TYPE_MONO] = new SparseLongArray();
        }

        @Override
        public void handleMessage(Message msg) {
            if(isClosing()) return;

            switch (msg.what) {
            case MSG_START_CAPTURE:
                mCaptureDone = false;
                mFinishReprocessNum = 0;
                mHasFailures = false;
                mReprocessingPairCount = 0;
                mReprocessedBayerCount = 0;
                mReprocessedMonoCount = 0;
                mNumImagesToProcess[msg.arg1] = msg.arg2;
                mNamedImages.nameNewImage(System.currentTimeMillis());
                mNamedEntity = mNamedImages.getNextNameEntity();
                mClearsightRegisterHandler.obtainMessage(MSG_START_CAPTURE,
                        0, 0, mNamedEntity).sendToTarget();
                mDepthProcessHandler.obtainMessage(MSG_START_CAPTURE).sendToTarget();
                break;
            case MSG_END_CAPTURE:
                // TIMED OUT WAITING FOR FRAME
                handleTimeout();
                break;
            case MSG_NEW_IMG:
                processImg(msg);
                break;
            case MSG_NEW_CAPTURE_RESULT:
                processNewCaptureEvent(msg);
                break;
            case MSG_NEW_REPROC_RESULT:
                processNewReprocessResult(msg);
                break;
            case MSG_NEW_CAPTURE_FAIL:
                processNewCaptureEvent(msg);
                break;
            case MSG_NEW_REPROC_FAIL:
                processNewReprocessFailure(msg);
                break;
            }
        }

        private void handleTimeout() {
            Log.d(TAG, "handleTimeout");
            releaseBayerFrames();
            releaseMonoFrames();
            mReprocessingFrames[CAM_TYPE_BAYER].clear();
            mReprocessingFrames[CAM_TYPE_MONO].clear();
            mReprocessingRequests.clear();

            removeMessages(MSG_NEW_CAPTURE_RESULT);
            removeMessages(MSG_NEW_CAPTURE_FAIL);
            removeMessages(MSG_NEW_REPROC_RESULT);
            removeMessages(MSG_NEW_REPROC_FAIL);
            removeMessages(MSG_END_CAPTURE);

            // set capture done so that any loose frames coming in will be closed
            mCaptureDone = true;
            mClearsightRegisterHandler.obtainMessage(MSG_END_CAPTURE, 0, 1).sendToTarget();
        }

        private void kickTimeout() {
            removeMessages(MSG_END_CAPTURE);
            sendEmptyMessageDelayed(MSG_END_CAPTURE, mCsTimeout);
        }

        private void processImg(Message msg) {
            int camId = msg.arg1;
            Log.d(TAG, "processImg: " + camId);
            Image image = (Image) msg.obj;
            if(mReprocessingFrames[camId].size() > 0
                    && mReprocessingFrames[camId].indexOfValue(image.getTimestamp()) >= 0) {
                // reproc frame
                processNewReprocessImage(msg);
            } else {
                // new capture frame
                processNewCaptureEvent(msg);
            }
        }

        private void processNewCaptureEvent(Message msg) {
            kickTimeout();

             // Toss extra frames
            if(mCaptureDone) {
                Log.d(TAG, "processNewCaptureEvent - captureDone - we already have required frame pairs " + msg.arg1);
                if(msg.what == MSG_NEW_IMG) {
                    Image image = (Image) msg.obj;
                    Log.d(TAG, "processNewCaptureEvent - captureDone - tossed frame ts: " + image.getTimestamp());
                    image.close();
                }
                return;
            }

            ArrayDeque<Image> imageQueue;
            ArrayDeque<TotalCaptureResult> resultQueue;
            ArrayDeque<ReprocessableImage> frameQueue;
            // push image onto queue
            if (msg.arg1 == CAM_TYPE_BAYER) {
                imageQueue = mBayerImages;
                resultQueue = mBayerCaptureResults;
                frameQueue = mBayerFrames;
            } else {
                imageQueue = mMonoImages;
                resultQueue = mMonoCaptureResults;
                frameQueue = mMonoFrames;
            }

            if(msg.what == MSG_NEW_IMG) {
                Log.d(TAG, "processNewCaptureEvent - newImg: " + msg.arg1);
                Image image = (Image) msg.obj;
                imageQueue.add(image);
            } else if(msg.what == MSG_NEW_CAPTURE_FAIL) {
                Log.d(TAG, "processNewCaptureEvent - new failed result: " + msg.arg1);
                mNumImagesToProcess[msg.arg1]--;
            } else {
                Log.d(TAG, "processNewCaptureEvent - newResult: " + msg.arg1);
                TotalCaptureResult result = (TotalCaptureResult) msg.obj;
                resultQueue.add(result);
            }

            Log.d(TAG, "processNewCaptureEvent - cam: " + msg.arg1 + " num imgs: "
                    + imageQueue.size() + " num results: " + resultQueue.size());

            if (!imageQueue.isEmpty() && !resultQueue.isEmpty()) {
                Image headImage = imageQueue.poll();
                TotalCaptureResult headResult = resultQueue.poll();
                frameQueue.add(new ReprocessableImage(headImage, headResult));
                mNumImagesToProcess[msg.arg1]--;
                checkForValidFramePairAndReprocess();
            }


            Log.d(TAG, "processNewCaptureEvent - " +
                    "imagestoprocess[bayer] " + mNumImagesToProcess[CAM_TYPE_BAYER] +
                    " imagestoprocess[mono]: " + mNumImagesToProcess[CAM_TYPE_MONO] +
                    " mReprocessingPairCount: " + mReprocessingPairCount +
                    " mNumFrameCount: " + mNumFrameCount +
                    " mFinishReprocessNum: " + mFinishReprocessNum);

            if ((mNumImagesToProcess[CAM_TYPE_BAYER] == 0
                    && mNumImagesToProcess[CAM_TYPE_MONO] == 0)
                    && mReprocessingPairCount != mNumFrameCount) {
                while (!mBayerFrames.isEmpty() && !mMonoFrames.isEmpty()
                        && mReprocessingPairCount != mNumFrameCount) {
                    checkForValidFramePairAndReprocess();
                }
            }

            if (mReprocessingPairCount == mNumFrameCount ||
                    (mNumImagesToProcess[CAM_TYPE_BAYER] == 0
                    && mNumImagesToProcess[CAM_TYPE_MONO] == 0)) {
                processFinalPair();
                if (mReprocessingPairCount != 0 &&
                        mFinishReprocessNum == mReprocessingPairCount * 2) {
                    checkReprocessDone();
                }
            }
        }

        private void checkForValidFramePairAndReprocess() {
            // if we have images from both
            // as we just added an image onto one of the queues
            // this condition is only true when both are not empty
            Log.d(TAG,
                    "checkForValidFramePair - num bayer frames: "
                            + mBayerFrames.size() + " num mono frames: "
                            + mMonoFrames.size());

            if (!mBayerFrames.isEmpty() && !mMonoFrames.isEmpty()) {
                // peek oldest pair of images
                ReprocessableImage bayer = mBayerFrames.peek();
                ReprocessableImage mono = mMonoFrames.peek();

                long bayerTsSOF = bayer.mCaptureResult.get(CaptureResult.SENSOR_TIMESTAMP);
                long bayerTsEOF = bayerTsSOF + bayer.mCaptureResult.get(
                        CaptureResult.SENSOR_EXPOSURE_TIME);
                long monoTsSOF = mono.mCaptureResult.get(CaptureResult.SENSOR_TIMESTAMP);
                long monoTsEOF = monoTsSOF + mono.mCaptureResult.get(
                        CaptureResult.SENSOR_EXPOSURE_TIME);


                Log.d(TAG,
                        "checkForValidFramePair - bayer ts SOF: "
                                + bayerTsSOF + ", EOF: " + bayerTsEOF
                                + ", mono ts SOF: " + monoTsSOF + ", EOF: " + monoTsEOF);
                Log.d(TAG,
                        "checkForValidFramePair - difference SOF: "
                                + Math.abs(bayerTsSOF - monoTsSOF)
                                + ", EOF: " + Math.abs(bayerTsEOF - monoTsEOF));
                // if timestamps are within threshold, keep frames
                if ((Math.abs(bayerTsSOF - monoTsSOF) > mTimestampThresholdNs) &&
                        (Math.abs(bayerTsEOF - monoTsEOF) > mTimestampThresholdNs)) {
                    if(bayerTsSOF > monoTsSOF) {
                        Log.d(TAG, "checkForValidFramePair - toss mono");
                        // no match, toss
                        mono = mMonoFrames.poll();
                        mono.mImage.close();
                    } else {
                        Log.d(TAG, "checkForValidFramePair - toss bayer");
                        // no match, toss
                        bayer = mBayerFrames.poll();
                        bayer.mImage.close();
                    }
                } else {
                    // send for reproc
                    sendReprocessRequest(CAM_TYPE_BAYER, mBayerFrames.poll());
                    sendReprocessRequest(CAM_TYPE_MONO, mMonoFrames.poll());
                    mReprocessingPairCount++;
                }
            }
        }

        private void sendReprocessRequest(final int camId, ReprocessableImage reprocImg) {
            CameraCaptureSession session = mCaptureSessions[camId];
            CameraDevice device = session.getDevice();

            try {
                Log.d(TAG, "sendReprocessRequest - cam: " + camId);
                CaptureRequest.Builder reprocRequest = device
                        .createReprocessCaptureRequest(reprocImg.mCaptureResult);
                reprocRequest.addTarget(mImageReader[camId]
                        .getSurface());
                reprocRequest.set(CaptureRequest.COLOR_CORRECTION_ABERRATION_MODE,
                        CaptureRequest.COLOR_CORRECTION_ABERRATION_MODE_HIGH_QUALITY);
                reprocRequest.set(CaptureRequest.EDGE_MODE,
                        CaptureRequest.EDGE_MODE_HIGH_QUALITY);
                reprocRequest.set(CaptureRequest.NOISE_REDUCTION_MODE,
                        CaptureRequest.NOISE_REDUCTION_MODE_HIGH_QUALITY);

                Long ts = Long.valueOf(reprocImg.mImage.getTimestamp());
                Integer hash = ts.hashCode();
                reprocRequest.setTag(hash);
                mReprocessingFrames[camId].put(hash, ts);
                Log.d(TAG, "sendReprocessRequest - adding reproc frame - hash: " + hash + ", ts: " + ts);

                mImageWriter[camId].queueInputImage(reprocImg.mImage);

                CaptureRequest request = reprocRequest.build();
                session.capture(request,
                        new CaptureCallback() {
                    @Override
                    public void onCaptureCompleted(
                            CameraCaptureSession session,
                            CaptureRequest request,
                            TotalCaptureResult result) {
                        super.onCaptureCompleted(session, request, result);
                        Log.d(TAG, "reprocess - onCaptureCompleted: "
                                + camId);
                        Integer ts = (Integer)request.getTag();
                        obtainMessage(
                                MSG_NEW_REPROC_RESULT, camId, ts.intValue(), result)
                                .sendToTarget();
                    }

                    @Override
                    public void onCaptureFailed(
                            CameraCaptureSession session,
                            CaptureRequest request,
                            CaptureFailure failure) {
                        super.onCaptureFailed(session, request, failure);
                        Log.d(TAG, "reprocess - onCaptureFailed: "
                                + camId);
                        Integer ts = (Integer)request.getTag();
                        obtainMessage(
                                MSG_NEW_REPROC_FAIL, camId, ts.intValue(), failure)
                                .sendToTarget();
                    }
                }, null);

                mReprocessingRequests.add(request);
            } catch (CameraAccessException e) {
                e.printStackTrace();
            }
        }

        private void releaseBayerFrames() {
            for (ReprocessableImage reprocImg : mBayerFrames) {
                reprocImg.mImage.close();
            }

            mBayerFrames.clear();

            for (Image img : mBayerImages) {
                img.close();
            }

            mBayerImages.clear();
            mBayerCaptureResults.clear();
        }

        private void releaseMonoFrames() {
            for (ReprocessableImage reprocImg : mMonoFrames) {
                reprocImg.mImage.close();
            }

            mMonoFrames.clear();

            for (Image img : mMonoImages) {
                img.close();
            }

            mMonoImages.clear();
            mMonoCaptureResults.clear();
        }

        private void processFinalPair() {
            Log.d(TAG, "processFinalPair");
            releaseBayerFrames();
            releaseMonoFrames();

            removeMessages(MSG_NEW_CAPTURE_RESULT);
            removeMessages(MSG_NEW_CAPTURE_FAIL);

            mCaptureDone = true;

            if(mReprocessingPairCount == 0) {
                // No matching pairs = nothing registered, no need to reset engine
                Log.w(TAG, "processFinalPair - no matching pairs found");
                removeMessages(MSG_END_CAPTURE);
                if(mCallback != null) mCallback.onClearSightFailure(null);
            }
        }

        private void processNewReprocessImage(Message msg) {
            boolean isBayer = (msg.arg1 == CAM_TYPE_BAYER);

            Image image = (Image) msg.obj;
            long ts = image.getTimestamp();
            int camId = msg.arg1;
            Log.d(TAG, "processNewReprocessImage - cam: " + camId + ", ts: " + ts);
            int frameCount = isBayer?++mReprocessedBayerCount:++mReprocessedMonoCount;

            if(mDumpImages) {
                saveDebugImageAsJpeg(mMediaSaveService, image, isBayer, mNamedEntity,
                        frameCount, ts/1000000);
            }
            if(mDumpYUV) {
                saveDebugImageAsNV21(image, isBayer, mNamedEntity, frameCount, ts/1000000);
            }

            mClearsightRegisterHandler.obtainMessage(MSG_NEW_IMG,
                    msg.arg1, 0, msg.obj).sendToTarget();

            mReprocessingFrames[camId].removeAt(mReprocessingFrames[camId].indexOfValue(ts));
            checkReprocessDone();
        }

        private void processNewReprocessResult(Message msg) {
            Log.d(TAG, "processNewReprocessResult: " + msg.arg1);
            boolean isBayer = (msg.arg1 == CAM_TYPE_BAYER);
            TotalCaptureResult result = (TotalCaptureResult)msg.obj;
            mReprocessingRequests.remove(result.getRequest());

            if (ClearSightNativeEngine.getInstance()
                    .getReferenceResult(isBayer) == null) {
                // reference not yet set
                Log.d(TAG, "reprocess - setReferenceResult: " + msg.obj);
                ClearSightNativeEngine.getInstance().setReferenceResult(isBayer, result);
                mDepthProcessHandler.obtainMessage(MSG_NEW_REPROC_RESULT, msg.arg1, 0, msg.obj)
                        .sendToTarget();
            }
            mFinishReprocessNum++;
            checkReprocessDone();
        }

        private void processNewReprocessFailure(Message msg) {
            int camId = msg.arg1;
            Log.d(TAG, "processNewReprocessFailure: " + camId);
            CaptureFailure failure = (CaptureFailure)msg.obj;
            mReprocessingRequests.remove(failure.getRequest());
            mReprocessingFrames[camId].delete(msg.arg2);
            mHasFailures = true;
            mFinishReprocessNum++;
            checkReprocessDone();
        }

        private void checkReprocessDone() {
            Log.d(TAG, "checkReprocessDone capture done: " + mCaptureDone +
                    ", reproc frames[bay]: " + mReprocessingFrames[CAM_TYPE_BAYER].size() +
                    ", reproc frames[mono]: " + mReprocessingFrames[CAM_TYPE_MONO].size() +
                    ", mReprocessingRequests: " + mReprocessingRequests.size());
            // If all burst frames and results have been processed
            if(mCaptureDone && mReprocessingFrames[CAM_TYPE_BAYER].size() == 0
                    && mReprocessingFrames[CAM_TYPE_MONO].size() == 0
                    && mReprocessingRequests.isEmpty()) {
                mClearsightRegisterHandler.obtainMessage(MSG_END_CAPTURE, mHasFailures?1:0, 0).sendToTarget();
                removeMessages(MSG_NEW_REPROC_RESULT);
                removeMessages(MSG_NEW_REPROC_FAIL);
                mCaptureDone = false;
                mHasFailures = false;

                // all burst and reproc frames processed.
                // remove timeout msg.
                removeMessages(MSG_END_CAPTURE);
            } else {
                kickTimeout();
            }
        }
    };

    private class ClearsightRegisterHandler extends Handler {
        private NamedEntity mNamedEntity;

        ClearsightRegisterHandler(Looper looper) {
            super(looper);
        }

        @Override
        public void handleMessage(Message msg) {
            if(isClosing()) return;

            switch (msg.what) {
            case MSG_START_CAPTURE:
                mNamedEntity = (NamedEntity) msg.obj;
                break;
            case MSG_NEW_IMG:
                registerImage(msg);
                break;
            case MSG_END_CAPTURE:
                // Check if timeout
                if(msg.arg2 == 1) {
                    Log.d(TAG, "ClearsightRegisterHandler - handleTimeout");
                    ClearSightNativeEngine.getInstance().reset();
                    if(mCallback != null) mCallback.onClearSightFailure(null);
                } else {
                    mClearsightProcessHandler.obtainMessage(MSG_START_CAPTURE,
                            msg.arg1, 0, mNamedEntity).sendToTarget();
                }
                break;
            }
        }

        private void registerImage(Message msg) {
            boolean isBayer = (msg.arg1 == CAM_TYPE_BAYER);
            Image image = (Image)msg.obj;

            if (!ClearSightNativeEngine.getInstance()
                    .hasReferenceImage(isBayer)) {
                // reference not yet set
                ClearSightNativeEngine.getInstance().setReferenceImage(isBayer, image);
                mDepthProcessHandler.obtainMessage(MSG_NEW_IMG, msg.arg1, 0, msg.obj).sendToTarget();
            } else {
                // if ref images set, register this image
                if(ClearSightNativeEngine.getInstance().registerImage(
                        isBayer, image) == false) {
                    Log.w(TAG, "registerImage : terminal error with input image");
                }
            }
        }
    }

    private class ClearsightProcessHandler extends Handler {
        ClearsightProcessHandler(Looper looper) {
            super(looper);
        }

        @Override
        public void handleMessage(Message msg) {
            if(isClosing()) return;

            switch (msg.what) {
            case MSG_START_CAPTURE:
                processClearSight((NamedEntity) msg.obj);
                break;
            }
        }

        private void processClearSight(NamedEntity namedEntity) {
            mImageEncodeHandler.obtainMessage(MSG_START_CAPTURE).sendToTarget();

            short encodeRequest = 0;
            /* In same case, timeout will reset ClearSightNativeEngine object, so fields
               in the object is not initial, need to return and skip process.
            */
            if (ClearSightNativeEngine.getInstance().getReferenceImage(true) == null) {
                return;
            }
            long csTs = ClearSightNativeEngine.getInstance().getReferenceImage(true).getTimestamp();
            CaptureRequest.Builder csRequest = createEncodeReprocRequest(
                    ClearSightNativeEngine.getInstance().getReferenceResult(true), CAM_TYPE_BAYER);
            csRequest.setTag(new Object());

            boolean processInit = ClearSightNativeEngine.getInstance().initProcessImage();
            sendReferenceMonoEncodeRequest();
            sendReferenceBayerEncodeRequest();
            encodeRequest |= ImageEncodeHandler.MASK_BAYER_ENCODE|ImageEncodeHandler.MASK_MONO_ENCODE;
            ClearSightNativeEngine.getInstance().reset();

            if(processInit) {
                Image encodeImage = mImageWriter[CAM_TYPE_BAYER].dequeueInputImage();
                ClearSightNativeEngine.ClearsightImage csImage = new ClearsightImage(encodeImage);
                encodeImage.setTimestamp(csTs);

                if(ClearSightNativeEngine.getInstance().processImage(csImage)) {
                    encodeRequest |= ImageEncodeHandler.MASK_CS_ENCODE;
                    sendReprocessRequest(csRequest, encodeImage, CAM_TYPE_BAYER);
                } else {
                    csImage = null;
                    encodeImage.close();
                }
            }

            mImageEncodeHandler.obtainMessage(MSG_END_CAPTURE,
                    encodeRequest, 0, namedEntity).sendToTarget();
        }

        private void sendReferenceMonoEncodeRequest() {
            // First Mono
            CaptureRequest.Builder monoRequest = createEncodeReprocRequest(
                    ClearSightNativeEngine.getInstance().getReferenceResult(false), CAM_TYPE_MONO);
            sendReprocessRequest(monoRequest,
                    ClearSightNativeEngine.getInstance().getReferenceImage(false),
                    CAM_TYPE_MONO);
        }

        private void sendReferenceBayerEncodeRequest() {
            // bayer
            CaptureRequest.Builder bayerRequest = createEncodeReprocRequest(
                    ClearSightNativeEngine.getInstance().getReferenceResult(true), CAM_TYPE_BAYER);
            sendReprocessRequest(bayerRequest,
                    ClearSightNativeEngine.getInstance().getReferenceImage(true),
                    CAM_TYPE_BAYER);
        }

        private CaptureRequest.Builder createEncodeReprocRequest(TotalCaptureResult captureResult, int camType) {
            CaptureRequest.Builder reprocRequest = null;
            try {
                reprocRequest = mCaptureSessions[camType].getDevice()
                        .createReprocessCaptureRequest(captureResult);
                reprocRequest.addTarget(mEncodeImageReader[camType]
                        .getSurface());
                reprocRequest.set(CaptureRequest.COLOR_CORRECTION_ABERRATION_MODE,
                        CaptureRequest.COLOR_CORRECTION_ABERRATION_MODE_OFF);
                reprocRequest.set(CaptureRequest.EDGE_MODE,
                        CaptureRequest.EDGE_MODE_OFF);
                reprocRequest.set(CaptureRequest.NOISE_REDUCTION_MODE,
                        CaptureRequest.NOISE_REDUCTION_MODE_OFF);
            } catch (CameraAccessException e) {
                e.printStackTrace();
            }

            return reprocRequest;
        }

        private void sendReprocessRequest(CaptureRequest.Builder reprocRequest, Image image, final int camType) {

            try {
                reprocRequest.set(CaptureModule.JpegCropEnableKey, (byte)1);

                Rect cropRect = image.getCropRect();
                if(cropRect == null ||
                        cropRect.isEmpty()) {
                    // if no crop rect set, init to default image width + height
                    cropRect = new Rect(0, 0, image.getWidth(), image.getHeight());
                }

                cropRect = getFinalCropRect(cropRect);
                // has crop rect. apply to jpeg request
                reprocRequest.set(CaptureModule.JpegCropRectKey,
                       new int[] {cropRect.left, cropRect.top, cropRect.width(), cropRect.height()});

                if(camType == CAM_TYPE_MONO) {
                    reprocRequest.set(CaptureModule.JpegRoiRectKey,
                           new int[] {0, 0, mFinalMonoSize.getWidth(), mFinalMonoSize.getHeight()});
                } else {
                    reprocRequest.set(CaptureModule.JpegRoiRectKey,
                            new int[] {0, 0, mFinalPictureSize.getWidth(), mFinalPictureSize.getHeight()});
                }

                mImageWriter[camType].queueInputImage(image);

                mCaptureSessions[camType].capture(reprocRequest.build(),
                        new CaptureCallback() {
                    @Override
                    public void onCaptureCompleted(
                            CameraCaptureSession session,
                            CaptureRequest request,
                            TotalCaptureResult result) {
                        super.onCaptureCompleted(session, request, result);
                        Log.d(TAG, "encode - onCaptureCompleted: " + camType);
                        mImageEncodeHandler.obtainMessage(
                                MSG_NEW_CAPTURE_RESULT, camType, 0, result)
                                .sendToTarget();
                    }

                    @Override
                    public void onCaptureFailed(
                            CameraCaptureSession session,
                            CaptureRequest request,
                            CaptureFailure failure) {
                        super.onCaptureFailed(session, request, failure);
                        Log.d(TAG, "encode - onCaptureFailed: " + camType);
                        mImageEncodeHandler.obtainMessage(
                                MSG_NEW_CAPTURE_FAIL, camType, 0, failure)
                                .sendToTarget();
                    }
                }, null);
            } catch (CameraAccessException e) {
                e.printStackTrace();
            } catch (IllegalStateException e1) {
                e1.printStackTrace();
            }
        }
    }

    private class ImageEncodeHandler extends Handler {
        static final short MASK_CS_ENCODE = 0x01;
        static final short MASK_BAYER_ENCODE = 0x02;
        static final short MASK_MONO_ENCODE = 0x04;

        private short mEncodeRequest;
        private short mEncodeResults;
        private boolean mHasFailure;
        private Image mMonoImage;
        private Image mBayerImage;
        private Image mClearSightImage;
        private NamedEntity mNamedEntity;

        private GDepth.DepthMap mDepthMap;
        private GImage mGImage;
        private boolean mDepthMapReady;
        private boolean mClearSightReady;

        private long CLEAR_SIGHT_IMAGE_SAVE_DELAY = 1*500;

        public ImageEncodeHandler(Looper looper) {
            super(looper);
        }

        @Override
        public void handleMessage(Message msg) {
            if(isClosing()) return;

            switch (msg.what) {
            case MSG_START_CAPTURE:
                Log.d(TAG, "ImageEncodeEvent - START_CAPTURE");
                resetParams();
                break;
            case MSG_END_CAPTURE:
                Log.d(TAG, "ImageEncodeEvent - END_CAPTURE");
                mNamedEntity = (NamedEntity) msg.obj;
                mEncodeRequest = (short)msg.arg1;
                mClearSightReady = true;
                saveClearSightImage();
                break;
            case MSG_NEW_IMG:
            case MSG_NEW_CAPTURE_RESULT:
            case MSG_NEW_CAPTURE_FAIL:
                processNewEvent(msg);
                saveClearSightImage();
                break;
            case MSG_NEW_DEPTH:
                 processNewGDepth(msg);
                 saveClearSightImage();
                 break;
            }
        }

        private void processNewEvent(Message msg) {
            if(msg.what == MSG_NEW_IMG) {
                Log.d(TAG, "processNewEncodeEvent - newImg: " + msg.arg1);
                if(msg.arg1 == CAM_TYPE_MONO) {
                    mMonoImage = (Image)msg.obj;
                    mEncodeResults |= MASK_MONO_ENCODE;
                    if ( mDumpDepth ) {
                        saveToFile(getJpegData(mMonoImage), "mono", "jpg");
                    }
                } else if(mBayerImage == null){
                    mBayerImage = (Image)msg.obj;
                    mEncodeResults |= MASK_BAYER_ENCODE;
                    mGImage = new GImage(getJpegData(mBayerImage), "image/jpeg");
                    if ( mDumpDepth ) {
                        saveToFile(getJpegData(mBayerImage), "bayer", "jpg");
                    }
                } else {
                    mClearSightImage = (Image)msg.obj;
                    mEncodeResults |= MASK_CS_ENCODE;

                }
            } else if (msg.what == MSG_NEW_CAPTURE_RESULT) {
                Log.d(TAG, "processNewEncodeEvent - newResult: " + msg.arg1);
            } else {
                Log.d(TAG, "processNewEncodeEvent - newFailure: " + msg.arg1);
                mHasFailure = true;
                if(msg.arg1 == CAM_TYPE_MONO) {
                    mEncodeResults |= MASK_MONO_ENCODE;
                } else {
                    CaptureFailure failure = (CaptureFailure)msg.obj;
                    if(failure.getRequest().getTag() != null)
                        mEncodeResults |= MASK_CS_ENCODE;
                    else
                        mEncodeResults |= MASK_BAYER_ENCODE;
                }
            }
        }

        private void processNewGDepth(Message msg) {
            mDepthMap = (GDepth.DepthMap)msg.obj;
            mDepthMapReady = true;
        }

        private void saveClearSightImage() {
            if ( !isReadyToSave() || mEncodeRequest != mEncodeResults) {
                Log.d(TAG, "saveClearSightImage - not yet ready to save");
                return;
            }

            if(mHasFailure) {
                // don't save anything and fail
                Log.d(TAG, "saveClearSightImage has failure - aborting.");
                if(mCallback != null) mCallback.onClearSightFailure(null);
                resetParams();
                return;
            }

            Log.d(TAG, "saveClearSightImage");
            byte[] clearSightBytes = getJpegData(mClearSightImage);

            String title = (mNamedEntity == null) ? null : mNamedEntity.title;
            long date = (mNamedEntity == null) ? -1 : mNamedEntity.date;

            int width = 0;
            int height = 0;
            if ( mBayerImage != null ) {
                mBayerImage.getWidth();
                mBayerImage.getHeight();
            }
            if ( mClearSightImage != null ) {
                width = mClearSightImage.getWidth();
                height = mClearSightImage.getHeight();
            }

            byte[] bayerBytes = getJpegData(mBayerImage);
            if ( bayerBytes != null ) {
                ExifInterface exif = Exif.getExif(bayerBytes);
                int orientation = Exif.getOrientation(exif);

                if(clearSightBytes != null) {
                    if(mCallback != null) mCallback.onClearSightSuccess(clearSightBytes);
                } else if (bayerBytes != null) {
                    if(mCallback != null) mCallback.onClearSightFailure(bayerBytes);
                } else {
                    if(mCallback != null) mCallback.onClearSightFailure(null);
                }

                mMediaSaveService.addClearsightImage(
                        clearSightBytes != null ? clearSightBytes : bayerBytes,
                        mGImage, mDepthMap,title, date, null,
                        width, height, orientation, exif,
                        mMediaSavedListener,
                        mMediaSaveService.getContentResolver(), "jpeg");
            }
            resetParams();
        }

        private boolean isReadyToSave() {
            return (mDepthMapReady &&mClearSightReady);
        }

        void resetParams() {
            if(mBayerImage != null) {
                mBayerImage.close();
                mBayerImage = null;
            }
            if(mMonoImage != null) {
                mMonoImage.close();
                mMonoImage = null;
            }
            if(mClearSightImage != null) {
                mClearSightImage.close();
                mClearSightImage = null;
            }
            mNamedEntity = null;
            mHasFailure = false;
            mEncodeRequest = 0;
            mEncodeResults = 0;
            mGImage = null;
            mDepthMapReady = false;
            mClearSightReady = false;
        }
    }

    private class DepthProcessHandler extends Handler{
        private TotalCaptureResult mReprocessCaptureResult;
        private DDMNativeEngine mDDMNativeEngine;
        public DepthProcessHandler(Looper looper) {
            super(looper);
            mDDMNativeEngine = new DDMNativeEngine();
        }

        @Override
        public void handleMessage(Message msg) {
            switch( msg.what ) {
                case MSG_CALIBRATION_DATA:
                    setCalibrationdata(msg);
                    break;

                case MSG_NEW_LENS_FOCUS_DISTANCE_BAYER:
                    setBayerLensFocusDistance(msg);
                    break;

                case MSG_START_CAPTURE:
                    resetParams();
                    break;

                case MSG_NEW_IMG:
                    registerImage(msg);
                    break;

                case MSG_NEW_REPROC_RESULT:
                    registerReprocessResult(msg);
                    break;
            }
        }

        private  void setCalibrationdata(Message msg) {
            mDDMNativeEngine.setCamSystemCalibrationData((CamSystemCalibrationData)msg.obj);
        }
        private void resetParams(){
            Log.d(TAG, "resetParams");
            mDDMNativeEngine.reset();
        }

        private void setBayerLensFocusDistance(Message msg) {
            mDDMNativeEngine.setBayerLensFocusDistance((float)msg.obj);
        }

        private void registerImage(Message msg) {
            boolean isBayer = (msg.arg1 == CAM_TYPE_BAYER);
            Image image = (Image) msg.obj;
            if ( isBayer ) {
                mDDMNativeEngine.setBayerImage(image);
            }else{
                mDDMNativeEngine.setMonoImage(image);
            }

            if ( mDDMNativeEngine.isReadyForGenerateDepth() ) {
                generateDepthmap();
            }
        }

        private  void registerReprocessResult(Message msg) {

            boolean isBayer = (msg.arg1 == CAM_TYPE_BAYER);
            Log.d(TAG, "registerReprocessResult bayer=" + isBayer);
            TotalCaptureResult result = (TotalCaptureResult)msg.obj;
            if ( isBayer ) {
                mDDMNativeEngine.setBayerReprocessResult(result);
            }else{
                mDDMNativeEngine.setMonoReprocessResult(result);
            }

            if ( mDDMNativeEngine.isReadyForGenerateDepth() ) {
                generateDepthmap();
            }

        }

        private void generateDepthmap() {
            GDepth.DepthMap depthMap = null;
            int[] size = new int[2];
            if ( mDDMNativeEngine.getDepthMapSize(size) ) {
                int width = size[0];
                int height = size[1];
                Bitmap bmp = Bitmap.createBitmap(width, height,
                        Bitmap.Config.ALPHA_8);
                int stride = bmp.getRowBytes();
                byte[] depthBuffer = new byte[stride*height];
                Log.d(TAG, "depthMapWidth=" + width + " depthMapHeight="
                        + height + " stride=" + stride);
                Rect roiRect = new Rect();

                if (  mDDMNativeEngine.dualCameraGenerateDDM(depthBuffer, stride, roiRect) ) {
                    if ( mDumpDepth ) {
                        saveAsRGB(depthBuffer, width, height);
                    }
                    depthMap = new GDepth.DepthMap(width, height);
                    depthMap.roi = roiRect;
                    depthMap.rawDepth = depthBuffer;
                }else{
                    Log.e(TAG, "dualCameraGenerateDDM failure");
                }
            }else{
                Log.e(TAG, "getDepthMapSize failure");
            }
            if ( mDumpDepth ) {
                dumpCameraParam();
            }
            mImageEncodeHandler.obtainMessage(MSG_NEW_DEPTH, 0, 0, depthMap).sendToTarget();
        }

        private void dumpCameraParam() {
            saveToFile(mDDMNativeEngine.getOTPCalibration().getBytes(), "OTPdata", "txt");
            saveToFile(mDDMNativeEngine.getBayerScaleCrop().getBytes(), "BayerScaleCrop", "txt");
            saveToFile(mDDMNativeEngine.getMonoScaleCrop().getBytes(), "MonoScaleCrop", "txt");
        }
    }

    private void saveAsRGB(byte[] depth, int width, int height) {
        int[] colors = new int[depth.length];
        for(int i=0; i < colors.length; ++i) {
            colors[i] =  (256+depth[i])%256;
        }

        Bitmap bitmap = Bitmap.createBitmap(width, height, Bitmap.Config.ARGB_8888);
        for( int y=0; y < height; ++y ) {
            for( int x=0; x < width; ++x) {
                int c = colors[y*width+x];
                bitmap.setPixel(x, y, Color.rgb(c, c, c));
            }
        }
        ByteArrayOutputStream baos = new ByteArrayOutputStream();
        bitmap.compress(Bitmap.CompressFormat.JPEG, 100, baos);
        File file = new File("sdcard/depthmap_rgb.jpg");
        byte[] jpeg = baos.toByteArray();
        Log.d(TAG, "jpeg.size=" + jpeg.length);
        OutputStream out = null;
        try {
            out = new BufferedOutputStream(new FileOutputStream(file));
            out.write(jpeg, 0, jpeg.length);
        }catch(Exception e) {
            Log.d(TAG, e.toString());
        }finally {
            if (out != null) {
                try {
                    out.close();
                }catch(Exception e){
                    Log.d(TAG, e.toString());
                }
            }
        }
    }

    private void saveToFile(byte[] bytes, String name, String format){
        File file = new File("sdcard/"+  name  + "." + format);
        OutputStream out = null;
        try {
            out = new BufferedOutputStream(new FileOutputStream(file));
            out.write(bytes, 0, bytes.length);
        }catch(Exception e) {
            Log.d(TAG, e.toString());
        }finally {
            if (out != null) {
                try {
                    out.close();
                }catch(Exception e){
                    Log.d(TAG, e.toString());
                }
            }
        }
    }

    public void saveDebugImageAsJpeg(MediaSaveService service, byte[] data,
            int width, int height, boolean isBayer, NamedEntity namedEntity, int count, long ts) {
        String type = isBayer?"b":"m";
        long date = (namedEntity == null) ? -1 : namedEntity.date;
        String title = String.format("%s_%s%02d_%d", namedEntity.title, type, count, ts);

        service.addImage(data, title, date, null,
                width, height, 0, null, null,
                service.getContentResolver(), "jpeg");
    }

    public void saveDebugImageAsJpeg(MediaSaveService service, YuvImage image, boolean isBayer,
            NamedEntity namedEntity, int count, long ts) {
        ByteArrayOutputStream baos = new ByteArrayOutputStream();
        image.compressToJpeg(
                new Rect(0, 0, image.getWidth(), image.getHeight()), 100, baos);

        saveDebugImageAsJpeg(service, baos.toByteArray(), image.getWidth(), image.getHeight(),
                isBayer, namedEntity, count, ts);
    }

    public void saveDebugImageAsJpeg(MediaSaveService service, Image image, boolean isBayer,
            NamedEntity namedEntity, int count, long ts) {
        if(image.getFormat() == ImageFormat.YUV_420_888)
            saveDebugImageAsJpeg(service, createYuvImage(image), isBayer, namedEntity, count, ts);
        else if (image.getFormat() == ImageFormat.JPEG) {
            saveDebugImageAsJpeg(service, getJpegData(image), image.getWidth(), image.getHeight(),
                    isBayer, namedEntity, count, ts);
        }
    }

    public void saveDebugImageAsNV21(Image image, boolean isBayer, NamedEntity namedEntity, int count, long ts) {
        if(image.getFormat() != ImageFormat.YUV_420_888) {
            Log.d(TAG, "saveDebugImageAsNV21 - invalid param");
        }

        String type = isBayer?"b":"m";
        String title = String.format("%s_%dx%d_NV21_%s%02d_%d", namedEntity.title,
                image.getWidth(), image.getHeight(), type, count, ts);

        YuvImage yuv = createYuvImage(image);
        String path = Storage.generateFilepath(title, "yuv");
        Storage.writeFile(path, yuv.getYuvData(), null, "yuv");
    }

    public YuvImage createYuvImage(Image image) {
        if (image == null) {
            Log.d(TAG, "createYuvImage - invalid param");
            return null;
        }
        Plane[] planes = image.getPlanes();
        ByteBuffer yBuffer = planes[0].getBuffer();
        ByteBuffer vuBuffer = planes[2].getBuffer();
        int sizeY = yBuffer.capacity();
        int sizeVU = vuBuffer.capacity();
        byte[] data = new byte[sizeY + sizeVU];
        yBuffer.rewind();
        yBuffer.get(data, 0, sizeY);
        vuBuffer.rewind();
        vuBuffer.get(data, sizeY, sizeVU);
        int[] strides = new int[] { planes[0].getRowStride(),
                planes[2].getRowStride() };

        return new YuvImage(data, ImageFormat.NV21, image.getWidth(),
                image.getHeight(), strides);
    }

    public byte[] getJpegData(Image image) {
        if (image == null) {
            Log.d(TAG, "getJpegData - invalid param");
            return null;
        }
        Plane[] planes = image.getPlanes();
        ByteBuffer buffer = planes[0].getBuffer();
        int size = buffer.capacity();
        byte[] data = new byte[size];
        buffer.rewind();
        buffer.get(data, 0, size);

        return data;
    }

    private Size findMaxOutputSize(StreamConfigurationMap map) {
        Size[] sizes = map.getOutputSizes(ImageFormat.YUV_420_888);
        Arrays.sort(sizes, new CameraUtil.CompareSizesByArea());
        return sizes[sizes.length-1];
    }

    private Size getFinalMonoSize() {
        Size finalSize = null;
        long finalPicArea = mFinalPictureSize.getWidth() * mFinalPictureSize.getHeight();

        // if final pic size is less than 2MP, then use same MONO size
        if(finalPicArea > MIN_MONO_AREA) {
            for(Size size:MONO_SIZES) {
                float monoRatio = (float)size.getWidth() / (float)size.getHeight();
                if(monoRatio == mFinalPictureRatio) {
                    finalSize = size;
                    break;
                } else if (Math.abs(monoRatio - mFinalPictureRatio) < 0.1f) {
                    // close enough
                    int monoWidth = size.getWidth();
                    int monoHeight = size.getHeight();
                    if(monoRatio > mFinalPictureRatio) {
                        // keep width, increase height to match final ratio
                        // add .5 to round up if necessary
                        monoHeight = (int)(((float)monoWidth / mFinalPictureRatio) + .5f);
                    } else if(monoRatio < mFinalPictureRatio) {
                        // keep height, increase width to match final ratio
                        // add .5 to round up if necessary
                        monoWidth = (int)(((float)monoHeight * mFinalPictureRatio) + .5f);
                    }
                    finalSize = new Size(monoWidth, monoHeight);
                }
            }
        }

        if(finalSize == null) {
            // set to mFinalPictureSize if matching size not found
            // or if final resolution is less than 2 MP
            finalSize = mFinalPictureSize;
        }

        return finalSize;
    }

    private Rect getFinalCropRect(Rect rect) {
        Rect finalRect = new Rect(rect);
        float rectRatio = (float) rect.width()/(float) rect.height();

        // if ratios are different, adjust crop rect to fit ratio
        // if ratios are same, no need to adjust crop
        Log.d(TAG, "getFinalCropRect - rect: " + rect.toString());
        Log.d(TAG, "getFinalCropRect - ratios: " + rectRatio + ", " + mFinalPictureRatio);
        if(rectRatio > mFinalPictureRatio) {
            // ratio indicates need for horizontal crop
            // add .5 to round up if necessary
            int newWidth = (int)(((float)rect.height() * mFinalPictureRatio) + .5f);
            int newXoffset = (rect.width() - newWidth)/2 + rect.left;
            finalRect.left = newXoffset;
            finalRect.right = newXoffset + newWidth;
        } else if(rectRatio < mFinalPictureRatio) {
            // ratio indicates need for vertical crop
            // add .5 to round up if necessary
            int newHeight = (int)(((float)rect.width() / mFinalPictureRatio) + .5f);
            int newYoffset = (rect.height() - newHeight)/2 + rect.top;
            finalRect.top = newYoffset;
            finalRect.bottom = newYoffset + newHeight;
        }

        if (finalRect.width() % 2 != 0 || finalRect.height() % 2 != 0) {
            finalRect = new Rect(finalRect.left, finalRect.top,
                    finalRect.width() % 2 == 0 ? finalRect.right : finalRect.right + 1,
                    finalRect.height() % 2 == 0 ? finalRect.bottom : finalRect.bottom + 1);
        }
        Log.d(TAG, "getFinalCropRect - final rect: " + finalRect.toString());
        return finalRect;
    }
}<|MERGE_RESOLUTION|>--- conflicted
+++ resolved
@@ -90,20 +90,11 @@
 
 public class ClearSightImageProcessor {
     private static final String TAG = "ClearSightImageProcessor";
-<<<<<<< HEAD
     private static final String PERSIST_TIMESTAMP_LIMIT_KEY = "persist.sys.camera.cs.threshold";
     private static final String PERSIST_BURST_COUNT_KEY = "persist.sys.camera.cs.burstcount";
     private static final String PERSIST_DUMP_FRAMES_KEY = "persist.sys.camera.cs.dumpframes";
     private static final String PERSIST_DUMP_YUV_KEY = "persist.sys.camera.cs.dumpyuv";
     private static final String PERSIST_CS_TIMEOUT_KEY = "persist.sys.camera.cs.timeout";
-=======
-    private static final String PERSIST_TIMESTAMP_LIMIT_KEY = "persist.camera.cs.threshold";
-    private static final String PERSIST_BURST_COUNT_KEY = "persist.camera.cs.burstcount";
-    private static final String PERSIST_DUMP_FRAMES_KEY = "persist.camera.cs.dumpframes";
-    private static final String PERSIST_DUMP_YUV_KEY = "persist.camera.cs.dumpyuv";
-    private static final String PERSIST_CS_TIMEOUT_KEY = "persist.camera.cs.timeout";
-    private static final String PERSIST_DUMP_DEPTH_KEY = "persist.camera.cs.dumpdepth";
->>>>>>> d35d2001
 
     private static final long DEFAULT_TIMESTAMP_THRESHOLD_MS = 10;
     private static final int DEFAULT_IMAGES_TO_BURST = 4;
