/*
 * Copyright (C) 2010 The Android Open Source Project
 *
 * Licensed under the Apache License, Version 2.0 (the "License");
 * you may not use this file except in compliance with the License.
 * You may obtain a copy of the License at
 *
 *      http://www.apache.org/licenses/LICENSE-2.0
 *
 * Unless required by applicable law or agreed to in writing, software
 * distributed under the License is distributed on an "AS IS" BASIS,
 * WITHOUT WARRANTIES OR CONDITIONS OF ANY KIND, either express or implied.
 * See the License for the specific language governing permissions and
 * limitations under the License.
 */

package com.android.gallery3d.app;

import android.annotation.TargetApi;
import android.app.Activity;
import android.content.ActivityNotFoundException;
import android.content.Context;
import android.content.Intent;
import android.content.pm.PackageManager;
import android.graphics.Rect;
import android.net.Uri;
import android.nfc.NfcAdapter;
import android.nfc.NfcAdapter.CreateBeamUrisCallback;
import android.nfc.NfcEvent;
import android.os.Bundle;
import android.os.Handler;
import android.os.Message;
import android.os.SystemClock;
import android.widget.RelativeLayout;
import android.widget.Toast;

import com.android.camera.CameraActivity;
import com.android.camera.ProxyLauncher;

import com.actionbarsherlock.app.ActionBar.OnMenuVisibilityListener;
import com.actionbarsherlock.view.Menu;
import com.actionbarsherlock.view.MenuItem;
import com.android.gallery3d.R;
import com.android.gallery3d.common.ApiHelper;
import com.android.gallery3d.data.ComboAlbum;
import com.android.gallery3d.data.DataManager;
import com.android.gallery3d.data.FilterDeleteSet;
import com.android.gallery3d.data.FilterSource;
import com.android.gallery3d.data.LocalImage;
import com.android.gallery3d.data.MediaDetails;
import com.android.gallery3d.data.MediaItem;
import com.android.gallery3d.data.MediaObject;
import com.android.gallery3d.data.MediaObject.PanoramaSupportCallback;
import com.android.gallery3d.data.MediaSet;
import com.android.gallery3d.data.MtpSource;
import com.android.gallery3d.data.Path;
import com.android.gallery3d.data.SecureAlbum;
import com.android.gallery3d.data.SecureSource;
import com.android.gallery3d.data.SnailAlbum;
import com.android.gallery3d.data.SnailItem;
import com.android.gallery3d.data.SnailSource;
import com.android.gallery3d.filtershow.FilterShowActivity;
import com.android.gallery3d.picasasource.PicasaSource;
import com.android.gallery3d.ui.DetailsHelper;
import com.android.gallery3d.ui.DetailsHelper.CloseListener;
import com.android.gallery3d.ui.DetailsHelper.DetailsSource;
import com.android.gallery3d.ui.GLView;
import com.android.gallery3d.ui.ImportCompleteListener;
import com.android.gallery3d.ui.MenuExecutor;
import com.android.gallery3d.ui.PhotoView;
import com.android.gallery3d.ui.SelectionManager;
import com.android.gallery3d.ui.SynchronizedHandler;
import com.android.gallery3d.util.GalleryUtils;

<<<<<<< HEAD
public abstract class PhotoPage extends ActivityState implements
        PhotoView.Listener, OrientationManager.Listener, AppBridge.Server,
=======
public class PhotoPage extends ActivityState implements
        PhotoView.Listener, AppBridge.Server,
>>>>>>> a314235e
        PhotoPageBottomControls.Delegate, GalleryActionBar.OnAlbumModeSelectedListener {
    private static final String TAG = "PhotoPage";

    private static final int MSG_HIDE_BARS = 1;
    private static final int MSG_ON_FULL_SCREEN_CHANGED = 4;
    private static final int MSG_UPDATE_ACTION_BAR = 5;
    private static final int MSG_UNFREEZE_GLROOT = 6;
    private static final int MSG_WANT_BARS = 7;
    private static final int MSG_REFRESH_BOTTOM_CONTROLS = 8;
    private static final int MSG_ON_CAMERA_CENTER = 9;
    private static final int MSG_ON_PICTURE_CENTER = 10;
    private static final int MSG_REFRESH_IMAGE = 11;
    private static final int MSG_UPDATE_PHOTO_UI = 12;
    private static final int MSG_UPDATE_PROGRESS = 13;
    private static final int MSG_UPDATE_DEFERRED = 14;
    private static final int MSG_UPDATE_SHARE_URI = 15;
    private static final int MSG_UPDATE_PANORAMA_UI = 16;

    private static final int HIDE_BARS_TIMEOUT = 3500;
    private static final int UNFREEZE_GLROOT_TIMEOUT = 250;

    private static final int REQUEST_SLIDESHOW = 1;
    private static final int REQUEST_CROP = 2;
    private static final int REQUEST_CROP_PICASA = 3;
    private static final int REQUEST_EDIT = 4;
    private static final int REQUEST_PLAY_VIDEO = 5;
    private static final int REQUEST_TRIM = 6;

    public static final String KEY_MEDIA_SET_PATH = "media-set-path";
    public static final String KEY_MEDIA_ITEM_PATH = "media-item-path";
    public static final String KEY_INDEX_HINT = "index-hint";
    public static final String KEY_OPEN_ANIMATION_RECT = "open-animation-rect";
    public static final String KEY_APP_BRIDGE = "app-bridge";
    public static final String KEY_TREAT_BACK_AS_UP = "treat-back-as-up";
    public static final String KEY_START_IN_FILMSTRIP = "start-in-filmstrip";
    public static final String KEY_RETURN_INDEX_HINT = "return-index-hint";
    public static final String KEY_SHOW_WHEN_LOCKED = "show_when_locked";
    public static final String KEY_IN_CAMERA_ROLL = "in_camera_roll";

    public static final String KEY_ALBUMPAGE_TRANSITION = "albumpage-transition";
    public static final int MSG_ALBUMPAGE_NONE = 0;
    public static final int MSG_ALBUMPAGE_STARTED = 1;
    public static final int MSG_ALBUMPAGE_RESUMED = 2;
    public static final int MSG_ALBUMPAGE_PICKED = 4;

    public static final String ACTION_NEXTGEN_EDIT = "action_nextgen_edit";

    private GalleryApp mApplication;
    private SelectionManager mSelectionManager;

    private PhotoView mPhotoView;
    private PhotoPage.Model mModel;
    private DetailsHelper mDetailsHelper;
    private boolean mShowDetails;

    // mMediaSet could be null if there is no KEY_MEDIA_SET_PATH supplied.
    // E.g., viewing a photo in gmail attachment
    private FilterDeleteSet mMediaSet;

    // The mediaset used by camera launched from secure lock screen.
    private SecureAlbum mSecureAlbum;

    private int mCurrentIndex = 0;
    private Handler mHandler;
    private boolean mShowBars = true;
    private volatile boolean mActionBarAllowed = true;
    private GalleryActionBar mActionBar;
    private boolean mIsMenuVisible;
    private boolean mHaveImageEditor;
    private PhotoPageBottomControls mBottomControls;
    private PhotoPageProgressBar mProgressBar;
    private MediaItem mCurrentPhoto = null;
    private MenuExecutor mMenuExecutor;
    private boolean mIsActive;
    private boolean mShowSpinner;
    private String mSetPathString;
    // This is the original mSetPathString before adding the camera preview item.
    private String mOriginalSetPathString;
    private AppBridge mAppBridge;
    private SnailItem mScreenNailItem;
    private SnailAlbum mScreenNailSet;
    private OrientationManager mOrientationManager;
    private boolean mTreatBackAsUp;
    private boolean mStartInFilmstrip;
    private boolean mHasCameraScreennailOrPlaceholder = false;
    private boolean mRecenterCameraOnResume = true;

    // These are only valid after the panorama callback
    private boolean mIsPanorama;
    private boolean mIsPanorama360;

    private long mCameraSwitchCutoff = 0;
    private boolean mSkipUpdateCurrentPhoto = false;
    private static final long CAMERA_SWITCH_CUTOFF_THRESHOLD_MS = 300;

    private static final long DEFERRED_UPDATE_MS = 250;
    private boolean mDeferredUpdateWaiting = false;
    private long mDeferUpdateUntil = Long.MAX_VALUE;

    // The item that is deleted (but it can still be undeleted before commiting)
    private Path mDeletePath;
    private boolean mDeleteIsFocus;  // whether the deleted item was in focus

    private Uri[] mNfcPushUris = new Uri[1];

    private final MyMenuVisibilityListener mMenuVisibilityListener =
            new MyMenuVisibilityListener();
    private UpdateProgressListener mProgressListener;

    private final PanoramaSupportCallback mUpdatePanoramaMenuItemsCallback = new PanoramaSupportCallback() {
        @Override
        public void panoramaInfoAvailable(MediaObject mediaObject, boolean isPanorama,
                boolean isPanorama360) {
            if (mediaObject == mCurrentPhoto) {
                mHandler.obtainMessage(MSG_UPDATE_PANORAMA_UI, isPanorama360 ? 1 : 0, 0,
                        mediaObject).sendToTarget();
            }
        }
    };

    private final PanoramaSupportCallback mRefreshBottomControlsCallback = new PanoramaSupportCallback() {
        @Override
        public void panoramaInfoAvailable(MediaObject mediaObject, boolean isPanorama,
                boolean isPanorama360) {
            if (mediaObject == mCurrentPhoto) {
                mHandler.obtainMessage(MSG_REFRESH_BOTTOM_CONTROLS, isPanorama ? 1 : 0, isPanorama360 ? 1 : 0,
                        mediaObject).sendToTarget();
            }
        }
    };

    private final PanoramaSupportCallback mUpdateShareURICallback = new PanoramaSupportCallback() {
        @Override
        public void panoramaInfoAvailable(MediaObject mediaObject, boolean isPanorama,
                boolean isPanorama360) {
            if (mediaObject == mCurrentPhoto) {
                mHandler.obtainMessage(MSG_UPDATE_SHARE_URI, isPanorama360 ? 1 : 0, 0, mediaObject)
                        .sendToTarget();
            }
        }
    };

    public static interface Model extends PhotoView.Model {
        public void resume();
        public void pause();
        public boolean isEmpty();
        public void setCurrentPhoto(Path path, int indexHint);
    }

    private class MyMenuVisibilityListener implements OnMenuVisibilityListener {
        @Override
        public void onMenuVisibilityChanged(boolean isVisible) {
            mIsMenuVisible = isVisible;
            refreshHidingMessage();
        }
    }

    private class UpdateProgressListener implements StitchingChangeListener {

        @Override
        public void onStitchingResult(Uri uri) {
            sendUpdate(uri, MSG_REFRESH_IMAGE);
        }

        @Override
        public void onStitchingQueued(Uri uri) {
            sendUpdate(uri, MSG_UPDATE_PROGRESS);
        }

        @Override
        public void onStitchingProgress(Uri uri, final int progress) {
            sendUpdate(uri, MSG_UPDATE_PROGRESS);
        }

        private void sendUpdate(Uri uri, int message) {
            MediaObject currentPhoto = mCurrentPhoto;
            boolean isCurrentPhoto = currentPhoto instanceof LocalImage
                    && currentPhoto.getContentUri().equals(uri);
            if (isCurrentPhoto) {
                mHandler.sendEmptyMessage(message);
            }
        }
    };

    @Override
    protected int getBackgroundColorId() {
        return R.color.photo_background;
    }

    private final GLView mRootPane = new GLView() {
        @Override
        protected void onLayout(
                boolean changed, int left, int top, int right, int bottom) {
            mPhotoView.layout(0, 0, right - left, bottom - top);
            if (mShowDetails) {
                mDetailsHelper.layout(left, mActionBar.getHeight(), right, bottom);
            }
        }
    };

    @Override
    public void onCreate(Bundle data, Bundle restoreState) {
        super.onCreate(data, restoreState);
        mActionBar = mActivity.getGalleryActionBar();
        mSelectionManager = new SelectionManager(mActivity, false);
        mMenuExecutor = new MenuExecutor(mActivity, mSelectionManager);

        mPhotoView = new PhotoView(mActivity);
        mPhotoView.setListener(this);
        mRootPane.addComponent(mPhotoView);
        mApplication = (GalleryApp) ((Activity) mActivity).getApplication();
        mOrientationManager = mActivity.getOrientationManager();
        mActivity.getGLRoot().setOrientationSource(mOrientationManager);

        mHandler = new SynchronizedHandler(mActivity.getGLRoot()) {
            @Override
            public void handleMessage(Message message) {
                switch (message.what) {
                    case MSG_HIDE_BARS: {
                        hideBars();
                        break;
                    }
                    case MSG_REFRESH_BOTTOM_CONTROLS: {
                        if (mCurrentPhoto == message.obj && mBottomControls != null) {
                            mIsPanorama = message.arg1 == 1;
                            mIsPanorama360 = message.arg2 == 1;
                            mBottomControls.refresh();
                        }
                        break;
                    }
                    case MSG_ON_FULL_SCREEN_CHANGED: {
                        mAppBridge.onFullScreenChanged(message.arg1 == 1);
                        break;
                    }
                    case MSG_UPDATE_ACTION_BAR: {
                        updateBars();
                        break;
                    }
                    case MSG_WANT_BARS: {
                        wantBars();
                        break;
                    }
                    case MSG_UNFREEZE_GLROOT: {
                        mActivity.getGLRoot().unfreeze();
                        break;
                    }
                    case MSG_UPDATE_DEFERRED: {
                        long nextUpdate = mDeferUpdateUntil - SystemClock.uptimeMillis();
                        if (nextUpdate <= 0) {
                            mDeferredUpdateWaiting = false;
                            updateUIForCurrentPhoto();
                        } else {
                            mHandler.sendEmptyMessageDelayed(MSG_UPDATE_DEFERRED, nextUpdate);
                        }
                        break;
                    }
                    case MSG_ON_CAMERA_CENTER: {
                        mSkipUpdateCurrentPhoto = false;
                        boolean stayedOnCamera = false;
                        if (!mPhotoView.getFilmMode()) {
                            stayedOnCamera = true;
                        } else if (SystemClock.uptimeMillis() < mCameraSwitchCutoff &&
                                mMediaSet.getMediaItemCount() > 1) {
                            mPhotoView.switchToImage(1);
                        } else {
                            if (mAppBridge != null) mPhotoView.setFilmMode(false);
                            stayedOnCamera = true;
                        }

                        if (stayedOnCamera) {
                            if (mAppBridge == null) {
                                launchCamera();
                                /* We got here by swiping from photo 1 to the
                                   placeholder, so make it be the thing that
                                   is in focus when the user presses back from
                                   the camera app */
                                mPhotoView.switchToImage(1);
                            } else {
                                updateBars();
                                updateCurrentPhoto(mModel.getMediaItem(0));
                            }
                        }
                        break;
                    }
                    case MSG_ON_PICTURE_CENTER: {
                        if (!mPhotoView.getFilmMode() && mCurrentPhoto != null
                                && (mCurrentPhoto.getSupportedOperations() & MediaObject.SUPPORT_ACTION) != 0) {
                            mPhotoView.setFilmMode(true);
                        }
                        break;
                    }
                    case MSG_REFRESH_IMAGE: {
                        final MediaItem photo = mCurrentPhoto;
                        mCurrentPhoto = null;
                        updateCurrentPhoto(photo);
                        break;
                    }
                    case MSG_UPDATE_PHOTO_UI: {
                        updateUIForCurrentPhoto();
                        break;
                    }
                    case MSG_UPDATE_PROGRESS: {
                        updateProgressBar();
                        break;
                    }
                    case MSG_UPDATE_SHARE_URI: {
                        if (mCurrentPhoto == message.obj) {
                            boolean isPanorama360 = message.arg1 != 0;
                            Uri contentUri = mCurrentPhoto.getContentUri();
                            Intent panoramaIntent = null;
                            if (isPanorama360) {
                                panoramaIntent = createSharePanoramaIntent(contentUri);
                            }
                            Intent shareIntent = createShareIntent(mCurrentPhoto);

                            mActionBar.setShareIntents(panoramaIntent, shareIntent);
                            setNfcBeamPushUri(contentUri);
                        }
                        break;
                    }
                    case MSG_UPDATE_PANORAMA_UI: {
                        if (mCurrentPhoto == message.obj) {
                            boolean isPanorama360 = message.arg1 != 0;
                            updatePanoramaUI(isPanorama360);
                        }
                        break;
                    }
                    default: throw new AssertionError(message.what);
                }
            }
        };

        mSetPathString = data.getString(KEY_MEDIA_SET_PATH);
        mOriginalSetPathString = mSetPathString;
        setupNfcBeamPush();
        String itemPathString = data.getString(KEY_MEDIA_ITEM_PATH);
        Path itemPath = itemPathString != null ?
                Path.fromString(data.getString(KEY_MEDIA_ITEM_PATH)) :
                    null;
        mTreatBackAsUp = data.getBoolean(KEY_TREAT_BACK_AS_UP, false);
        mStartInFilmstrip = data.getBoolean(KEY_START_IN_FILMSTRIP, false);
        boolean inCameraRoll = data.getBoolean(KEY_IN_CAMERA_ROLL, false);
        mCurrentIndex = data.getInt(KEY_INDEX_HINT, 0);
        if (mSetPathString != null) {
            mShowSpinner = true;
            mAppBridge = (AppBridge) data.getParcelable(KEY_APP_BRIDGE);
            if (mAppBridge != null) {
                mShowBars = false;
                mHasCameraScreennailOrPlaceholder = true;
                mAppBridge.setServer(this);

                // Get the ScreenNail from AppBridge and register it.
                int id = SnailSource.newId();
                Path screenNailSetPath = SnailSource.getSetPath(id);
                Path screenNailItemPath = SnailSource.getItemPath(id);
                mScreenNailSet = (SnailAlbum) mActivity.getDataManager()
                        .getMediaObject(screenNailSetPath);
                mScreenNailItem = (SnailItem) mActivity.getDataManager()
                        .getMediaObject(screenNailItemPath);
                mScreenNailItem.setScreenNail(mAppBridge.attachScreenNail());

                if (data.getBoolean(KEY_SHOW_WHEN_LOCKED, false)) {
                    // Set the flag to be on top of the lock screen.
                    mFlags |= FLAG_SHOW_WHEN_LOCKED;
                }

                // Don't display "empty album" action item for capture intents.
                if (!mSetPathString.equals("/local/all/0")) {
                    // Check if the path is a secure album.
                    if (SecureSource.isSecurePath(mSetPathString)) {
                        mSecureAlbum = (SecureAlbum) mActivity.getDataManager()
                                .getMediaSet(mSetPathString);
                        mShowSpinner = false;
                    }
                    mSetPathString = "/filter/empty/{"+mSetPathString+"}";
                }

                // Combine the original MediaSet with the one for ScreenNail
                // from AppBridge.
                mSetPathString = "/combo/item/{" + screenNailSetPath +
                        "," + mSetPathString + "}";

                // Start from the screen nail.
                itemPath = screenNailItemPath;
            } else if (inCameraRoll && GalleryUtils.isCameraAvailable(mActivity)) {
                mSetPathString = "/combo/item/{" + FilterSource.FILTER_CAMERA_SHORTCUT +
                        "," + mSetPathString + "}";
                mCurrentIndex++;
                mHasCameraScreennailOrPlaceholder = true;
            }

            MediaSet originalSet = mActivity.getDataManager()
                    .getMediaSet(mSetPathString);
            if (mHasCameraScreennailOrPlaceholder && originalSet instanceof ComboAlbum) {
                // Use the name of the camera album rather than the default
                // ComboAlbum behavior
                ((ComboAlbum) originalSet).useNameOfChild(1);
            }
            mSelectionManager.setSourceMediaSet(originalSet);
            mSetPathString = "/filter/delete/{" + mSetPathString + "}";
            mMediaSet = (FilterDeleteSet) mActivity.getDataManager()
                    .getMediaSet(mSetPathString);
            if (mMediaSet == null) {
                Log.w(TAG, "failed to restore " + mSetPathString);
            }
            if (itemPath == null) {
                int mediaItemCount = mMediaSet.getMediaItemCount();
                if (mediaItemCount > 0) {
                    if (mCurrentIndex >= mediaItemCount) mCurrentIndex = 0;
                    itemPath = mMediaSet.getMediaItem(mCurrentIndex, 1)
                        .get(0).getPath();
                } else {
                    // Bail out, PhotoPage can't load on an empty album
                    return;
                }
            }
            PhotoDataAdapter pda = new PhotoDataAdapter(
                    mActivity, mPhotoView, mMediaSet, itemPath, mCurrentIndex,
                    mAppBridge == null ? -1 : 0,
                    mAppBridge == null ? false : mAppBridge.isPanorama(),
                    mAppBridge == null ? false : mAppBridge.isStaticCamera());
            mModel = pda;
            mPhotoView.setModel(mModel);

            pda.setDataListener(new PhotoDataAdapter.DataListener() {

                @Override
                public void onPhotoChanged(int index, Path item) {
                    int oldIndex = mCurrentIndex;
                    mCurrentIndex = index;

                    if (mHasCameraScreennailOrPlaceholder) {
                        if (mCurrentIndex > 0) {
                            mSkipUpdateCurrentPhoto = false;
                        }

                        if (oldIndex == 0 && mCurrentIndex > 0
                                && !mPhotoView.getFilmMode()) {
                            mPhotoView.setFilmMode(true);
                        } else if (oldIndex == 2 && mCurrentIndex == 1) {
                            mCameraSwitchCutoff = SystemClock.uptimeMillis() +
                                    CAMERA_SWITCH_CUTOFF_THRESHOLD_MS;
                            mPhotoView.stopScrolling();
                        } else if (oldIndex >= 1 && mCurrentIndex == 0) {
                            mPhotoView.setWantPictureCenterCallbacks(true);
                            mSkipUpdateCurrentPhoto = true;
                        }
                    }
                    if (!mSkipUpdateCurrentPhoto) {
                        if (item != null) {
                            MediaItem photo = mModel.getMediaItem(0);
                            if (photo != null) updateCurrentPhoto(photo);
                        }
                        updateBars();
                    }
                    // Reset the timeout for the bars after a swipe
                    refreshHidingMessage();
                }

                @Override
                public void onLoadingFinished(boolean loadingFailed) {
                    if (!mModel.isEmpty()) {
                        MediaItem photo = mModel.getMediaItem(0);
                        if (photo != null) updateCurrentPhoto(photo);
                    } else if (mIsActive) {
                        // We only want to finish the PhotoPage if there is no
                        // deletion that the user can undo.
                        if (mMediaSet.getNumberOfDeletions() == 0) {
                            mActivity.getStateManager().finishState(
                                    PhotoPage.this);
                        }
                    }
                }

                @Override
                public void onLoadingStarted() {
                }
            });
        } else {
            // Get default media set by the URI
            MediaItem mediaItem = (MediaItem)
                    mActivity.getDataManager().getMediaObject(itemPath);
            mModel = new SinglePhotoDataAdapter(mActivity, mPhotoView, mediaItem);
            mPhotoView.setModel(mModel);
            updateCurrentPhoto(mediaItem);
            mShowSpinner = false;
        }

        mPhotoView.setFilmMode(mStartInFilmstrip && mMediaSet.getMediaItemCount() > 1);
        RelativeLayout galleryRoot = (RelativeLayout) ((Activity) mActivity)
                .findViewById(mAppBridge != null ? R.id.content : R.id.gallery_root);
        if (galleryRoot != null) {
            if (mSecureAlbum == null) {
                mBottomControls = new PhotoPageBottomControls(this, mActivity, galleryRoot);
            }
            StitchingProgressManager progressManager = mApplication.getStitchingProgressManager();
            if (progressManager != null) {
                mProgressBar = new PhotoPageProgressBar(mActivity, galleryRoot);
                mProgressListener = new UpdateProgressListener();
                progressManager.addChangeListener(mProgressListener);
                if (mSecureAlbum != null) {
                    progressManager.addChangeListener(mSecureAlbum);
                }
            }
        }
    }

    @Override
    public void onPictureCenter(boolean isCamera) {
        isCamera = isCamera || (mHasCameraScreennailOrPlaceholder && mAppBridge == null);
        mPhotoView.setWantPictureCenterCallbacks(false);
        mHandler.removeMessages(MSG_ON_CAMERA_CENTER);
        mHandler.removeMessages(MSG_ON_PICTURE_CENTER);
        mHandler.sendEmptyMessage(isCamera ? MSG_ON_CAMERA_CENTER : MSG_ON_PICTURE_CENTER);
    }

    @Override
    public boolean canDisplayBottomControls() {
        return mIsActive && !mPhotoView.canUndo();
    }

    @Override
    public boolean canDisplayBottomControl(int control) {
        if (mCurrentPhoto == null) {
            return false;
        }
        switch(control) {
            case R.id.photopage_bottom_control_edit:
                return mHaveImageEditor && mShowBars
                        && !mPhotoView.getFilmMode()
                        && (mCurrentPhoto.getSupportedOperations() & MediaItem.SUPPORT_EDIT) != 0
                        && mCurrentPhoto.getMediaType() == MediaObject.MEDIA_TYPE_IMAGE;
            case R.id.photopage_bottom_control_panorama:
                return mIsPanorama;
            case R.id.photopage_bottom_control_tiny_planet:
                return mHaveImageEditor && mShowBars
                        && mIsPanorama360 && !mPhotoView.getFilmMode();
            default:
                return false;
        }
    }

    @Override
    public void onBottomControlClicked(int control) {
        switch(control) {
            case R.id.photopage_bottom_control_edit:
                launchPhotoEditor();
                return;
            case R.id.photopage_bottom_control_panorama:
                mActivity.getPanoramaViewHelper()
                        .showPanorama(mCurrentPhoto.getContentUri());
                return;
            case R.id.photopage_bottom_control_tiny_planet:
                launchTinyPlanet();
                return;
            default:
                return;
        }
    }

    @TargetApi(ApiHelper.VERSION_CODES.JELLY_BEAN)
    private void setupNfcBeamPush() {
        if (!ApiHelper.HAS_SET_BEAM_PUSH_URIS) return;

        NfcAdapter adapter = NfcAdapter.getDefaultAdapter(mActivity);
        if (adapter != null) {
            adapter.setBeamPushUris(null, mActivity);
            adapter.setBeamPushUrisCallback(new CreateBeamUrisCallback() {
                @Override
                public Uri[] createBeamUris(NfcEvent event) {
                    return mNfcPushUris;
                }
            }, mActivity);
        }
    }

    private void setNfcBeamPushUri(Uri uri) {
        mNfcPushUris[0] = uri;
    }

    private static Intent createShareIntent(MediaObject mediaObject) {
        int type = mediaObject.getMediaType();
        return new Intent(Intent.ACTION_SEND)
                .setType(MenuExecutor.getMimeType(type))
                .putExtra(Intent.EXTRA_STREAM, mediaObject.getContentUri())
                .addFlags(Intent.FLAG_GRANT_READ_URI_PERMISSION);
    }

    private static Intent createSharePanoramaIntent(Uri contentUri) {
        return new Intent(Intent.ACTION_SEND)
                .setType(GalleryUtils.MIME_TYPE_PANORAMA360)
                .putExtra(Intent.EXTRA_STREAM, contentUri)
                .addFlags(Intent.FLAG_GRANT_READ_URI_PERMISSION);
    }

    private void overrideTransitionToEditor() {
        ((Activity) mActivity).overridePendingTransition(android.R.anim.slide_in_left,
                android.R.anim.fade_out);
    }

    private void launchTinyPlanet() {
        // Deep link into tiny planet
        MediaItem current = mModel.getMediaItem(0);
        Intent intent = new Intent(FilterShowActivity.TINY_PLANET_ACTION);
        intent.setClass(mActivity, FilterShowActivity.class);
        intent.setDataAndType(current.getContentUri(), current.getMimeType())
            .setFlags(Intent.FLAG_GRANT_READ_URI_PERMISSION);
        intent.putExtra(FilterShowActivity.LAUNCH_FULLSCREEN,
                mActivity.isFullscreen());
        mActivity.startActivityForResult(intent, REQUEST_EDIT);
        overrideTransitionToEditor();
    }

    private void launchCamera() {
        Intent intent = new Intent(mActivity, CameraActivity.class)
            .addFlags(Intent.FLAG_ACTIVITY_NEW_TASK);
        mRecenterCameraOnResume = false;
        mActivity.startActivity(intent);
    }

    private void launchPhotoEditor() {
        MediaItem current = mModel.getMediaItem(0);
        if (current == null || (current.getSupportedOperations()
                & MediaObject.SUPPORT_EDIT) == 0) {
            return;
        }

        Intent intent = new Intent(ACTION_NEXTGEN_EDIT);

        intent.setDataAndType(current.getContentUri(), current.getMimeType())
                .setFlags(Intent.FLAG_GRANT_READ_URI_PERMISSION);
        if (mActivity.getPackageManager()
                .queryIntentActivities(intent, PackageManager.MATCH_DEFAULT_ONLY).size() == 0) {
            intent.setAction(Intent.ACTION_EDIT);
        }
        intent.putExtra(FilterShowActivity.LAUNCH_FULLSCREEN,
                mActivity.isFullscreen());
        ((Activity) mActivity).startActivityForResult(Intent.createChooser(intent, null),
                REQUEST_EDIT);
        overrideTransitionToEditor();
    }

    private void requestDeferredUpdate() {
        mDeferUpdateUntil = SystemClock.uptimeMillis() + DEFERRED_UPDATE_MS;
        if (!mDeferredUpdateWaiting) {
            mDeferredUpdateWaiting = true;
            mHandler.sendEmptyMessageDelayed(MSG_UPDATE_DEFERRED, DEFERRED_UPDATE_MS);
        }
    }

    private void updateUIForCurrentPhoto() {
        if (mCurrentPhoto == null) return;

        // If by swiping or deletion the user ends up on an action item
        // and zoomed in, zoom out so that the context of the action is
        // more clear
        if ((mCurrentPhoto.getSupportedOperations() & MediaObject.SUPPORT_ACTION) != 0
                && !mPhotoView.getFilmMode()) {
            mPhotoView.setWantPictureCenterCallbacks(true);
        }

        updateMenuOperations();
        refreshBottomControlsWhenReady();
        if (mShowDetails) {
            mDetailsHelper.reloadDetails();
        }
        if ((mSecureAlbum == null)
                && (mCurrentPhoto.getSupportedOperations() & MediaItem.SUPPORT_SHARE) != 0) {
            mCurrentPhoto.getPanoramaSupport(mUpdateShareURICallback);
        }
        updateProgressBar();
    }

    private void updateCurrentPhoto(MediaItem photo) {
        if (mCurrentPhoto == photo) return;
        mCurrentPhoto = photo;
        if (mPhotoView.getFilmMode()) {
            requestDeferredUpdate();
        } else {
            updateUIForCurrentPhoto();
        }
    }

    private void updateProgressBar() {
        if (mProgressBar != null) {
            mProgressBar.hideProgress();
            StitchingProgressManager progressManager = mApplication.getStitchingProgressManager();
            if (progressManager != null && mCurrentPhoto instanceof LocalImage) {
                Integer progress = progressManager.getProgress(mCurrentPhoto.getContentUri());
                if (progress != null) {
                    mProgressBar.setProgress(progress);
                }
            }
        }
    }

    private void updateMenuOperations() {
        Menu menu = mActionBar.getMenu();

        // it could be null if onCreateActionBar has not been called yet
        if (menu == null) return;

        MenuItem item = menu.findItem(R.id.action_slideshow);
        if (item != null) {
            item.setVisible((mSecureAlbum == null) && canDoSlideShow());
        }
        if (mCurrentPhoto == null) return;

        int supportedOperations = mCurrentPhoto.getSupportedOperations();
        if (mSecureAlbum != null) {
            supportedOperations &= MediaObject.SUPPORT_DELETE;
        } else if (!mHaveImageEditor) {
            supportedOperations &= ~MediaObject.SUPPORT_EDIT;
        }
        MenuExecutor.updateMenuOperation(menu, supportedOperations);
        mCurrentPhoto.getPanoramaSupport(mUpdatePanoramaMenuItemsCallback);
    }

    private boolean canDoSlideShow() {
        if (mMediaSet == null || mCurrentPhoto == null) {
            return false;
        }
        if (mCurrentPhoto.getMediaType() != MediaObject.MEDIA_TYPE_IMAGE) {
            return false;
        }
        if (MtpSource.isMtpPath(mOriginalSetPathString)) {
            return false;
        }
        return true;
    }

    //////////////////////////////////////////////////////////////////////////
    //  Action Bar show/hide management
    //////////////////////////////////////////////////////////////////////////

    private void showBars() {
        if (mShowBars) return;
        mShowBars = true;
        mOrientationManager.unlockOrientation();
        mActionBar.show();
        mActivity.getGLRoot().setLightsOutMode(false);
        refreshHidingMessage();
        refreshBottomControlsWhenReady();
    }

    private void hideBars() {
        if (!mShowBars) return;
        mShowBars = false;
        mActionBar.hide();
        mActivity.getGLRoot().setLightsOutMode(true);
        mHandler.removeMessages(MSG_HIDE_BARS);
        refreshBottomControlsWhenReady();
    }

    private void refreshHidingMessage() {
        mHandler.removeMessages(MSG_HIDE_BARS);
        if (!mIsMenuVisible && !mPhotoView.getFilmMode()) {
            mHandler.sendEmptyMessageDelayed(MSG_HIDE_BARS, HIDE_BARS_TIMEOUT);
        }
    }

    private boolean canShowBars() {
        // No bars if we are showing camera preview.
        if (mAppBridge != null && mCurrentIndex == 0
                && !mPhotoView.getFilmMode()) return false;

        // No bars if it's not allowed.
        if (!mActionBarAllowed) return false;

        return true;
    }

    private void wantBars() {
        if (canShowBars()) showBars();
    }

    private void toggleBars() {
        if (mShowBars) {
            hideBars();
        } else {
            if (canShowBars()) showBars();
        }
    }

    private void updateBars() {
        if (!canShowBars()) {
            hideBars();
        }
    }

    @Override
    protected void onBackPressed() {
        if (mShowDetails) {
            hideDetails();
        } else if (mAppBridge == null || !switchWithCaptureAnimation(-1)) {
            // We are leaving this page. Set the result now.
            setResult();
            if (mStartInFilmstrip && !mPhotoView.getFilmMode()) {
                mPhotoView.setFilmMode(true);
            } else if (mTreatBackAsUp) {
                onUpPressed();
            } else {
                super.onBackPressed();
            }
        }
    }

    private void onUpPressed() {
        if ((mStartInFilmstrip || mAppBridge != null)
                && !mPhotoView.getFilmMode()) {
            mPhotoView.setFilmMode(true);
            return;
        }

        if (mActivity.getStateManager().getStateCount() > 1) {
            setResult();
            super.onBackPressed();
            return;
        }

        if (mOriginalSetPathString == null) return;

        if (mAppBridge == null) {
            // We're in view mode so set up the stacks on our own.
            Bundle data = new Bundle(getData());
            data.putString(AlbumPage.KEY_MEDIA_PATH, mOriginalSetPathString);
            data.putString(AlbumPage.KEY_PARENT_MEDIA_PATH,
                    mActivity.getDataManager().getTopSetPath(
                            DataManager.INCLUDE_ALL));
            mActivity.getStateManager().switchState(this, AlbumPage.class, data);
        } else {
            GalleryUtils.startGalleryActivity(mActivity);
        }
    }

    private void setResult() {
        Intent result = null;
        result = new Intent();
        result.putExtra(KEY_RETURN_INDEX_HINT, mCurrentIndex);
        setStateResult(Activity.RESULT_OK, result);
    }

    //////////////////////////////////////////////////////////////////////////
    //  AppBridge.Server interface
    //////////////////////////////////////////////////////////////////////////

    @Override
    public void setCameraRelativeFrame(Rect frame) {
        mPhotoView.setCameraRelativeFrame(frame);
    }

    @Override
    public boolean switchWithCaptureAnimation(int offset) {
        return mPhotoView.switchWithCaptureAnimation(offset);
    }

    @Override
    public void setSwipingEnabled(boolean enabled) {
        mPhotoView.setSwipingEnabled(enabled);
    }

    @Override
    public void notifyScreenNailChanged() {
        mScreenNailItem.setScreenNail(mAppBridge.attachScreenNail());
        mScreenNailSet.notifyChange();
    }

    @Override
    public void addSecureAlbumItem(boolean isVideo, int id) {
        mSecureAlbum.addMediaItem(isVideo, id);
    }

    @Override
    protected boolean onCreateActionBar(Menu menu) {
        mActionBar.createActionBarMenu(R.menu.photo, menu);
        mHaveImageEditor = GalleryUtils.isEditorAvailable(mActivity, "image/*");
        updateMenuOperations();
        mActionBar.setTitle(mMediaSet != null ? mMediaSet.getName() : "");
        return true;
    }

    private MenuExecutor.ProgressListener mConfirmDialogListener =
            new MenuExecutor.ProgressListener() {
        @Override
        public void onProgressUpdate(int index) {}

        @Override
        public void onProgressComplete(int result) {}

        @Override
        public void onConfirmDialogShown() {
            mHandler.removeMessages(MSG_HIDE_BARS);
        }

        @Override
        public void onConfirmDialogDismissed(boolean confirmed) {
            refreshHidingMessage();
        }

        @Override
        public void onProgressStart() {}
    };

    private void switchToGrid() {
        if (mActivity.getStateManager().hasStateClass(AlbumPage.class)) {
            onUpPressed();
        } else {
            if (mOriginalSetPathString == null) return;
            if (mProgressBar != null) {
                updateCurrentPhoto(null);
                mProgressBar.hideProgress();
            }
            Bundle data = new Bundle(getData());
            data.putString(AlbumPage.KEY_MEDIA_PATH, mOriginalSetPathString);
            data.putString(AlbumPage.KEY_PARENT_MEDIA_PATH,
                    mActivity.getDataManager().getTopSetPath(
                            DataManager.INCLUDE_ALL));

            // We only show cluster menu in the first AlbumPage in stack
            // TODO: Enable this when running from the camera app
            boolean inAlbum = mActivity.getStateManager().hasStateClass(AlbumPage.class);
            data.putBoolean(AlbumPage.KEY_SHOW_CLUSTER_MENU, !inAlbum
                    && mAppBridge == null);

            data.putBoolean(PhotoPage.KEY_APP_BRIDGE, mAppBridge != null);

            // Account for live preview being first item
            mActivity.getTransitionStore().put(KEY_RETURN_INDEX_HINT,
                    mAppBridge != null ? mCurrentIndex - 1 : mCurrentIndex);

            if (mHasCameraScreennailOrPlaceholder && mAppBridge != null) {
                mActivity.getStateManager().startState(AlbumPage.class, data);
            } else {
                mActivity.getStateManager().switchState(this, AlbumPage.class, data);
            }
        }
    }

    @Override
    protected boolean onItemSelected(MenuItem item) {
        if (mModel == null) return true;
        refreshHidingMessage();
        MediaItem current = mModel.getMediaItem(0);

        // This is a shield for monkey when it clicks the action bar
        // menu when transitioning from filmstrip to camera
        if (current instanceof SnailItem) return true;
        // TODO: We should check the current photo against the MediaItem
        // that the menu was initially created for. We need to fix this
        // after PhotoPage being refactored.
        if (current == null) {
            // item is not ready, ignore
            return true;
        }
        int currentIndex = mModel.getCurrentIndex();
        Path path = current.getPath();

        DataManager manager = mActivity.getDataManager();
        int action = item.getItemId();
        String confirmMsg = null;
        switch (action) {
            case android.R.id.home: {
                onUpPressed();
                return true;
            }
            case R.id.action_slideshow: {
                Bundle data = new Bundle();
                data.putString(SlideshowPage.KEY_SET_PATH, mMediaSet.getPath().toString());
                data.putString(SlideshowPage.KEY_ITEM_PATH, path.toString());
                data.putInt(SlideshowPage.KEY_PHOTO_INDEX, currentIndex);
                data.putBoolean(SlideshowPage.KEY_REPEAT, true);
                mActivity.getStateManager().startStateForResult(
                        SlideshowPage.class, REQUEST_SLIDESHOW, data);
                return true;
            }
            case R.id.action_crop: {
                Activity activity = mActivity;
                Intent intent = new Intent(FilterShowActivity.CROP_ACTION);
                intent.setClass(activity, FilterShowActivity.class);
                intent.setDataAndType(manager.getContentUri(path), current.getMimeType())
                    .setFlags(Intent.FLAG_GRANT_READ_URI_PERMISSION);
                activity.startActivityForResult(intent, PicasaSource.isPicasaImage(current)
                        ? REQUEST_CROP_PICASA
                        : REQUEST_CROP);
                return true;
            }
            case R.id.action_trim: {
                Intent intent = new Intent(mActivity, TrimVideo.class);
                intent.setData(manager.getContentUri(path));
                // We need the file path to wrap this into a RandomAccessFile.
                intent.putExtra(KEY_MEDIA_ITEM_PATH, current.getFilePath());
                mActivity.startActivityForResult(intent, REQUEST_TRIM);
                return true;
            }
            case R.id.action_mute: {
                MuteVideo muteVideo = new MuteVideo(current,
                        manager.getContentUri(path), mActivity);
                muteVideo.muteInBackground();
                return true;
            }
            case R.id.action_edit: {
                launchPhotoEditor();
                return true;
            }
            case R.id.action_details: {
                if (mShowDetails) {
                    hideDetails();
                } else {
                    showDetails();
                }
                return true;
            }
            case R.id.action_delete:
                confirmMsg = mActivity.getResources().getQuantityString(
                        R.plurals.delete_selection, 1);
            case R.id.action_setas:
            case R.id.action_rotate_ccw:
            case R.id.action_rotate_cw:
            case R.id.action_show_on_map:
                mSelectionManager.deSelectAll();
                mSelectionManager.toggle(path);
                mMenuExecutor.onMenuClicked(item, confirmMsg, mConfirmDialogListener);
                return true;
            case R.id.action_import:
                mSelectionManager.deSelectAll();
                mSelectionManager.toggle(path);
                mMenuExecutor.onMenuClicked(item, confirmMsg,
                        new ImportCompleteListener(mActivity));
                return true;
            default :
                return false;
        }
    }

    private void hideDetails() {
        mShowDetails = false;
        mDetailsHelper.hide();
    }

    private void showDetails() {
        mShowDetails = true;
        if (mDetailsHelper == null) {
            mDetailsHelper = new DetailsHelper(mActivity, mRootPane, new MyDetailsSource());
            mDetailsHelper.setCloseListener(new CloseListener() {
                @Override
                public void onClose() {
                    hideDetails();
                }
            });
        }
        mDetailsHelper.show();
    }

    ////////////////////////////////////////////////////////////////////////////
    //  Callbacks from PhotoView
    ////////////////////////////////////////////////////////////////////////////
    @Override
    public void onSingleTapUp(int x, int y) {
        if (mAppBridge != null) {
            if (mAppBridge.onSingleTapUp(x, y)) return;
        }

        MediaItem item = mModel.getMediaItem(0);
        if (item == null || item == mScreenNailItem) {
            // item is not ready or it is camera preview, ignore
            return;
        }

        int supported = item.getSupportedOperations();
        boolean playVideo = ((supported & MediaItem.SUPPORT_PLAY) != 0);
        boolean unlock = ((supported & MediaItem.SUPPORT_UNLOCK) != 0);
        boolean goBack = ((supported & MediaItem.SUPPORT_BACK) != 0);
        boolean launchCamera = ((supported & MediaItem.SUPPORT_CAMERA_SHORTCUT) != 0);

        if (playVideo) {
            // determine if the point is at center (1/6) of the photo view.
            // (The position of the "play" icon is at center (1/6) of the photo)
            int w = mPhotoView.getWidth();
            int h = mPhotoView.getHeight();
            playVideo = (Math.abs(x - w / 2) * 12 <= w)
                && (Math.abs(y - h / 2) * 12 <= h);
        }

        if (playVideo) {
            if (mSecureAlbum == null) {
                playVideo(mActivity, item.getPlayUri(), item.getName());
            } else {
                mActivity.getStateManager().finishState(this);
            }
        } else if (goBack) {
            onBackPressed();
        } else if (unlock) {
            mActivity.getStateManager().finishState(this);
        } else if (launchCamera) {
            launchCamera();
        } else {
            toggleBars();
        }
    }

    @Override
    public void onActionBarAllowed(boolean allowed) {
        mActionBarAllowed = allowed;
        mHandler.sendEmptyMessage(MSG_UPDATE_ACTION_BAR);
    }

    @Override
    public void onActionBarWanted() {
        mHandler.sendEmptyMessage(MSG_WANT_BARS);
    }

    @Override
    public void onFullScreenChanged(boolean full) {
        Message m = mHandler.obtainMessage(
                MSG_ON_FULL_SCREEN_CHANGED, full ? 1 : 0, 0);
        m.sendToTarget();
    }

    // How we do delete/undo:
    //
    // When the user choose to delete a media item, we just tell the
    // FilterDeleteSet to hide that item. If the user choose to undo it, we
    // again tell FilterDeleteSet not to hide it. If the user choose to commit
    // the deletion, we then actually delete the media item.
    @Override
    public void onDeleteImage(Path path, int offset) {
        onCommitDeleteImage();  // commit the previous deletion
        mDeletePath = path;
        mDeleteIsFocus = (offset == 0);
        mMediaSet.addDeletion(path, mCurrentIndex + offset);
    }

    @Override
    public void onUndoDeleteImage() {
        if (mDeletePath == null) return;
        // If the deletion was done on the focused item, we want the model to
        // focus on it when it is undeleted.
        if (mDeleteIsFocus) mModel.setFocusHintPath(mDeletePath);
        mMediaSet.removeDeletion(mDeletePath);
        mDeletePath = null;
    }

    @Override
    public void onCommitDeleteImage() {
        if (mDeletePath == null) return;
        mSelectionManager.deSelectAll();
        mSelectionManager.toggle(mDeletePath);
        mMenuExecutor.onMenuClicked(R.id.action_delete, null, true, false);
        mDeletePath = null;
    }

    public void playVideo(Activity activity, Uri uri, String title) {
        try {
            Intent intent = new Intent(Intent.ACTION_VIEW)
                    .setDataAndType(uri, "video/*")
                    .putExtra(Intent.EXTRA_TITLE, title)
                    .putExtra(MovieActivity.KEY_TREAT_UP_AS_BACK, true);
            activity.startActivityForResult(intent, REQUEST_PLAY_VIDEO);
        } catch (ActivityNotFoundException e) {
            Toast.makeText(activity, activity.getString(R.string.video_err),
                    Toast.LENGTH_SHORT).show();
        }
    }

    private void setCurrentPhotoByIntent(Intent intent) {
        if (intent == null) return;
        Path path = mApplication.getDataManager()
                .findPathByUri(intent.getData(), intent.getType());
        if (path != null) {
            Path albumPath = mApplication.getDataManager().getDefaultSetOf(path);
            if (!albumPath.equalsIgnoreCase(mOriginalSetPathString)) {
                // If the edited image is stored in a different album, we need
                // to start a new activity state to show the new image
                Bundle data = new Bundle(getData());
                data.putString(KEY_MEDIA_SET_PATH, albumPath.toString());
                data.putString(PhotoPage.KEY_MEDIA_ITEM_PATH, path.toString());
                mActivity.getStateManager().startState(SinglePhotoPage.class, data);
                return;
            }
            mModel.setCurrentPhoto(path, mCurrentIndex);
        }
    }

    @Override
    protected void onStateResult(int requestCode, int resultCode, Intent data) {
        if (resultCode == Activity.RESULT_CANCELED) {
            // This is a reset, not a canceled
            return;
        }
        if (resultCode == ProxyLauncher.RESULT_USER_CANCELED) {
            // Unmap reset vs. canceled
            resultCode = Activity.RESULT_CANCELED;
        }
        mRecenterCameraOnResume = false;
        switch (requestCode) {
            case REQUEST_EDIT:
                setCurrentPhotoByIntent(data);
                break;
            case REQUEST_CROP:
                if (resultCode == Activity.RESULT_OK) {
                    setCurrentPhotoByIntent(data);
                }
                break;
            case REQUEST_CROP_PICASA: {
                if (resultCode == Activity.RESULT_OK) {
                    Context context = mActivity.getAndroidContext();
                    String message = context.getString(R.string.crop_saved,
                            context.getString(R.string.folder_edited_online_photos));
                    Toast.makeText(context, message, Toast.LENGTH_SHORT).show();
                }
                break;
            }
            case REQUEST_SLIDESHOW: {
                if (data == null) break;
                String path = data.getStringExtra(SlideshowPage.KEY_ITEM_PATH);
                int index = data.getIntExtra(SlideshowPage.KEY_PHOTO_INDEX, 0);
                if (path != null) {
                    mModel.setCurrentPhoto(Path.fromString(path), index);
                }
            }
        }
    }

    @Override
    public void onPause() {
        super.onPause();
        mIsActive = false;

        mActivity.getGLRoot().unfreeze();
        mHandler.removeMessages(MSG_UNFREEZE_GLROOT);

        DetailsHelper.pause();
        // Hide the detail dialog on exit
        if (mShowDetails) hideDetails();
        if (mModel != null) {
            mModel.pause();
        }
        mPhotoView.pause();
        mHandler.removeMessages(MSG_HIDE_BARS);
        mHandler.removeMessages(MSG_REFRESH_BOTTOM_CONTROLS);
        refreshBottomControlsWhenReady();
        mActionBar.removeOnMenuVisibilityListener(mMenuVisibilityListener);
        if (mShowSpinner) {
            mActionBar.disableAlbumModeMenu(true);
        }
        onCommitDeleteImage();
        mMenuExecutor.pause();
        if (mMediaSet != null) mMediaSet.clearDeletion();
    }

    @Override
    public void onCurrentImageUpdated() {
        mActivity.getGLRoot().unfreeze();
    }

    @Override
    public void onFilmModeChanged(boolean enabled) {
        refreshBottomControlsWhenReady();
        if (mShowSpinner) {
            if (enabled) {
                mActionBar.enableAlbumModeMenu(
                        GalleryActionBar.ALBUM_FILMSTRIP_MODE_SELECTED, this);
            } else {
                mActionBar.disableAlbumModeMenu(true);
            }
        }
        if (enabled) {
            mHandler.removeMessages(MSG_HIDE_BARS);
        } else {
            refreshHidingMessage();
        }
    }

    private void transitionFromAlbumPageIfNeeded() {
        TransitionStore transitions = mActivity.getTransitionStore();

        int albumPageTransition = transitions.get(
                KEY_ALBUMPAGE_TRANSITION, MSG_ALBUMPAGE_NONE);

        if (albumPageTransition == MSG_ALBUMPAGE_NONE && mAppBridge != null
                && mRecenterCameraOnResume) {
            // Generally, resuming the PhotoPage when in Camera should
            // reset to the capture mode to allow quick photo taking
            mCurrentIndex = 0;
            mPhotoView.resetToFirstPicture();
        } else {
            int resumeIndex = transitions.get(KEY_INDEX_HINT, -1);
            if (resumeIndex >= 0) {
                if (mHasCameraScreennailOrPlaceholder) {
                    // Account for preview/placeholder being the first item
                    resumeIndex++;
                }
                if (resumeIndex < mMediaSet.getMediaItemCount()) {
                    mCurrentIndex = resumeIndex;
                    mModel.moveTo(mCurrentIndex);
                }
            }
        }

        if (albumPageTransition == MSG_ALBUMPAGE_RESUMED) {
            mPhotoView.setFilmMode(mStartInFilmstrip || mAppBridge != null);
        } else if (albumPageTransition == MSG_ALBUMPAGE_PICKED) {
            mPhotoView.setFilmMode(false);
        }
    }

    @Override
    protected void onResume() {
        super.onResume();

        if (mModel == null) {
            mActivity.getStateManager().finishState(this);
            return;
        }
        transitionFromAlbumPageIfNeeded();

        mActivity.getGLRoot().freeze();
        mIsActive = true;
        setContentPane(mRootPane);

        mModel.resume();
        mPhotoView.resume();
        mActionBar.setDisplayOptions(
                ((mSecureAlbum == null) && (mSetPathString != null)), false);
        mActionBar.addOnMenuVisibilityListener(mMenuVisibilityListener);
        refreshBottomControlsWhenReady();
        if (mShowSpinner && mPhotoView.getFilmMode()) {
            mActionBar.enableAlbumModeMenu(
                    GalleryActionBar.ALBUM_FILMSTRIP_MODE_SELECTED, this);
        }
        if (!mShowBars) {
            mActionBar.hide();
            mActivity.getGLRoot().setLightsOutMode(true);
        }
        boolean haveImageEditor = GalleryUtils.isEditorAvailable(mActivity, "image/*");
        if (haveImageEditor != mHaveImageEditor) {
            mHaveImageEditor = haveImageEditor;
            updateMenuOperations();
        }

        mRecenterCameraOnResume = true;
        mHandler.sendEmptyMessageDelayed(MSG_UNFREEZE_GLROOT, UNFREEZE_GLROOT_TIMEOUT);
    }

    @Override
    protected void onDestroy() {
        if (mAppBridge != null) {
            mAppBridge.setServer(null);
            mScreenNailItem.setScreenNail(null);
            mAppBridge.detachScreenNail();
            mAppBridge = null;
            mScreenNailSet = null;
            mScreenNailItem = null;
        }
        mActivity.getGLRoot().setOrientationSource(null);
        if (mBottomControls != null) mBottomControls.cleanup();

        // Remove all pending messages.
        mHandler.removeCallbacksAndMessages(null);
        super.onDestroy();
    }

    private class MyDetailsSource implements DetailsSource {

        @Override
        public MediaDetails getDetails() {
            return mModel.getMediaItem(0).getDetails();
        }

        @Override
        public int size() {
            return mMediaSet != null ? mMediaSet.getMediaItemCount() : 1;
        }

        @Override
        public int setIndex() {
            return mModel.getCurrentIndex();
        }
    }

    @Override
    public void onAlbumModeSelected(int mode) {
        if (mode == GalleryActionBar.ALBUM_GRID_MODE_SELECTED) {
            switchToGrid();
        }
    }

    @Override
    public void refreshBottomControlsWhenReady() {
        if (mBottomControls == null) {
            return;
        }
        MediaObject currentPhoto = mCurrentPhoto;
        if (currentPhoto == null) {
            mHandler.obtainMessage(MSG_REFRESH_BOTTOM_CONTROLS, 0, 0, currentPhoto).sendToTarget();
        } else {
            currentPhoto.getPanoramaSupport(mRefreshBottomControlsCallback);
        }
    }

    private void updatePanoramaUI(boolean isPanorama360) {
        Menu menu = mActionBar.getMenu();

        // it could be null if onCreateActionBar has not been called yet
        if (menu == null) {
            return;
        }

        MenuExecutor.updateMenuForPanorama(menu, isPanorama360, isPanorama360);

        if (isPanorama360) {
            MenuItem item = menu.findItem(R.id.action_share);
            if (item != null) {
                item.setShowAsAction(MenuItem.SHOW_AS_ACTION_NEVER);
                item.setTitle(mActivity.getResources().getString(R.string.share_as_photo));
            }
        } else if ((mCurrentPhoto.getSupportedOperations() & MediaObject.SUPPORT_SHARE) != 0) {
            MenuItem item = menu.findItem(R.id.action_share);
            if (item != null) {
                item.setShowAsAction(MenuItem.SHOW_AS_ACTION_IF_ROOM);
                item.setTitle(mActivity.getResources().getString(R.string.share));
            }
        }
    }

    @Override
    public void onUndoBarVisibilityChanged(boolean visible) {
        refreshBottomControlsWhenReady();
    }
}<|MERGE_RESOLUTION|>--- conflicted
+++ resolved
@@ -72,13 +72,8 @@
 import com.android.gallery3d.ui.SynchronizedHandler;
 import com.android.gallery3d.util.GalleryUtils;
 
-<<<<<<< HEAD
 public abstract class PhotoPage extends ActivityState implements
-        PhotoView.Listener, OrientationManager.Listener, AppBridge.Server,
-=======
-public class PhotoPage extends ActivityState implements
         PhotoView.Listener, AppBridge.Server,
->>>>>>> a314235e
         PhotoPageBottomControls.Delegate, GalleryActionBar.OnAlbumModeSelectedListener {
     private static final String TAG = "PhotoPage";
 
