/*
 * Copyright (C) 2010 The Android Open Source Project
 *
 * Licensed under the Apache License, Version 2.0 (the "License");
 * you may not use this file except in compliance with the License.
 * You may obtain a copy of the License at
 *
 *      http://www.apache.org/licenses/LICENSE-2.0
 *
 * Unless required by applicable law or agreed to in writing, software
 * distributed under the License is distributed on an "AS IS" BASIS,
 * WITHOUT WARRANTIES OR CONDITIONS OF ANY KIND, either express or implied.
 * See the License for the specific language governing permissions and
 * limitations under the License.
 */

package com.android.gallery3d.photoeditor;

import android.content.Context;
import android.util.AttributeSet;
import android.view.LayoutInflater;
import android.view.View;
import android.view.ViewGroup;
import android.widget.LinearLayout;

import com.android.gallery3d.R;
import com.android.gallery3d.photoeditor.actions.EffectAction;

/**
 * Effects bar that contains all effects and shows them in categorized views.
 */
public class EffectsBar extends LinearLayout {

    private final LayoutInflater inflater;
    private FilterStack filterStack;
    private EffectsMenu effectsMenu;
    private View effectsGallery;
    private EffectAction activeEffect;

    public EffectsBar(Context context, AttributeSet attrs) {
        super(context, attrs);
        inflater = (LayoutInflater) context.getSystemService(Context.LAYOUT_INFLATER_SERVICE);
    }

    public void initialize(FilterStack filterStack) {
        this.filterStack = filterStack;

        effectsMenu = (EffectsMenu) findViewById(R.id.effects_menu);
        effectsMenu.setOnToggleListener(new EffectsMenu.OnToggleListener() {

            @Override
            public boolean onToggle(boolean isSelected, final int effectsId) {
                // Create and show effects-gallery only if the clicked toggle isn't selected or it's
                // selected but showing an active effect instead of effects-gallery. Set the clicked
                // toggle selected only when its effects-gallery will be created and shown.
                boolean select = !isSelected || (effectsGallery == null);
                exit(select ? new Runnable() {

                    @Override
                    public void run() {
                        createEffectsGallery(effectsId);
                    }
                } : null);
                return select;
            }
        });
    }

    private void createEffectsGallery(int effectsId) {
        // Inflate scrollable effects-gallery and desired effects into effects-bar.
        effectsGallery = inflater.inflate(R.layout.photoeditor_effects_gallery, this, false);
        ViewGroup scrollView = (ViewGroup) effectsGallery.findViewById(R.id.scroll_view);
        ViewGroup effects = (ViewGroup) inflater.inflate(effectsId, scrollView, false);
<<<<<<< HEAD
        for (int i = 0; i < effects.getChildCount(); i++) {
            setupEffect((EffectAction) effects.getChildAt(i));
=======
        for (int i = effects.getChildCount()-1; i >= 0; i--) {
            EffectAction effect = (EffectAction) effects.getChildAt(i);
            if( !effect.isPresent() ){
                effects.removeViewAt(i);
                continue;
            }
            setupEffectListener(effect);
>>>>>>> cf6f99e7
        }
        scrollView.addView(effects);
        scrollView.scrollTo(0, 0);
        addView(effectsGallery, 0);
    }

    private void setupEffect(final EffectAction effect) {
        effect.setOnClickListener(new View.OnClickListener() {

            @Override
            public void onClick(View v) {
                if (isEnabled()) {
                    // Set the clicked effect active before exiting effects-gallery.
                    activeEffect = effect;
                    exitEffectsGallery();
                    EffectAction.ActionListener listener = new EffectAction.ActionListener() {

                        @Override
                        public void onOk() {
                            exit(null);
                        }
                    };
                    activeEffect.begin(getRootView(), filterStack, listener);
                }
            }
        });
    }

    private boolean exitEffectsGallery() {
        if (effectsGallery != null) {
            if (activeEffect != null) {
                // Detach the active effect to prevent it stopping effects-gallery from gc.
                ((ViewGroup) activeEffect.getParent()).removeView(activeEffect);
            }
            removeView(effectsGallery);
            effectsGallery = null;
            return true;
        }
        return false;
    }

    private boolean exitActiveEffect(final Runnable runnableOnDone) {
        if (activeEffect != null) {
            final Toolbar toolbar = (Toolbar) getRootView().findViewById(R.id.toolbar);
            toolbar.showSpinner();
            activeEffect.end(new Runnable() {

                @Override
                public void run() {
                    toolbar.dismissSpinner();
                    activeEffect = null;
                    if (runnableOnDone != null) {
                        runnableOnDone.run();
                    }
                }
            });
            return true;
        }
        return false;
    }

    /**
     * Exits from effects gallery or the active effect; then executes the runnable if applicable.
     *
     * @return true if exiting from effects gallery or the active effect; otherwise, false.
     */
    public boolean exit(final Runnable runnableOnDone) {
        // Exit effects-menu selected states.
        effectsMenu.clearSelected();

        if (exitActiveEffect(runnableOnDone)) {
            return true;
        }

        boolean exited = exitEffectsGallery();
        if (runnableOnDone != null) {
            runnableOnDone.run();
        }
        return exited;
    }
}<|MERGE_RESOLUTION|>--- conflicted
+++ resolved
@@ -71,18 +71,13 @@
         effectsGallery = inflater.inflate(R.layout.photoeditor_effects_gallery, this, false);
         ViewGroup scrollView = (ViewGroup) effectsGallery.findViewById(R.id.scroll_view);
         ViewGroup effects = (ViewGroup) inflater.inflate(effectsId, scrollView, false);
-<<<<<<< HEAD
-        for (int i = 0; i < effects.getChildCount(); i++) {
-            setupEffect((EffectAction) effects.getChildAt(i));
-=======
         for (int i = effects.getChildCount()-1; i >= 0; i--) {
             EffectAction effect = (EffectAction) effects.getChildAt(i);
             if( !effect.isPresent() ){
                 effects.removeViewAt(i);
                 continue;
             }
-            setupEffectListener(effect);
->>>>>>> cf6f99e7
+            setupEffect(effect);
         }
         scrollView.addView(effects);
         scrollView.scrollTo(0, 0);
