/*
 * Copyright (C) 2012 The Android Open Source Project
 *
 * Licensed under the Apache License, Version 2.0 (the "License");
 * you may not use this file except in compliance with the License.
 * You may obtain a copy of the License at
 *
 *      http://www.apache.org/licenses/LICENSE-2.0
 *
 * Unless required by applicable law or agreed to in writing, software
 * distributed under the License is distributed on an "AS IS" BASIS,
 * WITHOUT WARRANTIES OR CONDITIONS OF ANY KIND, either express or implied.
 * See the License for the specific language governing permissions and
 * limitations under the License.
 */

package com.android.camera;

import android.view.Display;
import android.graphics.Point;
import android.animation.Animator;
import android.annotation.TargetApi;
import android.app.ActionBar;
import android.app.Activity;
import android.content.ActivityNotFoundException;
import android.content.BroadcastReceiver;
import android.content.ComponentName;
import android.content.ContentResolver;
import android.content.Context;
import android.content.Intent;
import android.content.IntentFilter;
import android.content.ServiceConnection;
import android.content.SharedPreferences;
import android.content.pm.ActivityInfo;
import android.content.res.Configuration;
import android.database.Cursor;
import android.graphics.Bitmap;
import android.graphics.BitmapFactory;
import android.graphics.BitmapRegionDecoder;
import android.graphics.BitmapShader;
import android.graphics.Canvas;
import android.graphics.ColorFilter;
import android.graphics.Matrix;
import android.graphics.Paint;
import android.graphics.PixelFormat;
import android.graphics.Rect;
import android.graphics.RectF;
import android.graphics.Shader;
import android.graphics.drawable.ColorDrawable;
import android.graphics.drawable.Drawable;
import android.net.Uri;
import android.media.ThumbnailUtils;
import android.nfc.NfcAdapter;
import android.nfc.NfcAdapter.CreateBeamUrisCallback;
import android.nfc.NfcEvent;
import android.os.AsyncTask;
import android.os.Build;
import android.os.Bundle;
import android.os.Handler;
import android.os.IBinder;
import android.os.Looper;
import android.os.Message;
import android.os.PowerManager;
import android.os.PowerManager.WakeLock;
import android.os.SystemProperties;
import android.preference.PreferenceManager;
import android.provider.MediaStore;
import android.provider.Settings;
import android.util.Log;
import android.view.KeyEvent;
import android.view.LayoutInflater;
import android.view.Menu;
import android.view.MenuInflater;
import android.view.MenuItem;
import android.view.MotionEvent;
import android.view.OrientationEventListener;
import android.view.View;
import android.view.ViewGroup;
import android.view.Window;
import android.view.WindowManager;
import android.widget.FrameLayout;
import android.widget.ImageView;
import android.widget.ProgressBar;
import android.widget.ShareActionProvider;

import com.android.camera.app.AppManagerFactory;
import com.android.camera.app.PlaceholderManager;
import com.android.camera.app.PanoramaStitchingManager;
import com.android.camera.crop.CropActivity;
import com.android.camera.data.CameraDataAdapter;
import com.android.camera.data.CameraPreviewData;
import com.android.camera.data.FixedFirstDataAdapter;
import com.android.camera.data.FixedLastDataAdapter;
import com.android.camera.data.InProgressDataWrapper;
import com.android.camera.data.LocalData;
import com.android.camera.data.LocalDataAdapter;
import com.android.camera.data.LocalMediaObserver;
import com.android.camera.data.MediaDetails;
import com.android.camera.data.SimpleViewData;
import com.android.camera.exif.ExifInterface;
import com.android.camera.tinyplanet.TinyPlanetFragment;
import com.android.camera.ui.ModuleSwitcher;
import com.android.camera.ui.DetailsDialog;
import com.android.camera.ui.FilmStripView;
import com.android.camera.ui.FilmStripView.ImageData;
import com.android.camera.util.ApiHelper;
import com.android.camera.util.CameraUtil;
import com.android.camera.util.GcamHelper;
import com.android.camera.util.IntentHelper;
import com.android.camera.util.PhotoSphereHelper;
import com.android.camera.util.PhotoSphereHelper.PanoramaViewHelper;
import com.android.camera.util.UsageStatistics;
import com.android.internal.view.RotationPolicy;
import org.codeaurora.snapcam.R;

import java.io.File;
import java.io.IOException;

import static com.android.camera.CameraManager.CameraOpenErrorCallback;

public class CameraActivity extends Activity
        implements ModuleSwitcher.ModuleSwitchListener,
        ActionBar.OnMenuVisibilityListener,
        ShareActionProvider.OnShareTargetSelectedListener {

    private static final String TAG = "CAM_Activity";

    private static final String INTENT_ACTION_STILL_IMAGE_CAMERA_SECURE =
            "android.media.action.STILL_IMAGE_CAMERA_SECURE";
    public static final String ACTION_IMAGE_CAPTURE_SECURE =
            "android.media.action.IMAGE_CAPTURE_SECURE";
    public static final String ACTION_TRIM_VIDEO =
            "com.android.camera.action.TRIM";
    public static final String MEDIA_ITEM_PATH = "media-item-path";
    public static final String KEY_TOTAL_NUMBER = "total-number";

    // Used to show whether Gallery was launched from Snapcam
    private static final String KEY_FROM_SNAPCAM = "from-snapcam";

    // The intent extra for camera from secure lock screen. True if the gallery
    // should only show newly captured pictures. sSecureAlbumId does not
    // increment. This is used when switching between camera, camcorder, and
    // panorama. If the extra is not set, it is in the normal camera mode.
    public static final String SECURE_CAMERA_EXTRA = "secure_camera";

    // This string is used for judge start activity from screenoff or not
    public static final String GESTURE_CAMERA_NAME = "com.android.camera.CameraGestureActivity";

    /**
     * Request code from an activity we started that indicated that we do not
     * want to reset the view to the preview in onResume.
     */
    public static final int REQ_CODE_DONT_SWITCH_TO_PREVIEW = 142;

    public static final int REQ_CODE_GCAM_DEBUG_POSTCAPTURE = 999;

    private static final int HIDE_ACTION_BAR = 1;
    private static final long SHOW_ACTION_BAR_TIMEOUT_MS = 3000;

    /** Whether onResume should reset the view to the preview. */
    private boolean mResetToPreviewOnResume = true;

    // Supported operations at FilmStripView. Different data has different
    // set of supported operations.
    private static final int SUPPORT_DELETE = 1 << 0;
    private static final int SUPPORT_ROTATE = 1 << 1;
    private static final int SUPPORT_INFO = 1 << 2;
    private static final int SUPPORT_CROP = 1 << 3;
    private static final int SUPPORT_SETAS = 1 << 4;
    private static final int SUPPORT_EDIT = 1 << 5;
    private static final int SUPPORT_TRIM = 1 << 6;
    private static final int SUPPORT_SHARE = 1 << 7;
    private static final int SUPPORT_SHARE_PANORAMA360 = 1 << 8;
    private static final int SUPPORT_SHOW_ON_MAP = 1 << 9;
    private static final int SUPPORT_ALL = 0xffffffff;

    // Pie Setting Menu enabled
    private static boolean PIE_MENU_ENABLED = false;
    private boolean mDeveloperMenuEnabled = false;

    /** This data adapter is used by FilmStripView. */
    private LocalDataAdapter mDataAdapter;
    /** This data adapter represents the real local camera data. */
    private LocalDataAdapter mWrappedDataAdapter;

    private PanoramaStitchingManager mPanoramaManager;
    private PlaceholderManager mPlaceholderManager;
    private int mCurrentModuleIndex;
    private CameraModule mCurrentModule;
    private FrameLayout mAboveFilmstripControlLayout;
    private View mCameraModuleRootView;
    private FilmStripView mFilmStripView;
    private ProgressBar mBottomProgress;
    private View mPanoStitchingPanel;
    private int mResultCodeForTesting;
    private Intent mResultDataForTesting;
    private OnScreenHint mStorageHint;
    private long mStorageSpaceBytes = Storage.LOW_STORAGE_THRESHOLD_BYTES;
    private boolean mSecureCamera;
    // This is a hack to speed up the start of SecureCamera.
    private static boolean sFirstStartAfterScreenOn = true;
    private int mLastRawOrientation;
    private MyOrientationEventListener mOrientationListener;
    private Handler mMainHandler;
    private PanoramaViewHelper mPanoramaViewHelper;
    private CameraPreviewData mCameraPreviewData;
    private ActionBar mActionBar;
    private OnActionBarVisibilityListener mOnActionBarVisibilityListener = null;
    private Menu mActionBarMenu;
    private ViewGroup mUndoDeletionBar;
    private boolean mIsUndoingDeletion = false;
    private boolean mIsEditActivityInProgress = false;
    private View mPreviewCover;
    private FrameLayout mPreviewContentLayout;
    private boolean mPaused = true;

    private Uri[] mNfcPushUris = new Uri[1];

    private ShareActionProvider mStandardShareActionProvider;
    private Intent mStandardShareIntent;
    private ShareActionProvider mPanoramaShareActionProvider;
    private Intent mPanoramaShareIntent;
    private LocalMediaObserver mLocalImagesObserver;
    private LocalMediaObserver mLocalVideosObserver;

    private final int DEFAULT_SYSTEM_UI_VISIBILITY = View.SYSTEM_UI_FLAG_LAYOUT_FULLSCREEN;

    private boolean mPendingDeletion = false;

    private Intent mVideoShareIntent;
    private Intent mImageShareIntent;
    public static int SETTING_LIST_WIDTH_1 = 250;
    public static int SETTING_LIST_WIDTH_2 = 250;

    private ImageView mThumbnail;
    private CircularDrawable mThumbnailDrawable;
    // FilmStripView.setDataAdapter fires 2 onDataLoaded calls before any data is actually loaded
    // Keep track of data request here to avoid creating useless UpdateThumbnailTask.
    private boolean mDataRequested;

    private WakeLock mWakeLock;

    private class MyOrientationEventListener
            extends OrientationEventListener {
        public MyOrientationEventListener(Context context) {
            super(context);
        }

        @Override
        public void onOrientationChanged(int orientation) {
            // We keep the last known orientation. So if the user first orient
            // the camera then point the camera to floor or sky, we still have
            // the correct orientation.
            if (orientation == ORIENTATION_UNKNOWN) {
                return;
            }
            mLastRawOrientation = orientation;
            mCurrentModule.onOrientationChanged(orientation);
        }
    }

    private MediaSaveService mMediaSaveService;
    private ServiceConnection mConnection = new ServiceConnection() {
        @Override
        public void onServiceConnected(ComponentName className, IBinder b) {
            mMediaSaveService = ((MediaSaveService.LocalBinder) b).getService();
            mCurrentModule.onMediaSaveServiceConnected(mMediaSaveService);
        }

        @Override
        public void onServiceDisconnected(ComponentName className) {
            if (mMediaSaveService != null) {
                mMediaSaveService.setListener(null);
                mMediaSaveService = null;
            }
        }
    };

    private CameraOpenErrorCallback mCameraOpenErrorCallback =
            new CameraOpenErrorCallback() {
                @Override
                public void onCameraDisabled(int cameraId) {
                    UsageStatistics.onEvent(UsageStatistics.COMPONENT_CAMERA,
                            UsageStatistics.ACTION_OPEN_FAIL, "security");

                    CameraUtil.showErrorAndFinish(CameraActivity.this,
                            R.string.camera_disabled);
                }

                @Override
                public void onDeviceOpenFailure(int cameraId) {
                    UsageStatistics.onEvent(UsageStatistics.COMPONENT_CAMERA,
                            UsageStatistics.ACTION_OPEN_FAIL, "open");

                    CameraUtil.showErrorAndFinish(CameraActivity.this,
                            R.string.cannot_connect_camera);
                }

                @Override
                public void onReconnectionFailure(CameraManager mgr) {
                    UsageStatistics.onEvent(UsageStatistics.COMPONENT_CAMERA,
                            UsageStatistics.ACTION_OPEN_FAIL, "reconnect");

                    CameraUtil.showErrorAndFinish(CameraActivity.this,
                            R.string.cannot_connect_camera);
                }

                @Override
                public void onStartPreviewFailure(int cameraId) {
                    UsageStatistics.onEvent(UsageStatistics.COMPONENT_CAMERA,
                            UsageStatistics.ACTION_START_PREVIEW_FAIL, "startpreview");

                    CameraUtil.showErrorAndFinish(CameraActivity.this,
                            R.string.cannot_connect_camera);
                }
            };

    // update the status of storage space when SD card status changed.
    private BroadcastReceiver mSDcardMountedReceiver = new BroadcastReceiver() {
        @Override
        public void onReceive(Context context, Intent intent) {
            Log.d(TAG, "SDcard status changed, update storage space");
            updateStorageSpaceAndHint();
        }
    };

    private void registerSDcardMountedReceiver() {
        // filter for SDcard status
        IntentFilter filter = new IntentFilter(Intent.ACTION_MEDIA_MOUNTED);
        filter.addAction(Intent.ACTION_MEDIA_SHARED);
        filter.addAction(Intent.ACTION_MEDIA_UNMOUNTED);
        filter.addDataScheme("file");
        registerReceiver(mSDcardMountedReceiver, filter);
    }

    // close activity when screen turns off
    private BroadcastReceiver mScreenOffReceiver = new BroadcastReceiver() {
        @Override
        public void onReceive(Context context, Intent intent) {
            String action = intent.getAction();

            if (action.equals(Intent.ACTION_SCREEN_ON)) {
                mCurrentModule.onResumeBeforeSuper();
                mCurrentModule.onResumeAfterSuper();
            }

            if (action.equals(Intent.ACTION_SCREEN_OFF)) {
                if (mSecureCamera) {
                    finish();
                } else {
                    mCurrentModule.onPauseBeforeSuper();
                    mCurrentModule.onPauseAfterSuper();
                }
            }

        }
    };

    private static BroadcastReceiver sScreenOffReceiver;

    private static class ScreenOffReceiver extends BroadcastReceiver {
        @Override
        public void onReceive(Context context, Intent intent) {
            sFirstStartAfterScreenOn = true;
        }
    }

    private class MainHandler extends Handler {
        public MainHandler(Looper looper) {
            super(looper);
        }

        @Override
        public void handleMessage(Message msg) {
            if (msg.what == HIDE_ACTION_BAR) {
                removeMessages(HIDE_ACTION_BAR);
                CameraActivity.this.setSystemBarsVisibility(false);
            }
        }
    }

    public interface OnActionBarVisibilityListener {
        public void onActionBarVisibilityChanged(boolean isVisible);
    }

    public void setOnActionBarVisibilityListener(OnActionBarVisibilityListener listener) {
        mOnActionBarVisibilityListener = listener;
    }

    public static boolean isFirstStartAfterScreenOn() {
        return sFirstStartAfterScreenOn;
    }

    public static boolean isPieMenuEnabled() {
        return PIE_MENU_ENABLED;
    }

    public boolean isDeveloperMenuEnabled() {
        return mDeveloperMenuEnabled;
    }

    public void enableDeveloperMenu() {
        mDeveloperMenuEnabled = true;
    }

    public static void resetFirstStartAfterScreenOn() {
        sFirstStartAfterScreenOn = false;
    }

    private String fileNameFromDataID(int dataID) {
        final LocalData localData = mDataAdapter.getLocalData(dataID);

        File localFile = new File(localData.getPath());
        return localFile.getName();
    }

    private FilmStripView.Listener mFilmStripListener =
            new FilmStripView.Listener() {
                @Override
                public void onDataPromoted(int dataID) {
                    UsageStatistics.onEvent(UsageStatistics.COMPONENT_CAMERA,
                            UsageStatistics.ACTION_DELETE, "promoted", 0,
                            UsageStatistics.hashFileName(fileNameFromDataID(dataID)));

                    removeData(dataID);
                }

                @Override
                public void onDataDemoted(int dataID) {
                    UsageStatistics.onEvent(UsageStatistics.COMPONENT_CAMERA,
                            UsageStatistics.ACTION_DELETE, "demoted", 0,
                            UsageStatistics.hashFileName(fileNameFromDataID(dataID)));

                    removeData(dataID);
                }

                @Override
                public void onDataFullScreenChange(int dataID, boolean full) {
                    boolean isCameraID = isCameraPreview(dataID);
                    if (full && isCameraID && CameraActivity.this.hasWindowFocus()){
                        updateStorageSpaceAndHint();
                    }
                    if (!isCameraID) {
                        if (!full) {
                            // Always show action bar in filmstrip mode
                            CameraActivity.this.setSystemBarsVisibility(true, false);
                        } else if (mActionBar.isShowing()) {
                            // Hide action bar after time out in full screen mode
                            mMainHandler.sendEmptyMessageDelayed(HIDE_ACTION_BAR,
                                    SHOW_ACTION_BAR_TIMEOUT_MS);
                        }
                    }
                }

                /**
                 * Check if the local data corresponding to dataID is the camera
                 * preview.
                 *
                 * @param dataID the ID of the local data
                 * @return true if the local data is not null and it is the
                 *         camera preview.
                 */
                private boolean isCameraPreview(int dataID) {
                    LocalData localData = mDataAdapter.getLocalData(dataID);
                    if (localData == null) {
                        Log.w(TAG, "Current data ID not found.");
                        return false;
                    }
                    return localData.getLocalDataType() == LocalData.LOCAL_CAMERA_PREVIEW;
                }

                @Override
                public void onReload() {
                    setPreviewControlsVisibility(true);
                    CameraActivity.this.setSystemBarsVisibility(false);
                }

                @Override
                public void onCurrentDataCentered(int dataID) {
                    if (dataID != 0 && !mFilmStripView.isCameraPreview()) {
                        // For now, We ignore all items that are not the camera preview.
                        return;
                    }

                    if(!arePreviewControlsVisible()) {
                        setPreviewControlsVisibility(true);
                        CameraActivity.this.setSystemBarsVisibility(false);
                        mFilmStripView.getController().goToFullScreen();
                    }
                }

                @Override
                public void onCurrentDataOffCentered(int dataID) {
                    if (dataID != 0 && !mFilmStripView.isCameraPreview()) {
                        // For now, We ignore all items that are not the camera preview.
                        return;
                    }

                    if (arePreviewControlsVisible()) {
                        setPreviewControlsVisibility(false);
                    }
                }

                @Override
                public void onDataFocusChanged(final int dataID, final boolean focused) {
                    boolean isPreview = isCameraPreview(dataID);
                    boolean isFullScreen = mFilmStripView.inFullScreen();
                    if (isFullScreen && isPreview && CameraActivity.this.hasWindowFocus()){
                        runOnUiThread(new Runnable() {
                            @Override
                            public void run() {
                                updateStorageSpaceAndHint();
                            }
                        });
                    }
                    // Delay hiding action bar if there is any user interaction
                    if (mMainHandler.hasMessages(HIDE_ACTION_BAR)) {
                        mMainHandler.removeMessages(HIDE_ACTION_BAR);
                        mMainHandler.sendEmptyMessageDelayed(HIDE_ACTION_BAR,
                                SHOW_ACTION_BAR_TIMEOUT_MS);
                    }
                    // TODO: This callback is UI event callback, should always
                    // happen on UI thread. Find the reason for this
                    // runOnUiThread() and fix it.
                    runOnUiThread(new Runnable() {
                        @Override
                        public void run() {
                            LocalData currentData = mDataAdapter.getLocalData(dataID);
                            if (currentData == null) {
                                Log.w(TAG, "Current data ID not found.");
                                hidePanoStitchingProgress();
                                return;
                            }
                            boolean isCameraID = currentData.getLocalDataType() ==
                                    LocalData.LOCAL_CAMERA_PREVIEW;
                            if (!focused) {
                                if (isCameraID) {
                                    mCurrentModule.onPreviewFocusChanged(false);
                                    CameraActivity.this.setSystemBarsVisibility(true);
                                }
                                hidePanoStitchingProgress();
                            } else {
                                if (isCameraID) {
                                    // Don't show the action bar in Camera
                                    // preview.
                                    CameraActivity.this.setSystemBarsVisibility(false);

                                    if (mPendingDeletion) {
                                        performDeletion();
                                    }
                                } else {
                                    updateActionBarMenu(dataID);
                                }

                                Uri contentUri = currentData.getContentUri();
                                if (contentUri == null) {
                                    hidePanoStitchingProgress();
                                    return;
                                }
                                int panoStitchingProgress = mPanoramaManager.getTaskProgress(
                                        contentUri);
                                if (panoStitchingProgress < 0) {
                                    hidePanoStitchingProgress();
                                    return;
                                }
                                showPanoStitchingProgress();
                                updateStitchingProgress(panoStitchingProgress);
                            }
                        }
                    });
                }

                @Override
                public void onToggleSystemDecorsVisibility(int dataID) {
                    // If action bar is showing, hide it immediately, otherwise
                    // show action bar and hide it later
                    if (mActionBar.isShowing()) {
                        CameraActivity.this.setSystemBarsVisibility(false);
                    } else {
                        // Don't show the action bar if that is the camera preview.
                        boolean isCameraID = isCameraPreview(dataID);
                        if (!isCameraID) {
                            CameraActivity.this.setSystemBarsVisibility(true, true);
                        }
                    }
                }

                @Override
                public void setSystemDecorsVisibility(boolean visible) {
                    CameraActivity.this.setSystemBarsVisibility(visible);
                }
            };

    public void gotoGallery() {
        LocalDataAdapter adapter = getDataAdapter();
        ImageData img = adapter.getImageData(1);
        if (img == null)
            return;
        Uri uri = img.getContentUri();
        if (mCurrentModule instanceof PhotoModule) {
            if (((PhotoModule) mCurrentModule).isRefocus()) {
                Intent intent = new Intent();
                intent.setClass(this, RefocusActivity.class);
                intent.setData(uri);
                startActivity(intent);
                return;
            }
        }
        try {
            Intent intent = IntentHelper.getGalleryIntent(this);
            intent.setAction(Intent.ACTION_VIEW);
            intent.setData(uri);
            intent.putExtra(KEY_FROM_SNAPCAM, true);
            intent.putExtra(KEY_TOTAL_NUMBER, (adapter.getTotalNumber() -1));
            startActivity(intent);
        } catch (ActivityNotFoundException ex) {
            try {
                Log.w(TAG, "Gallery not found");
                Intent intent = new Intent(Intent.ACTION_VIEW, uri);
                startActivity(intent);
                intent.putExtra(KEY_FROM_SNAPCAM, true);
            } catch (ActivityNotFoundException e) {
                Log.w(TAG, "No Activity could be found to open image or video");
            }
        }
    }

    /**
     * If {@param visible} is false, this hides the action bar and switches the system UI
     * to lights-out mode.
     */
    // TODO: This should not be called outside of the activity.
    public void setSystemBarsVisibility(boolean visible) {
        setSystemBarsVisibility(visible, false);
    }

    /**
     * If {@param visible} is false, this hides the action bar and switches the
     * system UI to lights-out mode. If {@param hideLater} is true, a delayed message
     * will be sent after a timeout to hide the action bar.
     */
    private void setSystemBarsVisibility(boolean visible, boolean hideLater) {
        mMainHandler.removeMessages(HIDE_ACTION_BAR);

        View decorView = getWindow().getDecorView();
        int currentSystemUIVisibility = decorView.getSystemUiVisibility();
        boolean hidePreview = getResources().getBoolean(R.bool.hide_navigation_bar);

        int systemUIVisibility = DEFAULT_SYSTEM_UI_VISIBILITY;
        if (hidePreview)
            systemUIVisibility |= View.SYSTEM_UI_FLAG_HIDE_NAVIGATION;

        int systemUINotVisible = View.SYSTEM_UI_FLAG_LOW_PROFILE | View.SYSTEM_UI_FLAG_FULLSCREEN;
        if (hidePreview)
            systemUINotVisible |= (View.SYSTEM_UI_FLAG_HIDE_NAVIGATION
                    | View.SYSTEM_UI_FLAG_IMMERSIVE_STICKY);

        int newSystemUIVisibility = systemUIVisibility
                | (visible ? View.SYSTEM_UI_FLAG_VISIBLE : systemUINotVisible);
        if (newSystemUIVisibility != currentSystemUIVisibility) {
            decorView.setSystemUiVisibility(newSystemUIVisibility);
        }

        boolean currentActionBarVisibility = mActionBar.isShowing();
        if (visible != currentActionBarVisibility) {
            if (visible) {
                mActionBar.show();
            } else {
                mActionBar.hide();
            }
            if (mOnActionBarVisibilityListener != null) {
                mOnActionBarVisibilityListener.onActionBarVisibilityChanged(visible);
            }
        }

        // Now delay hiding the bars
        if (visible && hideLater) {
            mMainHandler.sendEmptyMessageDelayed(HIDE_ACTION_BAR, SHOW_ACTION_BAR_TIMEOUT_MS);
        }
    }

    private void hidePanoStitchingProgress() {
        mPanoStitchingPanel.setVisibility(View.GONE);
    }

    private void showPanoStitchingProgress() {
        mPanoStitchingPanel.setVisibility(View.VISIBLE);
    }

    private void updateStitchingProgress(int progress) {
        mBottomProgress.setProgress(progress);
    }

    @TargetApi(Build.VERSION_CODES.JELLY_BEAN)
    private void setupNfcBeamPush() {
        NfcAdapter adapter = NfcAdapter.getDefaultAdapter(CameraActivity.this);
        if (adapter == null) {
            return;
        }

        if (!ApiHelper.HAS_SET_BEAM_PUSH_URIS) {
            // Disable beaming
            adapter.setNdefPushMessage(null, CameraActivity.this);
            return;
        }

        adapter.setBeamPushUris(null, CameraActivity.this);
        adapter.setBeamPushUrisCallback(new CreateBeamUrisCallback() {
            @Override
            public Uri[] createBeamUris(NfcEvent event) {
                return mNfcPushUris;
            }
        }, CameraActivity.this);
    }

    private void setNfcBeamPushUri(Uri uri) {
        mNfcPushUris[0] = uri;
    }

    public LocalDataAdapter getDataAdapter() {
        return mDataAdapter;
    }

    private String getPathFromUri(Uri uri) {
        String[] projection = {
                MediaStore.Images.Media.DATA
        };
        Cursor cursor = getContentResolver().query(uri, projection, null, null, null);
        if (cursor == null)
            return null;
        int column_index = cursor.getColumnIndexOrThrow(MediaStore.Images.Media.DATA);
        String s = null;
        if (cursor.moveToFirst()) {
            s = cursor.getString(column_index);
        }
        cursor.close();
        return s;
    }

    public void updateThumbnail(final byte[] jpegData) {
        (new UpdateThumbnailTask(jpegData, false)).execute();
    }

    public void updateThumbnail(final Bitmap bitmap) {
        mThumbnailDrawable = new CircularDrawable(bitmap);
        if (mThumbnail != null) {
            mThumbnail.setImageDrawable(mThumbnailDrawable);
            mThumbnail.setVisibility(View.VISIBLE);
        }
    }

    public void updateThumbnail(ImageView thumbnail) {
        mThumbnail = thumbnail;
        if (mThumbnailDrawable != null) {
            mThumbnail.setImageDrawable(mThumbnailDrawable);
            mThumbnail.setVisibility(View.VISIBLE);
        }
    }

    public void updateThumbnail(boolean videoOnly) {
        // Only handle OnDataInserted if it's video.
        // Photo and Panorama have their own way of updating thumbnail.
        if (!videoOnly || (mCurrentModule instanceof VideoModule)) {
            (new UpdateThumbnailTask(null, true)).execute();
        }
    }

    private class UpdateThumbnailTask extends AsyncTask<Void, Void, Bitmap> {
        private final byte[] mJpegData;
        private final boolean mCheckOrientation;

        public UpdateThumbnailTask(final byte[] jpegData, boolean checkOrientation) {
            mJpegData = jpegData;
            mCheckOrientation = checkOrientation;
        }

        @Override
        protected Bitmap doInBackground(Void... params) {
            if (mJpegData != null)
                return decodeImageCenter(null);

            LocalDataAdapter adapter = getDataAdapter();
            ImageData img = adapter.getImageData(1);
            if (img == null) {
                return null;
            }
            Uri uri = img.getContentUri();
            String path = getPathFromUri(uri);
            if (path == null) {
                return null;
            }
            else {
                if (img.isPhoto()) {
                    return decodeImageCenter(path);
                } else {
                    return ThumbnailUtils
                            .createVideoThumbnail(path, MediaStore.Video.Thumbnails.MINI_KIND);
                }
            }
        }

        @Override
        protected void onPostExecute(Bitmap bitmap) {
            if (bitmap == null) {
                if (mThumbnail != null) {
                    // Clear the image resource when the bitmap is invalid.
                    mThumbnail.setImageDrawable(null);
                    mThumbnail.setVisibility(View.GONE);
                }
            } else {
                updateThumbnail(bitmap);
            }
        }

        private Bitmap decodeImageCenter(final String path) {
            // Check photo orientation for Panorama. This is necessary during app launch because
            // Panorama module generates thumbnail bitmap with orientation adjustment but only
            // saves jpeg with orientation tag set.
            int orientation = 0;
            if (mCheckOrientation) {
                ExifInterface exif = new ExifInterface();
                try {
                    if (mJpegData != null) {
                        exif.readExif(mJpegData);
                    } else {
                        exif.readExif(path);
                    }
                    orientation = Exif.getOrientation(exif);
                } catch (IOException e) {
                    // ignore
                }
            }

            final BitmapFactory.Options opt = new BitmapFactory.Options();
            opt.inJustDecodeBounds = true;
            if (mJpegData != null) {
                BitmapFactory.decodeByteArray(mJpegData, 0, mJpegData.length, opt);
            } else {
                BitmapFactory.decodeFile(path, opt);
            }

            int w = opt.outWidth;
            int h = opt.outHeight;
            int d = w > h ? h : w;

            final int target = getResources().getDimensionPixelSize(R.dimen.capture_size);
            int sample = 1;
            if (d > target) {
                while (d / sample / 2 > target) {
                    sample *= 2;
                }
            }
            int st = sample * target;
            final Rect rect = new Rect((w - st) / 2, (h - st) / 2, (w + st) / 2, (h + st) / 2);

            opt.inJustDecodeBounds = false;
            opt.inSampleSize = sample;
            final BitmapRegionDecoder decoder;
            try {
                if (mJpegData == null) {
                    decoder = BitmapRegionDecoder.newInstance(path, true);
                } else {
                    decoder = BitmapRegionDecoder.newInstance(mJpegData, 0, mJpegData.length, true);
                }
            } catch (IOException e) {
                return null;
            }
            Bitmap bitmap = decoder.decodeRegion(rect, opt);
            if (orientation != 0) {
                Matrix matrix = new Matrix();
                matrix.setRotate(orientation);
                bitmap = Bitmap.createBitmap(bitmap, 0, 0,
                        bitmap.getWidth(), bitmap.getHeight(), matrix, false);
            }
            return bitmap;
        }
    }

    private class CircularDrawable extends Drawable {
        private final BitmapShader mBitmapShader;
        private final Paint mPaint;
        private Rect mRect;
        private int mLength;

        public CircularDrawable(Bitmap bitmap) {
            int w = bitmap.getWidth();
            int h = bitmap.getHeight();
            int targetSize = getResources().getDimensionPixelSize(R.dimen.capture_size);
            if (Math.min(w, h) < targetSize) {
                Matrix matrix = new Matrix();
                float scale = 1.0f;
                if (w > h) {
                    scale = (float) targetSize / (float) h;
                } else {
                    scale = (float) targetSize / (float) w;
                }
                matrix.postScale(scale, scale);
                bitmap = Bitmap.createBitmap(bitmap, 0, 0, w, h, matrix, true);
                w = (int) (w * scale);
                h = (int) (h * scale);
            }
            if (w > h) {
                mLength = h;
                bitmap = Bitmap.createBitmap(bitmap, (w - h) / 2, 0, h, h);
            } else if (w < h) {
                mLength = w;
                bitmap = Bitmap.createBitmap(bitmap, 0, (h - w) / 2, w, w);
            } else {
                mLength = w;
            }

            mBitmapShader = new BitmapShader(bitmap, Shader.TileMode.CLAMP, Shader.TileMode.CLAMP);
            mPaint = new Paint(Paint.ANTI_ALIAS_FLAG);
            mPaint.setShader(mBitmapShader);
        }

        @Override
        protected void onBoundsChange(Rect bounds) {
            super.onBoundsChange(bounds);
            mRect = bounds;
        }

        @Override
        public void draw(Canvas canvas) {
            canvas.drawRoundRect(new RectF(mRect), (mRect.right - mRect.left) / 2,
                    (mRect.bottom - mRect.top) / 2, mPaint);
        }

        @Override
        public int getOpacity() {
            return PixelFormat.TRANSLUCENT;
        }

        @Override
        public void setAlpha(int alpha) {
            mPaint.setAlpha(alpha);
        }

        @Override
        public void setColorFilter(ColorFilter filter) {
            mPaint.setColorFilter(filter);
        }

        @Override
        public int getIntrinsicWidth() {
            return mLength;
        }

        @Override
        public int getIntrinsicHeight() {
            return mLength;
        }
    }

    private void setStandardShareIntent(Uri contentUri, String mimeType) {
        mStandardShareIntent = getShareIntentFromType(mimeType);
        if (mStandardShareIntent != null) {
            mStandardShareIntent.putExtra(Intent.EXTRA_STREAM, contentUri);
            mStandardShareIntent.addFlags(Intent.FLAG_GRANT_READ_URI_PERMISSION);
            if (mStandardShareActionProvider != null) {
                mStandardShareActionProvider.setShareIntent(mStandardShareIntent);
            }
        }
    }

    /**
     * Get the share intent according to the mimeType
     *
     * @param mimeType The mimeType of current data.
     * @return the video/image's ShareIntent or null if mimeType is invalid.
     */
    private Intent getShareIntentFromType(String mimeType) {
        // Lazily create the intent object.
        if (mimeType.startsWith("video/")) {
            if (mVideoShareIntent == null) {
                mVideoShareIntent = new Intent(Intent.ACTION_SEND);
                mVideoShareIntent.setType("video/*");
            }
            return mVideoShareIntent;
        } else if (mimeType.startsWith("image/")) {
            if (mImageShareIntent == null) {
                mImageShareIntent = new Intent(Intent.ACTION_SEND);
                mImageShareIntent.setType("image/*");
            }
            return mImageShareIntent;
        }
        Log.w(TAG, "unsupported mimeType " + mimeType);
        return null;
    }

    private void setPanoramaShareIntent(Uri contentUri) {
        if (mPanoramaShareIntent == null) {
            mPanoramaShareIntent = new Intent(Intent.ACTION_SEND);
        }
        mPanoramaShareIntent.setType("application/vnd.google.panorama360+jpg");
        mPanoramaShareIntent.putExtra(Intent.EXTRA_STREAM, contentUri);
        if (mPanoramaShareActionProvider != null) {
            mPanoramaShareActionProvider.setShareIntent(mPanoramaShareIntent);
        }
    }

    @Override
    public void onMenuVisibilityChanged(boolean isVisible) {
        // If menu is showing, we need to make sure action bar does not go away.
        mMainHandler.removeMessages(HIDE_ACTION_BAR);
        if (!isVisible) {
            mMainHandler.sendEmptyMessageDelayed(HIDE_ACTION_BAR, SHOW_ACTION_BAR_TIMEOUT_MS);
        }
    }

    @Override
    public boolean onShareTargetSelected(ShareActionProvider shareActionProvider, Intent intent) {
        int currentDataId = mFilmStripView.getCurrentId();
        if (currentDataId < 0) {
            return false;
        }
        UsageStatistics.onEvent(UsageStatistics.COMPONENT_CAMERA, UsageStatistics.ACTION_SHARE,
                intent.getComponent().getPackageName(), 0,
                UsageStatistics.hashFileName(fileNameFromDataID(currentDataId)));
        return true;
    }

    /**
     * According to the data type, make the menu items for supported operations
     * visible.
     *
     * @param dataID the data ID of the current item.
     */
    private void updateActionBarMenu(int dataID) {
        LocalData currentData = mDataAdapter.getLocalData(dataID);
        if (currentData == null) {
            return;
        }
        int type = currentData.getLocalDataType();

        if (mActionBarMenu == null) {
            return;
        }

        int supported = 0;

        switch (type) {
            case LocalData.LOCAL_IMAGE:
                supported |= SUPPORT_DELETE | SUPPORT_ROTATE | SUPPORT_INFO
                        | SUPPORT_CROP | SUPPORT_SETAS | SUPPORT_EDIT
                        | SUPPORT_SHARE | SUPPORT_SHOW_ON_MAP;
                break;
            case LocalData.LOCAL_VIDEO:
                supported |= SUPPORT_DELETE | SUPPORT_INFO | SUPPORT_SHARE;
                break;
            case LocalData.LOCAL_PHOTO_SPHERE:
                supported |= SUPPORT_DELETE | SUPPORT_ROTATE | SUPPORT_INFO
                        | SUPPORT_CROP | SUPPORT_SETAS | SUPPORT_EDIT
                        | SUPPORT_SHARE | SUPPORT_SHOW_ON_MAP;
                break;
            case LocalData.LOCAL_360_PHOTO_SPHERE:
                supported |= SUPPORT_DELETE | SUPPORT_ROTATE | SUPPORT_INFO
                        | SUPPORT_CROP | SUPPORT_SETAS | SUPPORT_EDIT
                        | SUPPORT_SHARE | SUPPORT_SHARE_PANORAMA360
                        | SUPPORT_SHOW_ON_MAP;
                break;
            default:
                break;
        }

        // In secure camera mode, we only support delete operation.
        if (isSecureCamera()) {
            supported &= SUPPORT_DELETE;
        }

        setMenuItemVisible(mActionBarMenu, R.id.action_delete,
                (supported & SUPPORT_DELETE) != 0);
        setMenuItemVisible(mActionBarMenu, R.id.action_rotate_ccw,
                (supported & SUPPORT_ROTATE) != 0);
        setMenuItemVisible(mActionBarMenu, R.id.action_rotate_cw,
                (supported & SUPPORT_ROTATE) != 0);
        setMenuItemVisible(mActionBarMenu, R.id.action_details,
                (supported & SUPPORT_INFO) != 0);
        setMenuItemVisible(mActionBarMenu, R.id.action_crop,
                (supported & SUPPORT_CROP) != 0);
        setMenuItemVisible(mActionBarMenu, R.id.action_setas,
                (supported & SUPPORT_SETAS) != 0);
        setMenuItemVisible(mActionBarMenu, R.id.action_edit,
                (supported & SUPPORT_EDIT) != 0);
        setMenuItemVisible(mActionBarMenu, R.id.action_trim,
                (supported & SUPPORT_TRIM) != 0);

        boolean standardShare = (supported & SUPPORT_SHARE) != 0;
        boolean panoramaShare = (supported & SUPPORT_SHARE_PANORAMA360) != 0;
        setMenuItemVisible(mActionBarMenu, R.id.action_share, standardShare);
        setMenuItemVisible(mActionBarMenu, R.id.action_share_panorama, panoramaShare);

        if (panoramaShare) {
            // For 360 PhotoSphere, relegate standard share to the overflow menu
            MenuItem item = mActionBarMenu.findItem(R.id.action_share);
            if (item != null) {
                item.setShowAsAction(MenuItem.SHOW_AS_ACTION_NEVER);
                item.setTitle(getResources().getString(R.string.share_as_photo));
            }
            // And, promote "share as panorama" to action bar
            item = mActionBarMenu.findItem(R.id.action_share_panorama);
            if (item != null) {
                item.setShowAsAction(MenuItem.SHOW_AS_ACTION_IF_ROOM);
            }
            setPanoramaShareIntent(currentData.getContentUri());
        }
        if (standardShare) {
            if (!panoramaShare) {
                MenuItem item = mActionBarMenu.findItem(R.id.action_share);
                if (item != null) {
                    item.setShowAsAction(MenuItem.SHOW_AS_ACTION_IF_ROOM);
                    item.setTitle(getResources().getString(R.string.share));
                }
            }
            setStandardShareIntent(currentData.getContentUri(), currentData.getMimeType());
            setNfcBeamPushUri(currentData.getContentUri());
        }

        boolean itemHasLocation = currentData.getLatLong() != null;
        setMenuItemVisible(mActionBarMenu, R.id.action_show_on_map,
                itemHasLocation && (supported & SUPPORT_SHOW_ON_MAP) != 0);
    }

    private void setMenuItemVisible(Menu menu, int itemId, boolean visible) {
        MenuItem item = menu.findItem(itemId);
        if (item != null)
            item.setVisible(visible);
    }

    private ImageTaskManager.TaskListener mPlaceholderListener =
            new ImageTaskManager.TaskListener() {

                @Override
                public void onTaskQueued(String filePath, final Uri imageUri) {
                    mMainHandler.post(new Runnable() {
                        @Override
                        public void run() {
                            notifyNewMedia(imageUri);
                            int dataID = mDataAdapter.findDataByContentUri(imageUri);
                            if (dataID != -1) {
                                LocalData d = mDataAdapter.getLocalData(dataID);
                                InProgressDataWrapper newData = new InProgressDataWrapper(d, true);
                                mDataAdapter.updateData(dataID, newData);
                            }
                        }
                    });
                }

                @Override
                public void onTaskDone(String filePath, final Uri imageUri) {
                    mMainHandler.post(new Runnable() {
                        @Override
                        public void run() {
                            mDataAdapter.refresh(getContentResolver(), imageUri);
                        }
                    });
                }

                @Override
                public void onTaskProgress(String filePath, Uri imageUri, int progress) {
                    // Do nothing
                }
    };

    private ImageTaskManager.TaskListener mStitchingListener =
            new ImageTaskManager.TaskListener() {
                @Override
                public void onTaskQueued(String filePath, final Uri imageUri) {
                    mMainHandler.post(new Runnable() {
                        @Override
                        public void run() {
                            notifyNewMedia(imageUri);
                            int dataID = mDataAdapter.findDataByContentUri(imageUri);
                            if (dataID != -1) {
                                // Don't allow special UI actions (swipe to
                                // delete, for example) on in-progress data.
                                LocalData d = mDataAdapter.getLocalData(dataID);
                                InProgressDataWrapper newData = new InProgressDataWrapper(d);
                                mDataAdapter.updateData(dataID, newData);
                            }
                        }
                    });
                }

                @Override
                public void onTaskDone(String filePath, final Uri imageUri) {
                    Log.v(TAG, "onTaskDone:" + filePath);
                    mMainHandler.post(new Runnable() {
                        @Override
                        public void run() {
                            int doneID = mDataAdapter.findDataByContentUri(imageUri);
                            int currentDataId = mFilmStripView.getCurrentId();

                            if (currentDataId == doneID) {
                                hidePanoStitchingProgress();
                                updateStitchingProgress(0);
                            }

                            mDataAdapter.refresh(getContentResolver(), imageUri);
                        }
                    });
                }

                @Override
                public void onTaskProgress(
                        String filePath, final Uri imageUri, final int progress) {
                    mMainHandler.post(new Runnable() {
                        @Override
                        public void run() {
                            int currentDataId = mFilmStripView.getCurrentId();
                            if (currentDataId == -1) {
                                return;
                            }
                            if (imageUri.equals(
                                    mDataAdapter.getLocalData(currentDataId).getContentUri())) {
                                updateStitchingProgress(progress);
                            }
                        }
                    });
                }
            };

    public MediaSaveService getMediaSaveService() {
        return mMediaSaveService;
    }

    public void notifyNewMedia(Uri uri) {
        ContentResolver cr = getContentResolver();
        String mimeType = cr.getType(uri);
        if (mimeType == null) {
            Log.e(TAG, "mimeType is NULL");
            return;
        }
        if (mimeType.startsWith("video/")) {
            sendBroadcast(new Intent(CameraUtil.ACTION_NEW_VIDEO, uri));
            mDataAdapter.addNewVideo(cr, uri);
        } else if (mimeType.startsWith("image/")) {
            CameraUtil.broadcastNewPicture(this, uri);
            mDataAdapter.addNewPhoto(cr, uri);
        } else if (mimeType.startsWith("application/stitching-preview")) {
            mDataAdapter.addNewPhoto(cr, uri);
        } else if (mimeType.startsWith(PlaceholderManager.PLACEHOLDER_MIME_TYPE)) {
            mDataAdapter.addNewPhoto(cr, uri);
        } else {
            android.util.Log.w(TAG, "Unknown new media with MIME type:"
                    + mimeType + ", uri:" + uri);
        }
    }

    private void removeData(int dataID) {
        mDataAdapter.removeData(CameraActivity.this, dataID);
        if (mDataAdapter.getTotalNumber() > 1) {
            showUndoDeletionBar();
        } else {
            // If camera preview is the only view left in filmstrip,
            // no need to show undo bar.
            mPendingDeletion = true;
            performDeletion();
        }
    }

    private void bindMediaSaveService() {
        Intent intent = new Intent(this, MediaSaveService.class);
        bindService(intent, mConnection, Context.BIND_AUTO_CREATE);
    }

    private void unbindMediaSaveService() {
        if (mConnection != null) {
            unbindService(mConnection);
        }
    }

    @Override
    public boolean onCreateOptionsMenu(Menu menu) {
        // Inflate the menu items for use in the action bar
        MenuInflater inflater = getMenuInflater();
        inflater.inflate(R.menu.operations, menu);
        mActionBarMenu = menu;

        // Configure the standard share action provider
        MenuItem item = menu.findItem(R.id.action_share);
        mStandardShareActionProvider = (ShareActionProvider) item.getActionProvider();
        mStandardShareActionProvider.setShareHistoryFileName("standard_share_history.xml");
        if (mStandardShareIntent != null) {
            mStandardShareActionProvider.setShareIntent(mStandardShareIntent);
        }

        // Configure the panorama share action provider
        item = menu.findItem(R.id.action_share_panorama);
        mPanoramaShareActionProvider = (ShareActionProvider) item.getActionProvider();
        mPanoramaShareActionProvider.setShareHistoryFileName("panorama_share_history.xml");
        if (mPanoramaShareIntent != null) {
            mPanoramaShareActionProvider.setShareIntent(mPanoramaShareIntent);
        }

        mStandardShareActionProvider.setOnShareTargetSelectedListener(this);
        mPanoramaShareActionProvider.setOnShareTargetSelectedListener(this);

        return super.onCreateOptionsMenu(menu);
    }

    @Override
    public boolean onOptionsItemSelected(MenuItem item) {
        int currentDataId = mFilmStripView.getCurrentId();
        if (currentDataId < 0) {
            return false;
        }
        final LocalData localData = mDataAdapter.getLocalData(currentDataId);

        // Handle presses on the action bar items
        switch (item.getItemId()) {
            case android.R.id.home:
                // ActionBar's Up/Home button was clicked
                try {
                    startActivity(IntentHelper.getGalleryIntent(this));
                    return true;
                } catch (ActivityNotFoundException e) {
                    Log.w(TAG, "Failed to launch gallery activity, closing");
                    finish();
                }
            case R.id.action_delete:
                UsageStatistics.onEvent(UsageStatistics.COMPONENT_CAMERA,
                        UsageStatistics.ACTION_DELETE, null, 0,
                        UsageStatistics.hashFileName(fileNameFromDataID(currentDataId)));
                removeData(currentDataId);
                return true;
            case R.id.action_edit:
                UsageStatistics.onEvent(UsageStatistics.COMPONENT_CAMERA,
                        UsageStatistics.ACTION_EDIT, null, 0,
                        UsageStatistics.hashFileName(fileNameFromDataID(currentDataId)));
                launchEditor(localData);
                return true;
            case R.id.action_trim: {
                // This is going to be handled by the Gallery app.
                Intent intent = new Intent(ACTION_TRIM_VIDEO);
                LocalData currentData = mDataAdapter.getLocalData(
                        mFilmStripView.getCurrentId());
                intent.setData(currentData.getContentUri());
                // We need the file path to wrap this into a RandomAccessFile.
                intent.putExtra(MEDIA_ITEM_PATH, currentData.getPath());
                startActivityForResult(intent, REQ_CODE_DONT_SWITCH_TO_PREVIEW);
                return true;
            }
            case R.id.action_rotate_ccw:
                localData.rotate90Degrees(this, mDataAdapter, currentDataId, false);
                return true;
            case R.id.action_rotate_cw:
                localData.rotate90Degrees(this, mDataAdapter, currentDataId, true);
                return true;
            case R.id.action_crop: {
                UsageStatistics.onEvent(UsageStatistics.COMPONENT_CAMERA,
                        UsageStatistics.ACTION_CROP, null, 0,
                        UsageStatistics.hashFileName(fileNameFromDataID(currentDataId)));
                Intent intent = new Intent(CropActivity.CROP_ACTION);
                intent.setClass(this, CropActivity.class);
                intent.setDataAndType(localData.getContentUri(), localData.getMimeType())
                        .setFlags(Intent.FLAG_GRANT_READ_URI_PERMISSION);
                startActivityForResult(intent, REQ_CODE_DONT_SWITCH_TO_PREVIEW);
                return true;
            }
            case R.id.action_setas: {
                Intent intent = new Intent(Intent.ACTION_ATTACH_DATA)
                        .setDataAndType(localData.getContentUri(),
                                localData.getMimeType())
                        .setFlags(Intent.FLAG_GRANT_READ_URI_PERMISSION);
                intent.putExtra("mimeType", intent.getType());
                startActivityForResult(Intent.createChooser(
                        intent, getString(R.string.set_as)), REQ_CODE_DONT_SWITCH_TO_PREVIEW);
                return true;
            }
            case R.id.action_details:
                (new AsyncTask<Void, Void, MediaDetails>() {
                    @Override
                    protected MediaDetails doInBackground(Void... params) {
                        return localData.getMediaDetails(CameraActivity.this);
                    }

                    @Override
                    protected void onPostExecute(MediaDetails mediaDetails) {
                        if ((mediaDetails != null) && !mPaused) {
                            DetailsDialog.create(CameraActivity.this, mediaDetails).show();
                        }
                    }
                }).execute();
                return true;
            case R.id.action_show_on_map:
                double[] latLong = localData.getLatLong();
                if (latLong != null) {
                    CameraUtil.showOnMap(this, latLong);
                }
                return true;
            default:
                return super.onOptionsItemSelected(item);
        }
    }

    private boolean isCaptureIntent() {
        if (MediaStore.ACTION_VIDEO_CAPTURE.equals(getIntent().getAction())
                || MediaStore.ACTION_IMAGE_CAPTURE.equals(getIntent().getAction())
                || MediaStore.ACTION_IMAGE_CAPTURE_SECURE.equals(getIntent().getAction())) {
            return true;
        } else {
            return false;
        }
    }

    @Override
    public void onCreate(Bundle state) {
        super.onCreate(state);
        // Check if this is in the secure camera mode.
        Intent intent = getIntent();
        String action = intent.getAction();
        if (INTENT_ACTION_STILL_IMAGE_CAMERA_SECURE.equals(action)
                || ACTION_IMAGE_CAPTURE_SECURE.equals(action)
                || intent.getComponent().getClassName().equals(GESTURE_CAMERA_NAME)) {
            mSecureCamera = true;
        } else {
            mSecureCamera = intent.getBooleanExtra(SECURE_CAMERA_EXTRA, false);
        }

        // Filter for screen off so that we can finish secure camera activity
        // when screen is off.
        IntentFilter filter = new IntentFilter(Intent.ACTION_SCREEN_OFF);
        filter.addAction(Intent.ACTION_SCREEN_ON);
        registerReceiver(mScreenOffReceiver, filter);
        // TODO: This static screen off event receiver is a workaround to the
        // double onResume() invocation (onResume->onPause->onResume). We should
        // find a better solution to this.
        if (sScreenOffReceiver == null) {
            sScreenOffReceiver = new ScreenOffReceiver();
            registerReceiver(sScreenOffReceiver, filter);
        }

        if (mSecureCamera) {
            // Change the window flags so that secure camera can show when locked
            Window win = getWindow();
            WindowManager.LayoutParams params = win.getAttributes();
            params.flags |= WindowManager.LayoutParams.FLAG_SHOW_WHEN_LOCKED;
            if (intent.getComponent().getClassName().equals(GESTURE_CAMERA_NAME)) {
                params.flags |= WindowManager.LayoutParams.FLAG_TURN_SCREEN_ON;
                PowerManager pm = ((PowerManager) getSystemService(POWER_SERVICE));
                mWakeLock = pm.newWakeLock(PowerManager.PARTIAL_WAKE_LOCK, TAG);
                mWakeLock.acquire();
                Log.d(TAG, "acquire wake lock");
            }
            win.setAttributes(params);


        }
        GcamHelper.init(getContentResolver());

        getWindow().requestFeature(Window.FEATURE_ACTION_BAR);

        LayoutInflater inflater = getLayoutInflater();
        View rootLayout = inflater.inflate(R.layout.camera, null, false);
        mCameraModuleRootView = rootLayout.findViewById(R.id.camera_app_root);

        int moduleIndex = -1;
        if (MediaStore.INTENT_ACTION_VIDEO_CAMERA.equals(getIntent().getAction())
                || MediaStore.ACTION_VIDEO_CAPTURE.equals(getIntent().getAction())) {
            moduleIndex = ModuleSwitcher.VIDEO_MODULE_INDEX;
        } else if (MediaStore.INTENT_ACTION_STILL_IMAGE_CAMERA.equals(getIntent().getAction())
                || MediaStore.INTENT_ACTION_STILL_IMAGE_CAMERA_SECURE.equals(getIntent()
                        .getAction())) {
            moduleIndex = ModuleSwitcher.PHOTO_MODULE_INDEX;
            SharedPreferences prefs = PreferenceManager.getDefaultSharedPreferences(this);
            if (prefs.getInt(CameraSettings.KEY_STARTUP_MODULE_INDEX, -1)
                        == ModuleSwitcher.GCAM_MODULE_INDEX && GcamHelper.hasGcamCapture()) {
                moduleIndex = ModuleSwitcher.GCAM_MODULE_INDEX;
            }
        } else if (MediaStore.ACTION_IMAGE_CAPTURE.equals(getIntent().getAction())
                || MediaStore.ACTION_IMAGE_CAPTURE_SECURE.equals(getIntent().getAction())) {
            moduleIndex = ModuleSwitcher.PHOTO_MODULE_INDEX;
        } else {
            // If the activity has not been started using an explicit intent,
            // read the module index from the last time the user changed modes
            SharedPreferences prefs = PreferenceManager.getDefaultSharedPreferences(this);
            moduleIndex = prefs.getInt(CameraSettings.KEY_STARTUP_MODULE_INDEX, -1);
            if ((moduleIndex == ModuleSwitcher.GCAM_MODULE_INDEX &&
                    !GcamHelper.hasGcamCapture()) || moduleIndex < 0) {
                moduleIndex = ModuleSwitcher.PHOTO_MODULE_INDEX;
            }
        }

        mOrientationListener = new MyOrientationEventListener(this);
        setModuleFromIndex(moduleIndex);
        mCurrentModule.init(this, mCameraModuleRootView);

        setContentView(R.layout.camera_filmstrip);

        mActionBar = getActionBar();
        mActionBar.addOnMenuVisibilityListener(this);

        if (ApiHelper.HAS_ROTATION_ANIMATION) {
            setRotationAnimation();
        }

        mMainHandler = new MainHandler(getMainLooper());

        mAboveFilmstripControlLayout =
                (FrameLayout) findViewById(R.id.camera_above_filmstrip_layout);
        mAboveFilmstripControlLayout.setFitsSystemWindows(true);
        mPanoramaManager = AppManagerFactory.getInstance(this)
                .getPanoramaStitchingManager();
        mPlaceholderManager = AppManagerFactory.getInstance(this)
                .getGcamProcessingManager();
        mPanoramaManager.addTaskListener(mStitchingListener);
        mPlaceholderManager.addTaskListener(mPlaceholderListener);
        mPanoStitchingPanel = findViewById(R.id.pano_stitching_progress_panel);
        mBottomProgress = (ProgressBar) findViewById(R.id.pano_stitching_progress_bar);
        mCameraPreviewData = new CameraPreviewData(rootLayout,
                FilmStripView.ImageData.SIZE_FULL,
                FilmStripView.ImageData.SIZE_FULL);
        // Put a CameraPreviewData at the first position.
        mWrappedDataAdapter = new FixedFirstDataAdapter(
                new CameraDataAdapter(new ColorDrawable(
                        getResources().getColor(R.color.photo_placeholder))),
                mCameraPreviewData);
        mFilmStripView = (FilmStripView) findViewById(R.id.filmstrip_view);
        mFilmStripView.setViewGap(
                getResources().getDimensionPixelSize(R.dimen.camera_film_strip_gap));
        mPanoramaViewHelper = new PanoramaViewHelper(this);
        mPanoramaViewHelper.onCreate();
        mFilmStripView.setPanoramaViewHelper(mPanoramaViewHelper);
        // Set up the camera preview first so the preview shows up ASAP.
        mFilmStripView.setListener(mFilmStripListener);

        if (!mSecureCamera) {
            mDataAdapter = mWrappedDataAdapter;
            mFilmStripView.setDataAdapter(mDataAdapter);
            if (!isCaptureIntent()) {
                mDataAdapter.requestLoad(getContentResolver());
                mDataRequested = true;
            }
        } else {
            // Put a lock placeholder as the last image by setting its date to
            // 0.
            ImageView v = (ImageView) getLayoutInflater().inflate(
                    R.layout.secure_album_placeholder, null);
            v.setOnClickListener(new View.OnClickListener() {
                @Override
                public void onClick(View view) {
                    try {
                        UsageStatistics.onEvent(UsageStatistics.COMPONENT_CAMERA,
                                UsageStatistics.ACTION_GALLERY, null);
                        startActivity(IntentHelper.getGalleryIntent(CameraActivity.this));
                    } catch (ActivityNotFoundException e) {
                        Log.w(TAG, "Failed to launch gallery activity, closing");
                    }
                    finish();
                }
            });
            mDataAdapter = new FixedLastDataAdapter(
                    mWrappedDataAdapter,
                    new SimpleViewData(
                            v,
                            v.getDrawable().getIntrinsicWidth(),
                            v.getDrawable().getIntrinsicHeight(),
                            0, 0));
            // Flush out all the original data.
            mDataAdapter.flush();
            mFilmStripView.setDataAdapter(mDataAdapter);
        }

        setupNfcBeamPush();

        mLocalImagesObserver = new LocalMediaObserver();
        mLocalVideosObserver = new LocalMediaObserver();

        getContentResolver().registerContentObserver(
                MediaStore.Images.Media.EXTERNAL_CONTENT_URI, true,
                mLocalImagesObserver);
        getContentResolver().registerContentObserver(
                MediaStore.Video.Media.EXTERNAL_CONTENT_URI, true,
                mLocalVideosObserver);

        SharedPreferences prefs = PreferenceManager.getDefaultSharedPreferences(this);
        mDeveloperMenuEnabled = prefs.getBoolean(CameraSettings.KEY_DEVELOPER_MENU, false);

        Display display = getWindowManager().getDefaultDisplay();
        Point size = new Point();
        display.getSize(size);
        int width = size.x;
        int height = size.y;

        int lower = Math.min(width, height);

        int offset = lower * 7 / 100;
        SETTING_LIST_WIDTH_1 = lower / 2 + offset;
        SETTING_LIST_WIDTH_2 = lower / 2 - offset;
        registerSDcardMountedReceiver();
    }

    private void setRotationAnimation() {
        int rotationAnimation = WindowManager.LayoutParams.ROTATION_ANIMATION_ROTATE;
        rotationAnimation = WindowManager.LayoutParams.ROTATION_ANIMATION_CROSSFADE;
        Window win = getWindow();
        WindowManager.LayoutParams winParams = win.getAttributes();
        winParams.rotationAnimation = rotationAnimation;
        win.setAttributes(winParams);
    }

    @Override
    public void onUserInteraction() {
        super.onUserInteraction();
        mCurrentModule.onUserInteraction();
    }

    @Override
    public boolean dispatchTouchEvent(MotionEvent ev) {
        boolean result = false;
        if (mFilmStripView.checkSendToModeView(ev)) {
            result = mFilmStripView.sendToModeView(ev);
        }
        if (result == false)
            result = super.dispatchTouchEvent(ev);
        if (ev.getActionMasked() == MotionEvent.ACTION_DOWN) {
            // Real deletion is postponed until the next user interaction after
            // the gesture that triggers deletion. Until real deletion is performed,
            // users can click the undo button to bring back the image that they
            // chose to delete.
            if (mPendingDeletion && !mIsUndoingDeletion) {
                 performDeletion();
            }
        }
        return result;
    }

    @Override
    public void onPause() {
        // Delete photos that are pending deletion
        performDeletion();
        mOrientationListener.disable();
        mCurrentModule.onPauseBeforeSuper();
        super.onPause();
        mCurrentModule.onPauseAfterSuper();

        mPaused = true;
        mLocalImagesObserver.setActivityPaused(true);
        mLocalVideosObserver.setActivityPaused(true);
    }

    @Override
    protected void onActivityResult(int requestCode, int resultCode, Intent data) {
        if (requestCode == REQ_CODE_DONT_SWITCH_TO_PREVIEW) {
            mResetToPreviewOnResume = false;
            mIsEditActivityInProgress = false;
        } else {
            super.onActivityResult(requestCode, resultCode, data);
        }
    }

    @Override
    public void onWindowFocusChanged(boolean focus) {
        // Hide action bar first since we are in full screen mode first, and
        // switch the system UI to lights-out mode.
        if (focus) this.setSystemBarsVisibility(false);
    }

    @Override
    public void onResume() {
<<<<<<< HEAD
=======
        // Hide action bar first since we are in full screen mode first, and
        // switch the system UI to lights-out mode.
        this.setSystemBarsVisibility(false);

>>>>>>> 77bac6bd
        UsageStatistics.onEvent(UsageStatistics.COMPONENT_CAMERA,
                UsageStatistics.ACTION_FOREGROUNDED, this.getClass().getSimpleName());

        mOrientationListener.enable();
        mCurrentModule.onResumeBeforeSuper();
        super.onResume();
        mPaused = false;
        mCurrentModule.onResumeAfterSuper();

        setSwipingEnabled(true);

        if (mResetToPreviewOnResume) {
            // Go to the preview on resume.
            mFilmStripView.getController().goToFirstItem();
        }
        // Default is showing the preview, unless disabled by explicitly
        // starting an activity we want to return from to the filmstrip rather
        // than the preview.
        mResetToPreviewOnResume = true;

        if (mLocalVideosObserver.isMediaDataChangedDuringPause()
                || mLocalImagesObserver.isMediaDataChangedDuringPause()) {
            if (!mSecureCamera) {
                // If it's secure camera, requestLoad() should not be called
                // as it will load all the data.
                mDataAdapter.requestLoad(getContentResolver());
                mThumbnailDrawable = null;
            }
        }
        mLocalImagesObserver.setActivityPaused(false);
        mLocalVideosObserver.setActivityPaused(false);

        //This is a temporal solution to share LED resource
        //as Android doesn’t have any default intent to share the state.
        // if the led flash light is open, turn it off
        Log.d(TAG, "send the turn off Flashlight broadcast");
        Intent intent = new Intent("org.codeaurora.snapcam.action.CLOSE_FLASHLIGHT");
        intent.putExtra("camera_led", true);
        sendBroadcast(intent);
    }

    @Override
    public void onStart() {
        super.onStart();
        bindMediaSaveService();
        mPanoramaViewHelper.onStart();
    }

    @Override
    protected void onStop() {
        super.onStop();
        mPanoramaViewHelper.onStop();
        unbindMediaSaveService();
    }

    @Override
    public void onDestroy() {
        if (mWakeLock != null && mWakeLock.isHeld()) {
            mWakeLock.release();
            Log.d(TAG, "wake lock release");
        }
<<<<<<< HEAD
        if (mSecureCamera) {
=======
        if (mScreenOffReceiver != null) {
>>>>>>> 77bac6bd
            unregisterReceiver(mScreenOffReceiver);
        }

        getContentResolver().unregisterContentObserver(mLocalImagesObserver);
        getContentResolver().unregisterContentObserver(mLocalVideosObserver);
        unregisterReceiver(mSDcardMountedReceiver);

        super.onDestroy();
    }

    @Override
    public void onConfigurationChanged(Configuration config) {
        super.onConfigurationChanged(config);
        mCurrentModule.onConfigurationChanged(config);
    }

    @Override
    public boolean onKeyDown(int keyCode, KeyEvent event) {
        if (mFilmStripView.inCameraFullscreen()) {
            if (mCurrentModule.onKeyDown(keyCode, event)) {
                return true;
            }
            // add for stop rotate for exit camera
            if(keyCode == KeyEvent.KEYCODE_BACK &&
                    RotationPolicy.isRotationSupported(this)) {
                setRequestedOrientation(ActivityInfo.SCREEN_ORIENTATION_PORTRAIT);
                RotationPolicy.setRotationLock(this,true);
            }
            // Prevent software keyboard or voice search from showing up.
            if (keyCode == KeyEvent.KEYCODE_SEARCH
                    || keyCode == KeyEvent.KEYCODE_MENU) {
                return true;
            }
        }

        return super.onKeyDown(keyCode, event);
    }

    @Override
    public boolean onKeyUp(int keyCode, KeyEvent event) {
        if (mFilmStripView.inCameraFullscreen() && mCurrentModule.onKeyUp(keyCode, event)) {
            return true;
        }
        return super.onKeyUp(keyCode, event);
    }

    @Override
    public void onBackPressed() {
        if (!mFilmStripView.inCameraFullscreen()) {
            mFilmStripView.getController().goToFirstItem();
            mCurrentModule.resizeForPreviewAspectRatio();
        } else if (!mCurrentModule.onBackPressed()) {
            super.onBackPressed();
        }
    }

    public void setPreviewGestures(PreviewGestures previewGestures) {
        mFilmStripView.setPreviewGestures(previewGestures);
    }

    protected void updateStorageSpace() {
        mStorageSpaceBytes = Storage.getAvailableSpace();
        if (Storage.switchSavePath()) {
            mStorageSpaceBytes = Storage.getAvailableSpace();
            mCurrentModule.onSwitchSavePath();
        }
    }

    protected long getStorageSpaceBytes() {
        return mStorageSpaceBytes;
    }

    protected void updateStorageSpaceAndHint() {
        updateStorageSpace();
        updateStorageHint(mStorageSpaceBytes);
    }

    protected void updateStorageHint(long storageSpace) {
        String message = null;
        if (storageSpace == Storage.UNAVAILABLE) {
            message = getString(R.string.no_storage);
        } else if (storageSpace == Storage.PREPARING) {
            message = getString(R.string.preparing_sd);
        } else if (storageSpace == Storage.UNKNOWN_SIZE) {
            message = getString(R.string.access_sd_fail);
        } else if (storageSpace <= Storage.LOW_STORAGE_THRESHOLD_BYTES) {
            message = getString(R.string.spaceIsLow_content);
        }

        if (message != null) {
            if (mStorageHint == null) {
                mStorageHint = OnScreenHint.makeText(this, message);
            } else {
                mStorageHint.setText(message);
            }
            mStorageHint.show();
        } else if (mStorageHint != null) {
            mStorageHint.cancel();
            mStorageHint = null;
        }
    }

    protected void setResultEx(int resultCode) {
        mResultCodeForTesting = resultCode;
        setResult(resultCode);
    }

    protected void setResultEx(int resultCode, Intent data) {
        mResultCodeForTesting = resultCode;
        mResultDataForTesting = data;
        setResult(resultCode, data);
    }

    public int getResultCode() {
        return mResultCodeForTesting;
    }

    public Intent getResultData() {
        return mResultDataForTesting;
    }

    public boolean isSecureCamera() {
        return mSecureCamera;
    }

    @Override
    public void onModuleSelected(int moduleIndex) {
        if (mCurrentModuleIndex == moduleIndex) {
            return;
        }

        CameraHolder.instance().keep();
        closeModule(mCurrentModule);
        setModuleFromIndex(moduleIndex);

        openModule(mCurrentModule);
        mCurrentModule.onOrientationChanged(mLastRawOrientation);
        if (mMediaSaveService != null) {
            mCurrentModule.onMediaSaveServiceConnected(mMediaSaveService);
        }

        // Store the module index so we can use it the next time the Camera
        // starts up.
        SharedPreferences prefs = PreferenceManager.getDefaultSharedPreferences(this);
        prefs.edit().putInt(CameraSettings.KEY_STARTUP_MODULE_INDEX, moduleIndex).apply();
    }

    /**
     * Sets the mCurrentModuleIndex, creates a new module instance for the given
     * index an sets it as mCurrentModule.
     */
    private void setModuleFromIndex(int moduleIndex) {
        mCurrentModuleIndex = moduleIndex;
        switch (moduleIndex) {
            case ModuleSwitcher.VIDEO_MODULE_INDEX:
                mCurrentModule = new VideoModule();
                break;

            case ModuleSwitcher.PHOTO_MODULE_INDEX:
                mCurrentModule = new PhotoModule();
                break;

            case ModuleSwitcher.WIDE_ANGLE_PANO_MODULE_INDEX:
                mCurrentModule = new WideAnglePanoramaModule();
                break;

            case ModuleSwitcher.LIGHTCYCLE_MODULE_INDEX:
                mCurrentModule = PhotoSphereHelper.createPanoramaModule();
                break;
            case ModuleSwitcher.GCAM_MODULE_INDEX:
                // Force immediate release of Camera instance
                CameraHolder.instance().strongRelease();
                mCurrentModule = GcamHelper.createGcamModule();
                break;
            default:
                // Fall back to photo mode.
                mCurrentModule = new PhotoModule();
                mCurrentModuleIndex = ModuleSwitcher.PHOTO_MODULE_INDEX;
                break;
        }
    }

    /**
     * Launches an ACTION_EDIT intent for the given local data item.
     */
    public void launchEditor(LocalData data) {
        if (!mIsEditActivityInProgress) {
            Intent intent = new Intent(Intent.ACTION_EDIT)
                    .setDataAndType(data.getContentUri(), data.getMimeType())
                    .setFlags(Intent.FLAG_GRANT_READ_URI_PERMISSION);
            try {
                startActivityForResult(intent, REQ_CODE_DONT_SWITCH_TO_PREVIEW);
            } catch (ActivityNotFoundException e) {
                startActivityForResult(Intent.createChooser(intent, null),
                        REQ_CODE_DONT_SWITCH_TO_PREVIEW);
            }
            mIsEditActivityInProgress = true;
        }
    }

    /**
     * Launch the tiny planet editor.
     *
     * @param data the data must be a 360 degree stereographically mapped
     *            panoramic image. It will not be modified, instead a new item
     *            with the result will be added to the filmstrip.
     */
    public void launchTinyPlanetEditor(LocalData data) {
        TinyPlanetFragment fragment = new TinyPlanetFragment();
        Bundle bundle = new Bundle();
        bundle.putString(TinyPlanetFragment.ARGUMENT_URI, data.getContentUri().toString());
        bundle.putString(TinyPlanetFragment.ARGUMENT_TITLE, data.getTitle());
        fragment.setArguments(bundle);
        fragment.show(getFragmentManager(), "tiny_planet");
    }

    private void openModule(CameraModule module) {
        module.init(this, mCameraModuleRootView);
        module.onResumeBeforeSuper();
        module.onResumeAfterSuper();
    }

    private void closeModule(CameraModule module) {
        module.onPauseBeforeSuper();
        module.onPauseAfterSuper();
        ((ViewGroup) mCameraModuleRootView).removeAllViews();
        ((ViewGroup) mCameraModuleRootView).clearDisappearingChildren();
    }

    private void performDeletion() {
        if (!mPendingDeletion) {
            return;
        }
        hideUndoDeletionBar(false);
        mDataAdapter.executeDeletion(CameraActivity.this);

        int currentId = mFilmStripView.getCurrentId();
        updateActionBarMenu(currentId);
        mFilmStripListener.onCurrentDataCentered(currentId);
    }

    public void showUndoDeletionBar() {
        if (mPendingDeletion) {
            performDeletion();
        }
        Log.v(TAG, "showing undo bar");
        mPendingDeletion = true;
        if (mUndoDeletionBar == null) {
            ViewGroup v = (ViewGroup) getLayoutInflater().inflate(
                    R.layout.undo_bar, mAboveFilmstripControlLayout, true);
            mUndoDeletionBar = (ViewGroup) v.findViewById(R.id.camera_undo_deletion_bar);
            View button = mUndoDeletionBar.findViewById(R.id.camera_undo_deletion_button);
            button.setOnClickListener(new View.OnClickListener() {
                @Override
                public void onClick(View view) {
                    mDataAdapter.undoDataRemoval();
                    hideUndoDeletionBar(true);
                }
            });
            // Setting undo bar clickable to avoid touch events going through
            // the bar to the buttons (eg. edit button, etc) underneath the bar.
            mUndoDeletionBar.setClickable(true);
            // When there is user interaction going on with the undo button, we
            // do not want to hide the undo bar.
            button.setOnTouchListener(new View.OnTouchListener() {
                @Override
                public boolean onTouch(View v, MotionEvent event) {
                    if (event.getActionMasked() == MotionEvent.ACTION_DOWN) {
                        mIsUndoingDeletion = true;
                    } else if (event.getActionMasked() == MotionEvent.ACTION_UP) {
                        mIsUndoingDeletion =false;
                    }
                    return false;
                }
            });
        }
        mUndoDeletionBar.setAlpha(0f);
        mUndoDeletionBar.setVisibility(View.VISIBLE);
        mUndoDeletionBar.animate().setDuration(200).alpha(1f).setListener(null).start();
    }

    private void hideUndoDeletionBar(boolean withAnimation) {
        Log.v(TAG, "Hiding undo deletion bar");
        mPendingDeletion = false;
        if (mUndoDeletionBar != null) {
            if (withAnimation) {
                mUndoDeletionBar.animate()
                        .setDuration(200)
                        .alpha(0f)
                        .setListener(new Animator.AnimatorListener() {
                            @Override
                            public void onAnimationStart(Animator animation) {
                                // Do nothing.
                            }

                            @Override
                            public void onAnimationEnd(Animator animation) {
                                mUndoDeletionBar.setVisibility(View.GONE);
                            }

                            @Override
                            public void onAnimationCancel(Animator animation) {
                                // Do nothing.
                            }

                            @Override
                            public void onAnimationRepeat(Animator animation) {
                                // Do nothing.
                            }
                        })
                        .start();
            } else {
                mUndoDeletionBar.setVisibility(View.GONE);
            }
        }
    }

    @Override
    public void onShowSwitcherPopup() {
        mCurrentModule.onShowSwitcherPopup();
    }

    /**
     * Enable/disable swipe-to-filmstrip. Will always disable swipe if in
     * capture intent.
     *
     * @param enable {@code true} to enable swipe.
     */
    public void setSwipingEnabled(boolean enable) {
        if (isCaptureIntent()) {
            mCameraPreviewData.lockPreview(true);
        } else {
            mCameraPreviewData.lockPreview(!enable);
        }
    }


    /**
     * Check whether camera controls are visible.
     *
     * @return whether controls are visible.
     */
    private boolean arePreviewControlsVisible() {
        return mCurrentModule.arePreviewControlsVisible();
    }

    /**
     * Show or hide the {@link CameraControls} using the current module's
     * implementation of {@link #onPreviewFocusChanged}.
     *
     * @param showControls whether to show camera controls.
     */
    private void setPreviewControlsVisibility(boolean showControls) {
        mCurrentModule.onPreviewFocusChanged(showControls);
    }

    // Accessor methods for getting latency times used in performance testing
    public long getAutoFocusTime() {
        return (mCurrentModule instanceof PhotoModule) ?
                ((PhotoModule) mCurrentModule).mAutoFocusTime : -1;
    }

    public long getShutterLag() {
        return (mCurrentModule instanceof PhotoModule) ?
                ((PhotoModule) mCurrentModule).mShutterLag : -1;
    }

    public long getShutterToPictureDisplayedTime() {
        return (mCurrentModule instanceof PhotoModule) ?
                ((PhotoModule) mCurrentModule).mShutterToPictureDisplayedTime : -1;
    }

    public long getPictureDisplayedToJpegCallbackTime() {
        return (mCurrentModule instanceof PhotoModule) ?
                ((PhotoModule) mCurrentModule).mPictureDisplayedToJpegCallbackTime : -1;
    }

    public long getJpegCallbackFinishTime() {
        return (mCurrentModule instanceof PhotoModule) ?
                ((PhotoModule) mCurrentModule).mJpegCallbackFinishTime : -1;
    }

    public long getCaptureStartTime() {
        return (mCurrentModule instanceof PhotoModule) ?
                ((PhotoModule) mCurrentModule).mCaptureStartTime : -1;
    }

    public boolean isRecording() {
        return (mCurrentModule instanceof VideoModule) ?
                ((VideoModule) mCurrentModule).isRecording() : false;
    }

    public CameraOpenErrorCallback getCameraOpenErrorCallback() {
        return mCameraOpenErrorCallback;
    }

    // For debugging purposes only.
    public CameraModule getCurrentModule() {
        return mCurrentModule;
    }
}<|MERGE_RESOLUTION|>--- conflicted
+++ resolved
@@ -1659,13 +1659,10 @@
 
     @Override
     public void onResume() {
-<<<<<<< HEAD
-=======
         // Hide action bar first since we are in full screen mode first, and
         // switch the system UI to lights-out mode.
         this.setSystemBarsVisibility(false);
 
->>>>>>> 77bac6bd
         UsageStatistics.onEvent(UsageStatistics.COMPONENT_CAMERA,
                 UsageStatistics.ACTION_FOREGROUNDED, this.getClass().getSimpleName());
 
@@ -1727,11 +1724,7 @@
             mWakeLock.release();
             Log.d(TAG, "wake lock release");
         }
-<<<<<<< HEAD
-        if (mSecureCamera) {
-=======
         if (mScreenOffReceiver != null) {
->>>>>>> 77bac6bd
             unregisterReceiver(mScreenOffReceiver);
         }
 
