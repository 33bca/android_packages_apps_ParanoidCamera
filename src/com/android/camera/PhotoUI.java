--- conflicted
+++ resolved
@@ -118,15 +118,12 @@
     private TextureView mTextureView;
     private Matrix mMatrix = null;
     private float mAspectRatio = 4f / 3f;
-<<<<<<< HEAD
     private boolean mAspectRatioResize;
 
     private boolean mOrientationResize;
     private boolean mPrevOrientationResize;
-=======
     private View mPreviewCover;
     private final Object mSurfaceTextureLock = new Object();
->>>>>>> df2b0819
 
     public interface SurfaceTextureSizeChangedListener {
         public void onSurfaceTextureSizeChanged(int uncroppedWidth, int uncroppedHeight);
@@ -144,12 +141,9 @@
                 mPreviewWidth = width;
                 mPreviewHeight = height;
                 setTransformMatrix(width, height);
-<<<<<<< HEAD
                 mController.onScreenSizeChanged((int) mSurfaceTextureUncroppedWidth,
                         (int) mSurfaceTextureUncroppedHeight);
                 mAspectRatioResize = false;
-=======
->>>>>>> df2b0819
             }
         }
     };
