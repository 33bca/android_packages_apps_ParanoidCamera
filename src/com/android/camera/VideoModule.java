/*
 * Copyright (C) 2012 The Android Open Source Project
 *
 * Licensed under the Apache License, Version 2.0 (the "License");
 * you may not use this file except in compliance with the License.
 * You may obtain a copy of the License at
 *
 *      http://www.apache.org/licenses/LICENSE-2.0
 *
 * Unless required by applicable law or agreed to in writing, software
 * distributed under the License is distributed on an "AS IS" BASIS,
 * WITHOUT WARRANTIES OR CONDITIONS OF ANY KIND, either express or implied.
 * See the License for the specific language governing permissions and
 * limitations under the License.
 */

package com.android.camera;

import android.annotation.TargetApi;
import android.app.Activity;
import android.content.ActivityNotFoundException;
import android.content.BroadcastReceiver;
import android.content.ContentResolver;
import android.content.ContentValues;
import android.content.Context;
import android.content.Intent;
import android.content.IntentFilter;
import android.graphics.Bitmap;
import android.graphics.Point;
import android.graphics.SurfaceTexture;
import android.hardware.Camera.CameraInfo;
import android.hardware.Camera.Parameters;
import android.location.Location;
import android.media.AudioManager;
import android.media.CamcorderProfile;
import android.media.CameraProfile;
import android.media.MediaRecorder;
import android.net.Uri;
import android.os.Build;
import android.os.Bundle;
import android.os.Handler;
import android.os.Message;
import android.os.ParcelFileDescriptor;
import android.os.SystemClock;
import android.provider.MediaStore;
import android.provider.MediaStore.MediaColumns;
import android.provider.MediaStore.Video;
import android.view.KeyEvent;
import android.view.OrientationEventListener;
import android.view.View;
import android.widget.Toast;

import com.android.camera.app.AppController;
import com.android.camera.app.CameraAppUI;
import com.android.camera.app.LocationManager;
import com.android.camera.app.MediaSaver;
import com.android.camera.app.MemoryManager;
import com.android.camera.app.MemoryManager.MemoryListener;
import com.android.camera.cameradevice.CameraManager;
import com.android.camera.cameradevice.CameraManager.CameraPictureCallback;
import com.android.camera.cameradevice.CameraManager.CameraProxy;
import com.android.camera.debug.Log;
import com.android.camera.exif.ExifInterface;
import com.android.camera.hardware.HardwareSpec;
import com.android.camera.hardware.HardwareSpecImpl;
import com.android.camera.module.ModuleController;
import com.android.camera.settings.SettingsManager;
import com.android.camera.settings.SettingsUtil;
import com.android.camera.util.ApiHelper;
import com.android.camera.util.CameraUtil;
import com.android.camera.util.Size;
import com.android.camera.util.UsageStatistics;
import com.android.camera2.R;
import com.google.common.logging.eventprotos;

import java.io.File;
import java.io.IOException;
import java.text.SimpleDateFormat;
import java.util.Date;
import java.util.Iterator;
import java.util.List;

public class VideoModule extends CameraModule
    implements ModuleController,
    VideoController,
    MemoryListener,
    MediaRecorder.OnErrorListener,
    MediaRecorder.OnInfoListener, FocusOverlayManager.Listener {

    private static final Log.Tag TAG = new Log.Tag("VideoModule");

    // Messages defined for the UI thread handler.
    private static final int MSG_CHECK_DISPLAY_ROTATION = 4;
    private static final int MSG_UPDATE_RECORD_TIME = 5;
    private static final int MSG_ENABLE_SHUTTER_BUTTON = 6;
    private static final int MSG_SWITCH_CAMERA = 8;
    private static final int MSG_SWITCH_CAMERA_START_ANIMATION = 9;

    private static final long SHUTTER_BUTTON_TIMEOUT = 500L; // 500ms

    /**
     * An unpublished intent flag requesting to start recording straight away
     * and return as soon as recording is stopped.
     * TODO: consider publishing by moving into MediaStore.
     */
    private static final String EXTRA_QUICK_CAPTURE =
            "android.intent.extra.quickCapture";

    // module fields
    private CameraActivity mActivity;
    private boolean mPaused;

    // if, during and intent capture, the activity is paused (e.g. when app switching or reviewing a
    // shot video), we don't want the bottom bar intent ui to reset to the capture button
    private boolean mDontResetIntentUiOnResume;

    private int mCameraId;
    private Parameters mParameters;

    private boolean mIsInReviewMode;
    private boolean mSnapshotInProgress = false;

    private final CameraErrorCallback mErrorCallback = new CameraErrorCallback();

    // Preference must be read before starting preview. We check this before starting
    // preview.
    private boolean mPreferenceRead;

    private boolean mIsVideoCaptureIntent;
    private boolean mQuickCapture;

    private MediaRecorder mMediaRecorder;

    private boolean mSwitchingCamera;
    private boolean mMediaRecorderRecording = false;
    private long mRecordingStartTime;
    private boolean mRecordingTimeCountsDown = false;
    private long mOnResumeTime;
    // The video file that the hardware camera is about to record into
    // (or is recording into.
    private String mVideoFilename;
    private ParcelFileDescriptor mVideoFileDescriptor;

    // The video file that has already been recorded, and that is being
    // examined by the user.
    private String mCurrentVideoFilename;
    private Uri mCurrentVideoUri;
    private boolean mCurrentVideoUriFromMediaSaved;
    private ContentValues mCurrentVideoValues;

    private CamcorderProfile mProfile;

    // The video duration limit. 0 means no limit.
    private int mMaxVideoDurationInMs;

    // Time Lapse parameters.
    private final boolean mCaptureTimeLapse = false;
    // Default 0. If it is larger than 0, the camcorder is in time lapse mode.
    private final int mTimeBetweenTimeLapseFrameCaptureMs = 0;

    boolean mPreviewing = false; // True if preview is started.
    // The display rotation in degrees. This is only valid when mPreviewing is
    // true.
    private int mDisplayRotation;
    private int mCameraDisplayOrientation;
    private AppController mAppController;

    private int mDesiredPreviewWidth;
    private int mDesiredPreviewHeight;
    private ContentResolver mContentResolver;

    private LocationManager mLocationManager;

    private int mPendingSwitchCameraId;
    private final Handler mHandler = new MainHandler();
    private VideoUI mUI;
    private CameraProxy mCameraDevice;

    // The degrees of the device rotated clockwise from its natural orientation.
    private int mOrientation = OrientationEventListener.ORIENTATION_UNKNOWN;

    private int mZoomValue;  // The current zoom value.

    private final MediaSaver.OnMediaSavedListener mOnVideoSavedListener =
            new MediaSaver.OnMediaSavedListener() {
                @Override
                public void onMediaSaved(Uri uri) {
                    if (uri != null) {
                        mCurrentVideoUri = uri;
                        mCurrentVideoUriFromMediaSaved = true;
                        onVideoSaved();
                        mActivity.notifyNewMedia(uri);
                    }
                }
            };

    private final MediaSaver.OnMediaSavedListener mOnPhotoSavedListener =
            new MediaSaver.OnMediaSavedListener() {
                @Override
                public void onMediaSaved(Uri uri) {
                    if (uri != null) {
                        mActivity.notifyNewMedia(uri);
                    }
                }
            };
    private FocusOverlayManager mFocusManager;
    private boolean mMirror;
    private Parameters mInitialParams;
    private boolean mFocusAreaSupported;
    private boolean mMeteringAreaSupported;

    private final CameraManager.CameraAFCallback mAutoFocusCallback =
            new CameraManager.CameraAFCallback() {
        @Override
        public void onAutoFocus(boolean focused, CameraProxy camera) {
            if (mPaused) {
                return;
            }
            mFocusManager.onAutoFocus(focused, false);
        }
    };

    private final Object mAutoFocusMoveCallback =
            ApiHelper.HAS_AUTO_FOCUS_MOVE_CALLBACK
                    ? new CameraManager.CameraAFMoveCallback() {
                @Override
                public void onAutoFocusMoving(boolean moving, CameraProxy camera) {
                    mFocusManager.onAutoFocusMoving(moving);
                }
            } : null;

    /**
     * This Handler is used to post message back onto the main thread of the
     * application.
     */
    private class MainHandler extends Handler {
        @Override
        public void handleMessage(Message msg) {
            switch (msg.what) {

                case MSG_ENABLE_SHUTTER_BUTTON:
                    mAppController.setShutterEnabled(true);
                    break;

                case MSG_UPDATE_RECORD_TIME: {
                    updateRecordingTime();
                    break;
                }

                case MSG_CHECK_DISPLAY_ROTATION: {
                    // Restart the preview if display rotation has changed.
                    // Sometimes this happens when the device is held upside
                    // down and camera app is opened. Rotation animation will
                    // take some time and the rotation value we have got may be
                    // wrong. Framework does not have a callback for this now.
                    if ((CameraUtil.getDisplayRotation(mActivity) != mDisplayRotation)
                            && !mMediaRecorderRecording && !mSwitchingCamera) {
                        startPreview();
                    }
                    if (SystemClock.uptimeMillis() - mOnResumeTime < 5000) {
                        mHandler.sendEmptyMessageDelayed(MSG_CHECK_DISPLAY_ROTATION, 100);
                    }
                    break;
                }

                case MSG_SWITCH_CAMERA: {
                    switchCamera();
                    break;
                }

                case MSG_SWITCH_CAMERA_START_ANIMATION: {
                    //TODO:
                    //((CameraScreenNail) mActivity.mCameraScreenNail).animateSwitchCamera();

                    // Enable all camera controls.
                    mSwitchingCamera = false;
                    break;
                }

                default:
                    Log.v(TAG, "Unhandled message: " + msg.what);
                    break;
            }
        }
    }

    private BroadcastReceiver mReceiver = null;

    private class MyBroadcastReceiver extends BroadcastReceiver {
        @Override
        public void onReceive(Context context, Intent intent) {
            String action = intent.getAction();
            if (action.equals(Intent.ACTION_MEDIA_EJECT)) {
                stopVideoRecording();
            } else if (action.equals(Intent.ACTION_MEDIA_SCANNER_STARTED)) {
                Toast.makeText(mActivity,
                        mActivity.getResources().getString(R.string.wait), Toast.LENGTH_LONG).show();
            }
        }
    }

    private int mShutterIconId;


    /**
     * Construct a new video module.
     */
    public VideoModule(AppController app) {
        super(app);
    }

    private String createName(long dateTaken) {
        Date date = new Date(dateTaken);
        SimpleDateFormat dateFormat = new SimpleDateFormat(
                mActivity.getString(R.string.video_file_name_format));

        return dateFormat.format(date);
    }

    @Override
    public void init(CameraActivity activity, boolean isSecureCamera, boolean isCaptureIntent) {
        mActivity = activity;
        // TODO: Need to look at the controller interface to see if we can get
        // rid of passing in the activity directly.
        mAppController = mActivity;

        mActivity.updateStorageSpaceAndHint();

        mUI = new VideoUI(mActivity, this,  mActivity.getModuleLayoutRoot());
        mActivity.setPreviewStatusListener(mUI);

        SettingsManager settingsManager = mActivity.getSettingsManager();
        mCameraId = Integer.parseInt(settingsManager.get(SettingsManager.SETTING_CAMERA_ID));

        mActivity.updateStorageSpaceAndHint(null);

        /*
         * To reduce startup time, we start the preview in another thread.
         * We make sure the preview is started at the end of onCreate.
         */
        requestCamera(mCameraId);

        mContentResolver = mActivity.getContentResolver();

        // Surface texture is from camera screen nail and startPreview needs it.
        // This must be done before startPreview.
        mIsVideoCaptureIntent = isVideoCaptureIntent();

        mQuickCapture = mActivity.getIntent().getBooleanExtra(EXTRA_QUICK_CAPTURE, false);
        mLocationManager = mActivity.getLocationManager();

        mUI.setOrientationIndicator(0, false);
        setDisplayOrientation();

        mUI.showTimeLapseUI(mCaptureTimeLapse);
        mPendingSwitchCameraId = -1;

        mShutterIconId = CameraUtil.getCameraShutterIconId(
                mAppController.getCurrentModuleIndex(), mAppController.getAndroidContext());
    }

    @Override
    public boolean isUsingBottomBar() {
        return true;
    }

    private void initializeControlByIntent() {
        if (isVideoCaptureIntent()) {
            if (!mDontResetIntentUiOnResume) {
                mActivity.getCameraAppUI().transitionToIntentCaptureLayout();
            }
            // reset the flag
            mDontResetIntentUiOnResume = false;
        }
    }

    @Override
    public void onSingleTapUp(View view, int x, int y) {
        if (mPaused || mCameraDevice == null) {
            return;
        }
        if (mMediaRecorderRecording) {
            if (!mSnapshotInProgress) {
                takeASnapshot();
            }
            return;
        }
        // Check if metering area or focus area is supported.
        if (!mFocusAreaSupported && !mMeteringAreaSupported) {
            return;
        }
        // Tap to focus.
        mFocusManager.onSingleTapUp(x, y);
    }

    private void takeASnapshot() {
        // Only take snapshots if video snapshot is supported by device
        if (CameraUtil.isVideoSnapshotSupported(mParameters) && !mIsVideoCaptureIntent) {
            if (!mMediaRecorderRecording || mPaused || mSnapshotInProgress
                    || !mAppController.isShutterEnabled()) {
                return;
            }

            // Set rotation and gps data.
            CameraInfo info = mActivity.getCameraProvider().getCameraInfo()[mCameraId];
            int rotation = CameraUtil.getJpegRotation(info, mOrientation);
            mParameters.setRotation(rotation);
            Location loc = mLocationManager.getCurrentLocation();
            CameraUtil.setGpsParameters(mParameters, loc);
            mCameraDevice.setParameters(mParameters);

            Log.i(TAG, "Video snapshot start");
            mCameraDevice.takePicture(mHandler,
                    null, null, null, new JpegPictureCallback(loc));
            showVideoSnapshotUI(true);
            mSnapshotInProgress = true;
        }
    }

    @TargetApi(Build.VERSION_CODES.JELLY_BEAN)
     private void updateAutoFocusMoveCallback() {
        if (mPaused) {
            return;
        }

        if (mParameters.getFocusMode().equals(CameraUtil.FOCUS_MODE_CONTINUOUS_PICTURE)) {
            mCameraDevice.setAutoFocusMoveCallback(mHandler,
                    (CameraManager.CameraAFMoveCallback) mAutoFocusMoveCallback);
        } else {
            mCameraDevice.setAutoFocusMoveCallback(null, null);
        }
    }

    /**
     * @return Whether the currently active camera is front-facing.
     */
    private boolean isCameraFrontFacing() {
        CameraInfo info = mAppController.getCameraProvider().getCameraInfo()[mCameraId];
        return info.facing == CameraInfo.CAMERA_FACING_FRONT;
    }

    /**
     * The focus manager gets initialized after camera is available.
     */
    private void initializeFocusManager() {
        // Create FocusManager object. startPreview needs it.
        // if mFocusManager not null, reuse it
        // otherwise create a new instance
        if (mFocusManager != null) {
            mFocusManager.removeMessages();
        } else {
            mMirror = isCameraFrontFacing();
            String[] defaultFocusModes = mActivity.getResources().getStringArray(
                    R.array.pref_camera_focusmode_default_array);
            mFocusManager = new FocusOverlayManager(mActivity.getSettingsManager(),
                    defaultFocusModes,
                    mInitialParams, this, mMirror,
                    mActivity.getMainLooper(), mUI.getFocusUI());
        }
        mAppController.addPreviewAreaSizeChangedListener(mFocusManager);
    }

    @Override
    public void onOrientationChanged(int orientation) {
        // We keep the last known orientation. So if the user first orient
        // the camera then point the camera to floor or sky, we still have
        // the correct orientation.
        if (orientation == OrientationEventListener.ORIENTATION_UNKNOWN) {
            return;
        }
        int newOrientation = CameraUtil.roundOrientation(orientation, mOrientation);

        if (mOrientation != newOrientation) {
            mOrientation = newOrientation;
        }

    }

    private final ButtonManager.ButtonCallback mFlashCallback =
        new ButtonManager.ButtonCallback() {
            @Override
            public void onStateChanged(int state) {
                // Update flash parameters.
                enableTorchMode(true);
            }
        };

    private final ButtonManager.ButtonCallback mCameraCallback =
        new ButtonManager.ButtonCallback() {
            @Override
            public void onStateChanged(int state) {
                if (mPaused || mAppController.getCameraProvider().waitingForCamera()) {
                    return;
                }
                mPendingSwitchCameraId = state;
                Log.d(TAG, "Start to copy texture.");

                // Disable all camera controls.
                mSwitchingCamera = true;
                switchCamera();
            }
        };

    private final View.OnClickListener mCancelCallback = new View.OnClickListener() {
        @Override
        public void onClick(View v) {
            onReviewCancelClicked(v);
        }
    };

    private final View.OnClickListener mDoneCallback = new View.OnClickListener() {
        @Override
        public void onClick(View v) {
            onReviewDoneClicked(v);
        }
    };
    private final View.OnClickListener mReviewCallback = new View.OnClickListener() {
        @Override
        public void onClick(View v) {
            onReviewPlayClicked(v);
        }
    };

    @Override
    public void hardResetSettings(SettingsManager settingsManager) {
        // VideoModule does not need to hard reset any settings.
    }

    @Override
    public HardwareSpec getHardwareSpec() {
        return (mParameters != null ? new HardwareSpecImpl(mParameters) : null);
    }

    @Override
    public CameraAppUI.BottomBarUISpec getBottomBarSpec() {
        CameraAppUI.BottomBarUISpec bottomBarSpec = new CameraAppUI.BottomBarUISpec();

        bottomBarSpec.enableCamera = true;
        bottomBarSpec.cameraCallback = mCameraCallback;
        bottomBarSpec.enableTorchFlash = true;
        bottomBarSpec.flashCallback = mFlashCallback;
        bottomBarSpec.hideHdr = true;
        bottomBarSpec.enableGridLines = true;

        if (isVideoCaptureIntent()) {
            bottomBarSpec.showCancel = true;
            bottomBarSpec.cancelCallback = mCancelCallback;
            bottomBarSpec.showDone = true;
            bottomBarSpec.doneCallback = mDoneCallback;
            bottomBarSpec.showReview = true;
            bottomBarSpec.reviewCallback = mReviewCallback;
        }

        return bottomBarSpec;
    }

    @Override
    public void onCameraAvailable(CameraProxy cameraProxy) {
        mCameraDevice = cameraProxy;
        mInitialParams = mCameraDevice.getParameters();
        mFocusAreaSupported = CameraUtil.isFocusAreaSupported(mInitialParams);
        mMeteringAreaSupported = CameraUtil.isMeteringAreaSupported(mInitialParams);
        readVideoPreferences();
        resizeForPreviewAspectRatio();
        initializeFocusManager();
        // TODO: Having focus overlay manager caching the parameters is prone to error,
        // we should consider passing the parameters to focus overlay to ensure the
        // parameters are up to date.
        mFocusManager.setParameters(mInitialParams);

        startPreview();
        initializeVideoSnapshot();
        mUI.initializeZoom(mParameters);
        initializeControlByIntent();
    }

    private void startPlayVideoActivity() {
        Intent intent = new Intent(Intent.ACTION_VIEW);
        intent.setDataAndType(mCurrentVideoUri, convertOutputFormatToMimeType(mProfile.fileFormat));
        try {
            mActivity
                    .startActivityForResult(intent, CameraActivity.REQ_CODE_DONT_SWITCH_TO_PREVIEW);
        } catch (ActivityNotFoundException ex) {
            Log.e(TAG, "Couldn't view video " + mCurrentVideoUri, ex);
        }
    }

    @Override
    @OnClickAttr
    public void onReviewPlayClicked(View v) {
        startPlayVideoActivity();
    }

    @Override
    @OnClickAttr
    public void onReviewDoneClicked(View v) {
        mIsInReviewMode = false;
        doReturnToCaller(true);
    }

    @Override
    @OnClickAttr
    public void onReviewCancelClicked(View v) {
        // TODO: It should be better to not even insert the URI at all before we
        // confirm done in review, which means we need to handle temporary video
        // files in a quite different way than we currently had.
        // Make sure we don't delete the Uri sent from the video capture intent.
        if (mCurrentVideoUriFromMediaSaved) {
            mContentResolver.delete(mCurrentVideoUri, null, null);
        }
        mIsInReviewMode = false;
        doReturnToCaller(false);
    }

    @Override
    public boolean isInReviewMode() {
        return mIsInReviewMode;
    }

    private void onStopVideoRecording() {
        mAppController.getCameraAppUI().setSwipeEnabled(true);
        boolean recordFail = stopVideoRecording();
        if (mIsVideoCaptureIntent) {
            if (mQuickCapture) {
                doReturnToCaller(!recordFail);
            } else if (!recordFail) {
                showCaptureResult();
            }
        } else if (!recordFail){
            // Start capture animation.
            if (!mPaused && ApiHelper.HAS_SURFACE_TEXTURE_RECORDING) {
                // The capture animation is disabled on ICS because we use SurfaceView
                // for preview during recording. When the recording is done, we switch
                // back to use SurfaceTexture for preview and we need to stop then start
                // the preview. This will cause the preview flicker since the preview
                // will not be continuous for a short period of time.

                mUI.animateFlash();
            }
        }
    }

    public void onVideoSaved() {
        if (mIsVideoCaptureIntent) {
            showCaptureResult();
        }
    }

    public void onProtectiveCurtainClick(View v) {
        // Consume clicks
    }

    @Override
    public void onShutterButtonClick() {
        if (mSwitchingCamera) {
            return;
        }
        boolean stop = mMediaRecorderRecording;

        if (stop) {
            onStopVideoRecording();
        } else {
            startVideoRecording();
        }
        mAppController.setShutterEnabled(false);
        mFocusManager.onShutterUp();

        // Keep the shutter button disabled when in video capture intent
        // mode and recording is stopped. It'll be re-enabled when
        // re-take button is clicked.
        if (!(mIsVideoCaptureIntent && stop)) {
            mHandler.sendEmptyMessageDelayed(MSG_ENABLE_SHUTTER_BUTTON, SHUTTER_BUTTON_TIMEOUT);
        }
    }

    @Override
    public void onShutterButtonFocus(boolean pressed) {
        // TODO: Remove this when old camera controls are removed from the UI.
    }

    private void readVideoPreferences() {
        // The preference stores values from ListPreference and is thus string type for all values.
        // We need to convert it to int manually.
        SettingsManager settingsManager = mActivity.getSettingsManager();
        if (!settingsManager.isSet(SettingsManager.SETTING_VIDEO_QUALITY_BACK)) {
            settingsManager.setDefault(SettingsManager.SETTING_VIDEO_QUALITY_BACK);
        }
        if (!settingsManager.isSet(SettingsManager.SETTING_VIDEO_QUALITY_FRONT)) {
            settingsManager.setDefault(SettingsManager.SETTING_VIDEO_QUALITY_FRONT);
        }
        String videoQuality = settingsManager
                .get(isCameraFrontFacing() ? SettingsManager.SETTING_VIDEO_QUALITY_FRONT
                        : SettingsManager.SETTING_VIDEO_QUALITY_BACK);
        int quality = SettingsUtil.getVideoQuality(videoQuality, mCameraId);
        Log.d(TAG, "Selected video quality for '" + videoQuality + "' is " + quality);

        // Set video quality.
        Intent intent = mActivity.getIntent();
        if (intent.hasExtra(MediaStore.EXTRA_VIDEO_QUALITY)) {
            int extraVideoQuality =
                    intent.getIntExtra(MediaStore.EXTRA_VIDEO_QUALITY, 0);
            if (extraVideoQuality > 0) {
                quality = CamcorderProfile.QUALITY_HIGH;
            } else {  // 0 is mms.
                quality = CamcorderProfile.QUALITY_LOW;
            }
        }

        // Set video duration limit. The limit is read from the preference,
        // unless it is specified in the intent.
        if (intent.hasExtra(MediaStore.EXTRA_DURATION_LIMIT)) {
            int seconds =
                    intent.getIntExtra(MediaStore.EXTRA_DURATION_LIMIT, 0);
            mMaxVideoDurationInMs = 1000 * seconds;
        } else {
            mMaxVideoDurationInMs = SettingsManager.getMaxVideoDuration(mActivity
                    .getAndroidContext());
        }

        // TODO: Uncomment this block to re-enable time-lapse.
        /* // Read time lapse recording interval.
        String frameIntervalStr = settingsManager.get(
            SettingsManager.SETTING_VIDEO_TIME_LAPSE_FRAME_INTERVAL);
        mTimeBetweenTimeLapseFrameCaptureMs = Integer.parseInt(frameIntervalStr);
        mCaptureTimeLapse = (mTimeBetweenTimeLapseFrameCaptureMs != 0);
        // TODO: This should be checked instead directly +1000.
        if (mCaptureTimeLapse) {
            quality += 1000;
        } */

        // If quality is not supported, request QUALITY_HIGH which is always supported.
        if (CamcorderProfile.hasProfile(mCameraId, quality) == false) {
            quality = CamcorderProfile.QUALITY_HIGH;
        }
        mProfile = CamcorderProfile.get(mCameraId, quality);
        mPreferenceRead = true;
        if (mCameraDevice == null) {
            return;
        }
        mParameters = mCameraDevice.getParameters();
        Point desiredPreviewSize = getDesiredPreviewSize(mAppController.getAndroidContext(),
                mParameters, mProfile, mUI.getPreviewScreenSize());
        mDesiredPreviewWidth = desiredPreviewSize.x;
        mDesiredPreviewHeight = desiredPreviewSize.y;
        mUI.setPreviewSize(mDesiredPreviewWidth, mDesiredPreviewHeight);
        Log.v(TAG, "mDesiredPreviewWidth=" + mDesiredPreviewWidth +
                ". mDesiredPreviewHeight=" + mDesiredPreviewHeight);
    }

    @TargetApi(Build.VERSION_CODES.HONEYCOMB)
    /**
     * Calculates the preview size and stores it in mDesiredPreviewWidth and
     * mDesiredPreviewHeight. This function checks {@link
     * android.hardware.Camera.Parameters#getPreferredPreviewSizeForVideo()}
     * but also considers the current preview area size on screen and make sure
     * the final preview size will not be smaller than 1/2 of the current
     * on screen preview area in terms of their short sides.
     *
     * @return The preferred preview size or {@code null} if the camera is not
     *         opened yet.
     */
    private static Point getDesiredPreviewSize(Context context, Parameters parameters,
            CamcorderProfile profile, Point previewScreenSize) {
        if (parameters.getSupportedVideoSizes() == null) {
            // Driver doesn't support separate outputs for preview and video.
            return new Point(profile.videoFrameWidth, profile.videoFrameHeight);
        }

        final int previewScreenShortSide = (previewScreenSize.x < previewScreenSize.y ?
                previewScreenSize.x : previewScreenSize.y);
        List<Size> sizes = Size.buildListFromCameraSizes(parameters.getSupportedPreviewSizes());
        Size preferred = new Size(parameters.getPreferredPreviewSizeForVideo());
        final int preferredPreviewSizeShortSide = (preferred.width() < preferred.height() ?
                preferred.width() : preferred.height());
        if (preferredPreviewSizeShortSide * 2 < previewScreenShortSide) {
            preferred = new Size(profile.videoFrameWidth, profile.videoFrameHeight);
        }
        int product = preferred.width() * preferred.height();
        Iterator<Size> it = sizes.iterator();
        // Remove the preview sizes that are not preferred.
        while (it.hasNext()) {
            Size size = it.next();
            if (size.width() * size.height() > product) {
                it.remove();
            }
        }
        Size optimalSize = CameraUtil.getOptimalPreviewSize(context, sizes,
                (double) profile.videoFrameWidth / profile.videoFrameHeight);
        return new Point(optimalSize.width(), optimalSize.height());
    }

    private void resizeForPreviewAspectRatio() {
        mUI.setAspectRatio((float) mProfile.videoFrameWidth / mProfile.videoFrameHeight);
    }

    private void installIntentFilter() {
        // install an intent filter to receive SD card related events.
        IntentFilter intentFilter =
                new IntentFilter(Intent.ACTION_MEDIA_EJECT);
        intentFilter.addAction(Intent.ACTION_MEDIA_SCANNER_STARTED);
        intentFilter.addDataScheme("file");
        mReceiver = new MyBroadcastReceiver();
        mActivity.registerReceiver(mReceiver, intentFilter);
    }

    private void setDisplayOrientation() {
        mDisplayRotation = CameraUtil.getDisplayRotation(mActivity);
        mCameraDisplayOrientation = CameraUtil.getDisplayOrientation(mDisplayRotation, mCameraId);
        // Change the camera display orientation
        if (mCameraDevice != null) {
            mCameraDevice.setDisplayOrientation(mCameraDisplayOrientation);
        }
        if (mFocusManager != null) {
            mFocusManager.setDisplayOrientation(mCameraDisplayOrientation);
        }
    }

    @Override
    public void updateCameraOrientation() {
        if (mMediaRecorderRecording) {
            return;
        }
        if (mDisplayRotation != CameraUtil.getDisplayRotation(mActivity)) {
            setDisplayOrientation();
        }
    }

    @Override
    public void updatePreviewAspectRatio(float aspectRatio) {
        mAppController.updatePreviewAspectRatio(aspectRatio);
    }

    @Override
    public int onZoomChanged(int index) {
        // Not useful to change zoom value when the activity is paused.
        if (mPaused) {
            return index;
        }
        mZoomValue = index;
        if (mParameters == null || mCameraDevice == null) {
            return index;
        }
        // Set zoom parameters asynchronously
        mParameters.setZoom(mZoomValue);
        mCameraDevice.setParameters(mParameters);
        Parameters p = mCameraDevice.getParameters();
        if (p != null) {
            return p.getZoom();
        }
        return index;
    }

    private void startPreview() {
        Log.i(TAG, "startPreview");

        SurfaceTexture surfaceTexture = mActivity.getCameraAppUI().getSurfaceTexture();
        if (!mPreferenceRead || surfaceTexture == null || mPaused == true ||
                mCameraDevice == null) {
            return;
        }

        mCameraDevice.setErrorCallback(mHandler, mErrorCallback);
        if (mPreviewing == true) {
            stopPreview();
        }

        setDisplayOrientation();
        mCameraDevice.setDisplayOrientation(mCameraDisplayOrientation);
        setCameraParameters();

        if (mFocusManager != null) {
            // If the focus mode is continuous autofocus, call cancelAutoFocus
            // to resume it because it may have been paused by autoFocus call.
            String focusMode = mFocusManager.getFocusMode();
            if (CameraUtil.FOCUS_MODE_CONTINUOUS_PICTURE.equals(focusMode)) {
                mCameraDevice.cancelAutoFocus();
            }
        }

        // This is to notify app controller that preview will start next, so app
        // controller can set preview callbacks if needed. This has to happen before
        // preview is started as a workaround of the framework issue related to preview
        // callbacks that causes preview stretch and crash. (More details see b/12210027
        // and b/12591410
        mAppController.onPreviewReadyToStart();
        try {
            mCameraDevice.setPreviewTexture(surfaceTexture);
            mCameraDevice.startPreview();
            mPreviewing = true;
            onPreviewStarted();
        } catch (Throwable ex) {
            closeCamera();
            throw new RuntimeException("startPreview failed", ex);
        }
    }

    private void onPreviewStarted() {
        mAppController.setShutterEnabled(true);
        mAppController.onPreviewStarted();
        if (mFocusManager != null) {
            mFocusManager.onPreviewStarted();
        }
    }

    @Override
    public void onPreviewInitialDataReceived() {
    }

    @Override
    public void stopPreview() {
        if (!mPreviewing) {
            return;
        }
        mCameraDevice.stopPreview();
        if (mFocusManager != null) {
            mFocusManager.onPreviewStopped();
        }
        mPreviewing = false;
    }

    private void closeCamera() {
        Log.i(TAG, "closeCamera");
        if (mCameraDevice == null) {
            Log.d(TAG, "already stopped.");
            return;
        }
        mCameraDevice.setZoomChangeListener(null);
        mCameraDevice.setErrorCallback(null, null);
        mActivity.getCameraProvider().releaseCamera(mCameraDevice.getCameraId());
        mCameraDevice = null;
        mPreviewing = false;
        mSnapshotInProgress = false;
        if (mFocusManager != null) {
            mFocusManager.onCameraReleased();
        }
    }

    @Override
    public boolean onBackPressed() {
        if (mPaused) {
            return true;
        }
        if (mMediaRecorderRecording) {
            onStopVideoRecording();
            return true;
        } else {
            return false;
        }
    }

    @Override
    public boolean onKeyDown(int keyCode, KeyEvent event) {
        // Do not handle any key if the activity is paused.
        if (mPaused) {
            return true;
        }

        switch (keyCode) {
            case KeyEvent.KEYCODE_CAMERA:
                if (event.getRepeatCount() == 0) {
                    onShutterButtonClick();
                    return true;
                }
            case KeyEvent.KEYCODE_DPAD_CENTER:
                if (event.getRepeatCount() == 0) {
                    onShutterButtonClick();
                    return true;
                }
            case KeyEvent.KEYCODE_MENU:
                // Consume menu button presses during capture.
                return mMediaRecorderRecording;
        }
        return false;
    }

    @Override
    public boolean onKeyUp(int keyCode, KeyEvent event) {
        switch (keyCode) {
            case KeyEvent.KEYCODE_CAMERA:
                onShutterButtonClick();
                return true;
            case KeyEvent.KEYCODE_MENU:
                // Consume menu button presses during capture.
                return mMediaRecorderRecording;
        }
        return false;
    }

    @Override
    public boolean isVideoCaptureIntent() {
        String action = mActivity.getIntent().getAction();
        return (MediaStore.ACTION_VIDEO_CAPTURE.equals(action));
    }

    private void doReturnToCaller(boolean valid) {
        Intent resultIntent = new Intent();
        int resultCode;
        if (valid) {
            resultCode = Activity.RESULT_OK;
            resultIntent.setData(mCurrentVideoUri);
        } else {
            resultCode = Activity.RESULT_CANCELED;
        }
        mActivity.setResultEx(resultCode, resultIntent);
        mActivity.finish();
    }

    private void cleanupEmptyFile() {
        if (mVideoFilename != null) {
            File f = new File(mVideoFilename);
            if (f.length() == 0 && f.delete()) {
                Log.v(TAG, "Empty video file deleted: " + mVideoFilename);
                mVideoFilename = null;
            }
        }
    }

    // Prepares media recorder.
    private void initializeRecorder() {
        Log.i(TAG, "initializeRecorder");
        // If the mCameraDevice is null, then this activity is going to finish
        if (mCameraDevice == null) {
            return;
        }

        Intent intent = mActivity.getIntent();
        Bundle myExtras = intent.getExtras();

        long requestedSizeLimit = 0;
        closeVideoFileDescriptor();
        mCurrentVideoUriFromMediaSaved = false;
        if (mIsVideoCaptureIntent && myExtras != null) {
            Uri saveUri = (Uri) myExtras.getParcelable(MediaStore.EXTRA_OUTPUT);
            if (saveUri != null) {
                try {
                    mVideoFileDescriptor =
                            mContentResolver.openFileDescriptor(saveUri, "rw");
                    mCurrentVideoUri = saveUri;
                } catch (java.io.FileNotFoundException ex) {
                    // invalid uri
                    Log.e(TAG, ex.toString());
                }
            }
            requestedSizeLimit = myExtras.getLong(MediaStore.EXTRA_SIZE_LIMIT);
        }
        mMediaRecorder = new MediaRecorder();

        // Unlock the camera object before passing it to media recorder.
        mCameraDevice.unlock();
        mMediaRecorder.setCamera(mCameraDevice.getCamera());
        if (!mCaptureTimeLapse) {
            mMediaRecorder.setAudioSource(MediaRecorder.AudioSource.CAMCORDER);
        }
        mMediaRecorder.setVideoSource(MediaRecorder.VideoSource.CAMERA);
        mMediaRecorder.setProfile(mProfile);
        mMediaRecorder.setVideoSize(mProfile.videoFrameWidth, mProfile.videoFrameHeight);
        mMediaRecorder.setMaxDuration(mMaxVideoDurationInMs);
        if (mCaptureTimeLapse) {
            double fps = 1000 / (double) mTimeBetweenTimeLapseFrameCaptureMs;
            setCaptureRate(mMediaRecorder, fps);
        }

        setRecordLocation();

        // Set output file.
        // Try Uri in the intent first. If it doesn't exist, use our own
        // instead.
        if (mVideoFileDescriptor != null) {
            mMediaRecorder.setOutputFile(mVideoFileDescriptor.getFileDescriptor());
        } else {
            generateVideoFilename(mProfile.fileFormat);
            mMediaRecorder.setOutputFile(mVideoFilename);
        }

        // Set maximum file size.
        long maxFileSize = mActivity.getStorageSpaceBytes() - Storage.LOW_STORAGE_THRESHOLD_BYTES;
        if (requestedSizeLimit > 0 && requestedSizeLimit < maxFileSize) {
            maxFileSize = requestedSizeLimit;
        }

        try {
            mMediaRecorder.setMaxFileSize(maxFileSize);
        } catch (RuntimeException exception) {
            // We are going to ignore failure of setMaxFileSize here, as
            // a) The composer selected may simply not support it, or
            // b) The underlying media framework may not handle 64-bit range
            // on the size restriction.
        }

        // See android.hardware.Camera.Parameters.setRotation for
        // documentation.
        // Note that mOrientation here is the device orientation, which is the opposite of
        // what activity.getWindowManager().getDefaultDisplay().getRotation() would return,
        // which is the orientation the graphics need to rotate in order to render correctly.
        int rotation = 0;
        if (mOrientation != OrientationEventListener.ORIENTATION_UNKNOWN) {
            CameraInfo info = mActivity.getCameraProvider().getCameraInfo()[mCameraId];
            if (isCameraFrontFacing()) {
                rotation = (info.orientation - mOrientation + 360) % 360;
            } else {  // back-facing camera
                rotation = (info.orientation + mOrientation) % 360;
            }
        }
        mMediaRecorder.setOrientationHint(rotation);

        try {
            mMediaRecorder.prepare();
        } catch (IOException e) {
            Log.e(TAG, "prepare failed for " + mVideoFilename, e);
            releaseMediaRecorder();
            throw new RuntimeException(e);
        }

        mMediaRecorder.setOnErrorListener(this);
        mMediaRecorder.setOnInfoListener(this);
    }

    private static void setCaptureRate(MediaRecorder recorder, double fps) {
        recorder.setCaptureRate(fps);
    }

    private void setRecordLocation() {
        Location loc = mLocationManager.getCurrentLocation();
        if (loc != null) {
            mMediaRecorder.setLocation((float) loc.getLatitude(),
                    (float) loc.getLongitude());
        }
    }

    private void releaseMediaRecorder() {
        Log.i(TAG, "Releasing media recorder.");
        if (mMediaRecorder != null) {
            cleanupEmptyFile();
            mMediaRecorder.reset();
            mMediaRecorder.release();
            mMediaRecorder = null;
        }
        mVideoFilename = null;
    }

    private void generateVideoFilename(int outputFileFormat) {
        long dateTaken = System.currentTimeMillis();
        String title = createName(dateTaken);
        // Used when emailing.
        String filename = title + convertOutputFormatToFileExt(outputFileFormat);
        String mime = convertOutputFormatToMimeType(outputFileFormat);
        String path = Storage.DIRECTORY + '/' + filename;
        String tmpPath = path + ".tmp";
        mCurrentVideoValues = new ContentValues(9);
        mCurrentVideoValues.put(Video.Media.TITLE, title);
        mCurrentVideoValues.put(Video.Media.DISPLAY_NAME, filename);
        mCurrentVideoValues.put(Video.Media.DATE_TAKEN, dateTaken);
        mCurrentVideoValues.put(MediaColumns.DATE_MODIFIED, dateTaken / 1000);
        mCurrentVideoValues.put(Video.Media.MIME_TYPE, mime);
        mCurrentVideoValues.put(Video.Media.DATA, path);
        mCurrentVideoValues.put(Video.Media.WIDTH, mProfile.videoFrameWidth);
        mCurrentVideoValues.put(Video.Media.HEIGHT, mProfile.videoFrameHeight);
        mCurrentVideoValues.put(Video.Media.RESOLUTION,
                Integer.toString(mProfile.videoFrameWidth) + "x" +
                Integer.toString(mProfile.videoFrameHeight));
        Location loc = mLocationManager.getCurrentLocation();
        if (loc != null) {
            mCurrentVideoValues.put(Video.Media.LATITUDE, loc.getLatitude());
            mCurrentVideoValues.put(Video.Media.LONGITUDE, loc.getLongitude());
        }
        mVideoFilename = tmpPath;
        Log.v(TAG, "New video filename: " + mVideoFilename);
    }

    private void saveVideo() {
        if (mVideoFileDescriptor == null) {
            long duration = SystemClock.uptimeMillis() - mRecordingStartTime;
            if (duration > 0) {
                if (mCaptureTimeLapse) {
                    duration = getTimeLapseVideoLength(duration);
                }
            } else {
                Log.w(TAG, "Video duration <= 0 : " + duration);
            }
            getServices().getMediaSaver().addVideo(mCurrentVideoFilename,
                    duration, isCameraFrontFacing(), mCurrentVideoValues,
                    mOnVideoSavedListener, mContentResolver);
        }
        mCurrentVideoValues = null;
    }

    private void deleteVideoFile(String fileName) {
        Log.v(TAG, "Deleting video " + fileName);
        File f = new File(fileName);
        if (!f.delete()) {
            Log.v(TAG, "Could not delete " + fileName);
        }
    }

    // from MediaRecorder.OnErrorListener
    @Override
    public void onError(MediaRecorder mr, int what, int extra) {
        Log.e(TAG, "MediaRecorder error. what=" + what + ". extra=" + extra);
        if (what == MediaRecorder.MEDIA_RECORDER_ERROR_UNKNOWN) {
            // We may have run out of space on the sdcard.
            stopVideoRecording();
            mActivity.updateStorageSpaceAndHint(null);
        }
    }

    // from MediaRecorder.OnInfoListener
    @Override
    public void onInfo(MediaRecorder mr, int what, int extra) {
        if (what == MediaRecorder.MEDIA_RECORDER_INFO_MAX_DURATION_REACHED) {
            if (mMediaRecorderRecording) {
                onStopVideoRecording();
            }
        } else if (what == MediaRecorder.MEDIA_RECORDER_INFO_MAX_FILESIZE_REACHED) {
            if (mMediaRecorderRecording) {
                onStopVideoRecording();
            }

            // Show the toast.
            Toast.makeText(mActivity, R.string.video_reach_size_limit,
                    Toast.LENGTH_LONG).show();
        }
    }

    /*
     * Make sure we're not recording music playing in the background, ask the
     * MediaPlaybackService to pause playback.
     */
    private void pauseAudioPlayback() {
        AudioManager am = (AudioManager) mActivity.getSystemService(Context.AUDIO_SERVICE);
        am.requestAudioFocus(null, AudioManager.STREAM_MUSIC, AudioManager.AUDIOFOCUS_GAIN);
    }

    // For testing.
    public boolean isRecording() {
        return mMediaRecorderRecording;
    }

    private void startVideoRecording() {
        Log.i(TAG, "startVideoRecording");
        mUI.cancelAnimations();
        mUI.setSwipingEnabled(false);
        mUI.showFocusUI(false);
        mUI.showVideoRecordingHints(false);

        mActivity.updateStorageSpaceAndHint(new CameraActivity.OnStorageUpdateDoneListener() {
            @Override
            public void onStorageUpdateDone(long bytes) {
                if (bytes <= Storage.LOW_STORAGE_THRESHOLD_BYTES) {
                    Log.w(TAG, "Storage issue, ignore the start request");
                } else {
                    //??
                    //if (!mCameraDevice.waitDone()) return;
                    mCurrentVideoUri = null;

                    initializeRecorder();
                    if (mMediaRecorder == null) {
                        Log.e(TAG, "Fail to initialize media recorder");
                        return;
                    }

                    pauseAudioPlayback();

                    try {
                        mMediaRecorder.start(); // Recording is now started
                    } catch (RuntimeException e) {
                        Log.e(TAG, "Could not start media recorder. ", e);
                        releaseMediaRecorder();
                        // If start fails, frameworks will not lock the camera for us.
                        mCameraDevice.lock();
                        return;
                    }
                    mAppController.getCameraAppUI().setSwipeEnabled(false);

                    // The parameters might have been altered by MediaRecorder already.
                    // We need to force mCameraDevice to refresh before getting it.
                    mCameraDevice.refreshParameters();
                    // The parameters may have been changed by MediaRecorder upon starting
                    // recording. We need to alter the parameters if we support camcorder
                    // zoom. To reduce latency when setting the parameters during zoom, we
                    // update mParameters here once.
                    mParameters = mCameraDevice.getParameters();

                    mMediaRecorderRecording = true;
                    mActivity.lockOrientation();
                    mRecordingStartTime = SystemClock.uptimeMillis();

                    // A special case of mode options closing: during capture it should
                    // not be possible to change mode state.
                    mAppController.getCameraAppUI().hideModeOptions();
                    mAppController.getCameraAppUI().animateBottomBarToVideoStop(R.drawable.ic_stop);
                    mUI.showRecordingUI(true);

                    setFocusParameters();
                    updateRecordingTime();
                    mActivity.enableKeepScreenOn(true);
                }
            }
        });
    }

    private Bitmap getVideoThumbnail() {
        Bitmap bitmap = null;
        if (mVideoFileDescriptor != null) {
            bitmap = Thumbnail.createVideoThumbnailBitmap(mVideoFileDescriptor.getFileDescriptor(),
                    mDesiredPreviewWidth);
        } else if (mCurrentVideoUri != null) {
            try {
                mVideoFileDescriptor = mContentResolver.openFileDescriptor(mCurrentVideoUri, "r");
                bitmap = Thumbnail.createVideoThumbnailBitmap(
                        mVideoFileDescriptor.getFileDescriptor(), mDesiredPreviewWidth);
            } catch (java.io.FileNotFoundException ex) {
                // invalid uri
                Log.e(TAG, ex.toString());
            }
        }

        if (bitmap != null) {
            // MetadataRetriever already rotates the thumbnail. We should rotate
            // it to match the UI orientation (and mirror if it is front-facing camera).
            bitmap = CameraUtil.rotateAndMirror(bitmap, 0, isCameraFrontFacing());
        }
        return bitmap;
    }

    private void showCaptureResult() {
        mIsInReviewMode = true;
        Bitmap bitmap = getVideoThumbnail();
        if (bitmap != null) {
            mUI.showReviewImage(bitmap);
        }
        mUI.showReviewControls();
        mUI.showTimeLapseUI(false);
    }

    private boolean stopVideoRecording() {
        Log.i(TAG, "stopVideoRecording");
        mUI.setSwipingEnabled(true);
        mUI.showFocusUI(true);
        mUI.showVideoRecordingHints(true);

        boolean fail = false;
        if (mMediaRecorderRecording) {
            boolean shouldAddToMediaStoreNow = false;

            try {
                mMediaRecorder.setOnErrorListener(null);
                mMediaRecorder.setOnInfoListener(null);
                mMediaRecorder.stop();
                shouldAddToMediaStoreNow = true;
                mCurrentVideoFilename = mVideoFilename;
                Log.v(TAG, "stopVideoRecording: current video filename: " + mCurrentVideoFilename);
            } catch (RuntimeException e) {
                Log.e(TAG, "stop fail",  e);
                if (mVideoFilename != null) {
                    deleteVideoFile(mVideoFilename);
                }
                fail = true;
            }
            mMediaRecorderRecording = false;
            mActivity.unlockOrientation();

            // If the activity is paused, this means activity is interrupted
            // during recording. Release the camera as soon as possible because
            // face unlock or other applications may need to use the camera.
            if (mPaused) {
                closeCamera();
            }

            mUI.showRecordingUI(false);
            // The orientation was fixed during video recording. Now make it
            // reflect the device orientation as video recording is stopped.
            mUI.setOrientationIndicator(0, true);
            mActivity.enableKeepScreenOn(false);
            if (shouldAddToMediaStoreNow && !fail) {
                if (mVideoFileDescriptor == null) {
                    saveVideo();
                } else if (mIsVideoCaptureIntent) {
                    // if no file save is needed, we can show the post capture UI now
                    showCaptureResult();
                }
            }
        }
        // release media recorder
        releaseMediaRecorder();

        mAppController.getCameraAppUI().showModeOptions();
        mAppController.getCameraAppUI().animateBottomBarToFullSize(mShutterIconId);
        if (!mPaused) {
            setFocusParameters();
            mCameraDevice.lock();
            if (!ApiHelper.HAS_SURFACE_TEXTURE_RECORDING) {
                stopPreview();
                // Switch back to use SurfaceTexture for preview.
                startPreview();
            }
            // Update the parameters here because the parameters might have been altered
            // by MediaRecorder.
            mParameters = mCameraDevice.getParameters();
        }

<<<<<<< HEAD
        // Redo storage space calculation so it's accurate for the next video recording.
        mActivity.updateStorageSpaceAndHint();
=======
        // Check this in advance of each shot so we don't add to shutter
        // latency. It's true that someone else could write to the SD card
        // in the mean time and fill it, but that could have happened
        // between the shutter press and saving the file too.
        mActivity.updateStorageSpaceAndHint(null);
>>>>>>> e903ae3f

        return fail;
    }

    private static String millisecondToTimeString(long milliSeconds, boolean displayCentiSeconds) {
        long seconds = milliSeconds / 1000; // round down to compute seconds
        long minutes = seconds / 60;
        long hours = minutes / 60;
        long remainderMinutes = minutes - (hours * 60);
        long remainderSeconds = seconds - (minutes * 60);

        StringBuilder timeStringBuilder = new StringBuilder();

        // Hours
        if (hours > 0) {
            if (hours < 10) {
                timeStringBuilder.append('0');
            }
            timeStringBuilder.append(hours);

            timeStringBuilder.append(':');
        }

        // Minutes
        if (remainderMinutes < 10) {
            timeStringBuilder.append('0');
        }
        timeStringBuilder.append(remainderMinutes);
        timeStringBuilder.append(':');

        // Seconds
        if (remainderSeconds < 10) {
            timeStringBuilder.append('0');
        }
        timeStringBuilder.append(remainderSeconds);

        // Centi seconds
        if (displayCentiSeconds) {
            timeStringBuilder.append('.');
            long remainderCentiSeconds = (milliSeconds - seconds * 1000) / 10;
            if (remainderCentiSeconds < 10) {
                timeStringBuilder.append('0');
            }
            timeStringBuilder.append(remainderCentiSeconds);
        }

        return timeStringBuilder.toString();
    }

    private long getTimeLapseVideoLength(long deltaMs) {
        // For better approximation calculate fractional number of frames captured.
        // This will update the video time at a higher resolution.
        double numberOfFrames = (double) deltaMs / mTimeBetweenTimeLapseFrameCaptureMs;
        return (long) (numberOfFrames / mProfile.videoFrameRate * 1000);
    }

    private void updateRecordingTime() {
        if (!mMediaRecorderRecording) {
            return;
        }
        long now = SystemClock.uptimeMillis();
        long delta = now - mRecordingStartTime;

        // Starting a minute before reaching the max duration
        // limit, we'll countdown the remaining time instead.
        boolean countdownRemainingTime = (mMaxVideoDurationInMs != 0
                && delta >= mMaxVideoDurationInMs - 60000);

        long deltaAdjusted = delta;
        if (countdownRemainingTime) {
            deltaAdjusted = Math.max(0, mMaxVideoDurationInMs - deltaAdjusted) + 999;
        }
        String text;

        long targetNextUpdateDelay;
        if (!mCaptureTimeLapse) {
            text = millisecondToTimeString(deltaAdjusted, false);
            targetNextUpdateDelay = 1000;
        } else {
            // The length of time lapse video is different from the length
            // of the actual wall clock time elapsed. Display the video length
            // only in format hh:mm:ss.dd, where dd are the centi seconds.
            text = millisecondToTimeString(getTimeLapseVideoLength(delta), true);
            targetNextUpdateDelay = mTimeBetweenTimeLapseFrameCaptureMs;
        }

        mUI.setRecordingTime(text);

        if (mRecordingTimeCountsDown != countdownRemainingTime) {
            // Avoid setting the color on every update, do it only
            // when it needs changing.
            mRecordingTimeCountsDown = countdownRemainingTime;

            int color = mActivity.getResources().getColor(countdownRemainingTime
                    ? R.color.recording_time_remaining_text
                    : R.color.recording_time_elapsed_text);

            mUI.setRecordingTimeTextColor(color);
        }

        long actualNextUpdateDelay = targetNextUpdateDelay - (delta % targetNextUpdateDelay);
        mHandler.sendEmptyMessageDelayed(MSG_UPDATE_RECORD_TIME, actualNextUpdateDelay);
    }

    private static boolean isSupported(String value, List<String> supported) {
        return supported == null ? false : supported.indexOf(value) >= 0;
    }

    @SuppressWarnings("deprecation")
    private void setCameraParameters() {
        SettingsManager settingsManager = mActivity.getSettingsManager();

        mParameters.setPreviewSize(mDesiredPreviewWidth, mDesiredPreviewHeight);
        // This is required for Samsung SGH-I337 and probably other Samsung S4 versions
        if (Build.BRAND.toLowerCase().contains("samsung")) {
            mParameters.set("video-size", mProfile.videoFrameWidth + "x" + mProfile.videoFrameHeight);
        }
        int[] fpsRange = CameraUtil.getMaxPreviewFpsRange(mParameters);
        if (fpsRange.length > 0) {
            mParameters.setPreviewFpsRange(
                    fpsRange[Parameters.PREVIEW_FPS_MIN_INDEX],
                    fpsRange[Parameters.PREVIEW_FPS_MAX_INDEX]);
        } else {
            mParameters.setPreviewFrameRate(mProfile.videoFrameRate);
        }

        enableTorchMode(settingsManager.isCameraBackFacing());

        // Set zoom.
        if (mParameters.isZoomSupported()) {
            mParameters.setZoom(mZoomValue);
        }
        updateFocusParameters();

        mParameters.set(CameraUtil.RECORDING_HINT, CameraUtil.TRUE);

        // Enable video stabilization. Convenience methods not available in API
        // level <= 14
        String vstabSupported = mParameters.get("video-stabilization-supported");
        if ("true".equals(vstabSupported)) {
            mParameters.set("video-stabilization", "true");
        }

        // Set picture size.
        // The logic here is different from the logic in still-mode camera.
        // There we determine the preview size based on the picture size, but
        // here we determine the picture size based on the preview size.
        List<Size> supported =
                Size.buildListFromCameraSizes(mParameters.getSupportedPictureSizes());
        Size optimalSize = CameraUtil.getOptimalVideoSnapshotPictureSize(supported,
                (double) mDesiredPreviewWidth / mDesiredPreviewHeight);
        Size original = new Size(mParameters.getPictureSize());
        if (!original.equals(optimalSize)) {
            mParameters.setPictureSize(optimalSize.width(), optimalSize.height());
        }
        Log.d(TAG, "Video snapshot size is " + optimalSize);

        // Set JPEG quality.
        int jpegQuality = CameraProfile.getJpegEncodingQualityParameter(mCameraId,
                CameraProfile.QUALITY_HIGH);
        mParameters.setJpegQuality(jpegQuality);

        mCameraDevice.setParameters(mParameters);
        // Nexus 5 through KitKat 4.4.2 requires a second call to
        // .setParameters() for frame rate settings to take effect.
        mCameraDevice.setParameters(mParameters);

        // Update UI based on the new parameters.
        mUI.updateOnScreenIndicators(mParameters);
    }

    private void updateFocusParameters() {
        // Set continuous autofocus. During recording, we use "continuous-video"
        // auto focus mode to ensure smooth focusing. Whereas during preview (i.e.
        // before recording starts) we use "continuous-picture" auto focus mode
        // for faster but slightly jittery focusing.
        List<String> supportedFocus = mParameters.getSupportedFocusModes();
        if (mMediaRecorderRecording) {
            if (isSupported(Parameters.FOCUS_MODE_CONTINUOUS_VIDEO, supportedFocus)) {
                mParameters.setFocusMode(Parameters.FOCUS_MODE_CONTINUOUS_VIDEO);
                mFocusManager.overrideFocusMode(Parameters.FOCUS_MODE_CONTINUOUS_VIDEO);
            } else {
                mFocusManager.overrideFocusMode(null);
            }
        } else {
            mFocusManager.overrideFocusMode(null);
            if (isSupported(CameraUtil.FOCUS_MODE_CONTINUOUS_PICTURE, supportedFocus)) {
                mParameters.setFocusMode(mFocusManager.getFocusMode());
                if (mFocusAreaSupported) {
                    mParameters.setFocusAreas(mFocusManager.getFocusAreas());
                }
            }
        }
        updateAutoFocusMoveCallback();
    }

    @Override
    public void resume() {
        if (isVideoCaptureIntent()) {
            mDontResetIntentUiOnResume = mPaused;
        }

        mPaused = false;
        installIntentFilter();
        mAppController.setShutterEnabled(false);
        mZoomValue = 0;

        showVideoSnapshotUI(false);

        if (!mPreviewing) {
            requestCamera(mCameraId);
        } else {
            // preview already started
            mAppController.setShutterEnabled(true);
        }

        if (mFocusManager != null) {
            // If camera is not open when resume is called, focus manager will not
            // be initialized yet, in which case it will start listening to
            // preview area size change later in the initialization.
            mAppController.addPreviewAreaSizeChangedListener(mFocusManager);
        }

        if (mPreviewing) {
            mOnResumeTime = SystemClock.uptimeMillis();
            mHandler.sendEmptyMessageDelayed(MSG_CHECK_DISPLAY_ROTATION, 100);
        }
        getServices().getMemoryManager().addListener(this);
    }

    @Override
    public void pause() {
        mPaused = true;

        if (mFocusManager != null) {
            // If camera is not open when resume is called, focus manager will not
            // be initialized yet, in which case it will start listening to
            // preview area size change later in the initialization.
            mAppController.removePreviewAreaSizeChangedListener(mFocusManager);
            mFocusManager.removeMessages();
        }
        if (mMediaRecorderRecording) {
            // Camera will be released in onStopVideoRecording.
            onStopVideoRecording();
        } else {
            stopPreview();
            closeCamera();
            releaseMediaRecorder();
        }

        closeVideoFileDescriptor();

        if (mReceiver != null) {
            mActivity.unregisterReceiver(mReceiver);
            mReceiver = null;
        }

        mHandler.removeMessages(MSG_CHECK_DISPLAY_ROTATION);
        mHandler.removeMessages(MSG_SWITCH_CAMERA);
        mHandler.removeMessages(MSG_SWITCH_CAMERA_START_ANIMATION);
        mPendingSwitchCameraId = -1;
        mSwitchingCamera = false;
        mPreferenceRead = false;
        getServices().getMemoryManager().removeListener(this);
    }

    @Override
    public void destroy() {

    }

    @Override
    public void onLayoutOrientationChanged(boolean isLandscape) {
        setDisplayOrientation();
    }

    // TODO: integrate this into the SettingsManager listeners.
    public void onSharedPreferenceChanged() {

    }

    private void switchCamera() {
        if (mPaused)  {
            return;
        }
        SettingsManager settingsManager = mActivity.getSettingsManager();

        Log.d(TAG, "Start to switch camera.");
        mCameraId = mPendingSwitchCameraId;
        mPendingSwitchCameraId = -1;
        settingsManager.set(SettingsManager.SETTING_CAMERA_ID, "" + mCameraId);

        if (mFocusManager != null) {
            mFocusManager.removeMessages();
        }
        closeCamera();
        requestCamera(mCameraId);

        mMirror = isCameraFrontFacing();
        if (mFocusManager != null) {
            mFocusManager.setMirror(mMirror);
        }

        // From onResume
        mZoomValue = 0;
        mUI.setOrientationIndicator(0, false);

        // Start switch camera animation. Post a message because
        // onFrameAvailable from the old camera may already exist.
        mHandler.sendEmptyMessage(MSG_SWITCH_CAMERA_START_ANIMATION);
        mUI.updateOnScreenIndicators(mParameters);
    }

    private void initializeVideoSnapshot() {
        if (mParameters == null) {
            return;
        }
    }

    void showVideoSnapshotUI(boolean enabled) {
        if (mParameters == null) {
            return;
        }
        if (CameraUtil.isVideoSnapshotSupported(mParameters) && !mIsVideoCaptureIntent) {
            if (enabled) {
                mUI.animateFlash();
            } else {
                mUI.showPreviewBorder(enabled);
            }
            mAppController.setShutterEnabled(!enabled);
        }
    }

    /**
     * Used to update the flash mode. Video mode can turn on the flash as torch
     * mode, which we would like to turn on and off when we switching in and
     * out to the preview.
     *
     * @param enable Whether torch mode can be enabled.
     */
    private void enableTorchMode(boolean enable) {
        if (mParameters.getFlashMode() == null) {
            return;
        }

        SettingsManager settingsManager = mActivity.getSettingsManager();

        String flashMode;
        if (enable) {
            flashMode = settingsManager.get(SettingsManager.SETTING_VIDEOCAMERA_FLASH_MODE);
        } else {
            flashMode = Parameters.FLASH_MODE_OFF;
        }
        List<String> supportedFlash = mParameters.getSupportedFlashModes();
        if (isSupported(flashMode, supportedFlash)) {
            mParameters.setFlashMode(flashMode);
        } else {
            flashMode = mParameters.getFlashMode();
            if (flashMode == null) {
                flashMode = mActivity.getString(
                        R.string.pref_camera_flashmode_no_flash);
                mParameters.setFlashMode(flashMode);
            }
        }
        mCameraDevice.setParameters(mParameters);
        mUI.updateOnScreenIndicators(mParameters);
    }

    @Override
    public void onPreviewVisibilityChanged(int visibility) {
        if (mPreviewing) {
            enableTorchMode(visibility == ModuleController.VISIBILITY_VISIBLE);
        }
    }

    private final class JpegPictureCallback implements CameraPictureCallback {
        Location mLocation;

        public JpegPictureCallback(Location loc) {
            mLocation = loc;
        }

        @Override
        public void onPictureTaken(byte [] jpegData, CameraProxy camera) {
            Log.i(TAG, "Video snapshot taken.");
            mSnapshotInProgress = false;
            showVideoSnapshotUI(false);
            storeImage(jpegData, mLocation);
        }
    }

    private void storeImage(final byte[] data, Location loc) {
        long dateTaken = System.currentTimeMillis();
        String title = CameraUtil.createJpegName(dateTaken);
        ExifInterface exif = Exif.getExif(data);
        int orientation = Exif.getOrientation(exif);

        int zoomIndex = mParameters.getZoom();
        float zoomValue = 0.01f * mParameters.getZoomRatios().get(zoomIndex);
        UsageStatistics.instance().photoCaptureDoneEvent(
                eventprotos.NavigationChange.Mode.VIDEO_STILL, title + ".jpeg", exif,
                isCameraFrontFacing(), false, zoomValue);

        getServices().getMediaSaver().addImage(
                data, title, dateTaken, loc, orientation,
                exif, mOnPhotoSavedListener, mContentResolver);
    }

    private String convertOutputFormatToMimeType(int outputFileFormat) {
        if (outputFileFormat == MediaRecorder.OutputFormat.MPEG_4) {
            return "video/mp4";
        }
        return "video/3gpp";
    }

    private String convertOutputFormatToFileExt(int outputFileFormat) {
        if (outputFileFormat == MediaRecorder.OutputFormat.MPEG_4) {
            return ".mp4";
        }
        return ".3gp";
    }

    private void closeVideoFileDescriptor() {
        if (mVideoFileDescriptor != null) {
            try {
                mVideoFileDescriptor.close();
            } catch (IOException e) {
                Log.e(TAG, "Fail to close fd", e);
            }
            mVideoFileDescriptor = null;
        }
    }

    @Override
    public void onPreviewUIReady() {
        startPreview();
    }

    @Override
    public void onPreviewUIDestroyed() {
        stopPreview();
    }

    @Override
    public void startPreCaptureAnimation() {
        mAppController.startPreCaptureAnimation();
    }

    private void requestCamera(int id) {
        mActivity.getCameraProvider().requestCamera(id);
    }

    @Override
    public void onMemoryStateChanged(int state) {
        mAppController.setShutterEnabled(state == MemoryManager.STATE_OK);
    }

    @Override
    public void onLowMemory() {
        // Not much we can do in the video module.
    }

    /***********************FocusOverlayManager Listener****************************/
    @Override
    public void autoFocus() {
        mCameraDevice.autoFocus(mHandler, mAutoFocusCallback);
    }

    @Override
    public void cancelAutoFocus() {
        mCameraDevice.cancelAutoFocus();
        setFocusParameters();
    }

    @Override
    public boolean capture() {
        return false;
    }

    @Override
    public void startFaceDetection() {

    }

    @Override
    public void stopFaceDetection() {

    }

    @Override
    public void setFocusParameters() {
        updateFocusParameters();
        mCameraDevice.setParameters(mParameters);
    }

}<|MERGE_RESOLUTION|>--- conflicted
+++ resolved
@@ -1398,16 +1398,11 @@
             mParameters = mCameraDevice.getParameters();
         }
 
-<<<<<<< HEAD
-        // Redo storage space calculation so it's accurate for the next video recording.
-        mActivity.updateStorageSpaceAndHint();
-=======
         // Check this in advance of each shot so we don't add to shutter
         // latency. It's true that someone else could write to the SD card
         // in the mean time and fill it, but that could have happened
         // between the shutter press and saving the file too.
         mActivity.updateStorageSpaceAndHint(null);
->>>>>>> e903ae3f
 
         return fail;
     }
