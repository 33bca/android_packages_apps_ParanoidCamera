--- conflicted
+++ resolved
@@ -2293,46 +2293,6 @@
                 CameraSettings.KEY_NOISE_REDUCTION,
                 mActivity.getString(R.string.pref_camera_noise_reduction_default));
         Log.v(TAG, "Noise ReductionMode =" + noiseReductionMode);
-<<<<<<< HEAD
-
-        if (isSupported(noiseReductionMode,
-                CameraSettings.getSupportedNoiseReductionModes(mParameters))) {
-            /* Disable CDS */
-            if (noiseReductionMode.equals(
-                    mActivity.getString(R.string.pref_camera_noise_reduction_value_high_quality)) &&
-                    video_cds.equals(mActivity.getString(R.string.
-                            pref_camera_video_cds_value_on))) {
-                mParameters.set(CameraSettings.KEY_QC_VIDEO_CDS_MODE,
-                        mActivity.getString(R.string.pref_camera_video_cds_value_off));
-                mUI.overrideSettings(CameraSettings.KEY_QC_VIDEO_CDS_MODE,
-                        mActivity.getString(R.string.pref_camera_video_cds_value_off));
-                Toast.makeText(mActivity, R.string.disable_CDS_during_HighQualityNoiseReduction,
-                        Toast.LENGTH_LONG).show();
-            }
-
-            /* Disable TNR */
-            if (noiseReductionMode.equals(
-                    mActivity.getString(R.string.pref_camera_noise_reduction_value_high_quality)) &&
-                    video_tnr.equals(mActivity.getString(R.string.
-                            pref_camera_video_tnr_value_on))) {
-                mParameters.set(CameraSettings.KEY_QC_VIDEO_TNR_MODE,
-                        mActivity.getString(R.string.pref_camera_video_tnr_value_off));
-                mUI.overrideSettings(CameraSettings.KEY_QC_VIDEO_TNR_MODE,
-                        mActivity.getString(R.string.pref_camera_video_tnr_value_off));
-                Toast.makeText(mActivity, R.string.disable_TNR_during_HighQualityNoiseReduction,
-                        Toast.LENGTH_LONG).show();
-            }
-
-            /* Set Noise Reduction mode */
-            mParameters.set(CameraSettings.KEY_QC_NOISE_REDUCTION_MODE, noiseReductionMode);
-        }
-
-        String seeMoreMode = mPreferences.getString(
-                CameraSettings.KEY_SEE_MORE,
-                mActivity.getString(R.string.pref_camera_see_more_default));
-        Log.v(TAG, "See More value =" + seeMoreMode);
-=======
->>>>>>> 77bac6bd
 
         if (isSupported(noiseReductionMode,
                 CameraSettings.getSupportedNoiseReductionModes(mParameters))) {
