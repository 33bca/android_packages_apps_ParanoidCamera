--- conflicted
+++ resolved
@@ -276,11 +276,8 @@
     private byte[] mLastJpegData;
     private int mLastJpegOrientation = 0;
 
-<<<<<<< HEAD
     private static Context mApplicationContext = null;
-=======
     private boolean mIsBokehMode = false;
->>>>>>> f61b88dc
 
     private Runnable mDoSnapRunnable = new Runnable() {
         @Override
@@ -1388,29 +1385,24 @@
 
         @Override
         public void onPictureTaken(byte [] jpegData, CameraProxy camera) {
-<<<<<<< HEAD
             Log.d(TAG, "JpegPictureCallback: onPictureTaken()");
+            mCallTime ++;
+            if (mIsBokehMode) {
+                if (jpegData != null && mCallTime == 1) {
+                    mBokeh = jpegData;
+                }
+                if (jpegData != null && mCallTime == 2 && mOrigin == null) {
+                    mOrigin = jpegData;
+                }
+                if (jpegData != null && mCallTime == 3) {
+                    mDepth = jpegData;
+                    jpegData = mBokeh;
+                }
+            }
             mHandler.post(() -> {
                 mUI.stopSelfieFlash();
                 mUI.enableShutter(true);
             });
-=======
-            mCallTime ++;
-            if (mIsBokehMode) {
-                if (jpegData != null && mCallTime == 1) {
-                    mBokeh = jpegData;
-                }
-                if (jpegData != null && mCallTime == 2 && mOrigin == null) {
-                    mOrigin = jpegData;
-                }
-                if (jpegData != null && mCallTime == 3) {
-                    mDepth = jpegData;
-                    jpegData = mBokeh;
-                }
-            }
-            mUI.stopSelfieFlash();
-            mUI.enableShutter(true);
->>>>>>> f61b88dc
             if (mUI.isPreviewCoverVisible()) {
                  // When take picture request is sent before starting preview, onPreviewFrame()
                  // callback doesn't happen so removing preview cover here, instead.
@@ -1601,14 +1593,10 @@
                         }
                         String mPictureFormat = mParameters.get(KEY_PICTURE_FORMAT);
                          Log.d(TAG, "capture:" + title + "." + mPictureFormat);
-<<<<<<< HEAD
+
                         mParameters.set("image-file-path", Storage.generateFilepath(
                                 title, mPictureFormat));
-                            mActivity.getMediaSaveService().addImage(
-                                    jpegData, title, date, mLocation, width, height,
-                                    orientation, exif, mOnMediaSavedListener,
-                                    mContentResolver, mPictureFormat);
-=======
+
                          if (mIsBokehMode) {
                              if (jpegData != null && mCallTime == 3) {
                                  if (mOrigin != null && mBokeh != null) {
@@ -1629,7 +1617,6 @@
                                      orientation, exif, mOnMediaSavedListener,
                                      mContentResolver, mPictureFormat);
                          }
->>>>>>> f61b88dc
                             if (mRefocus && mReceivedSnapNum == 7) {
                                  mHandler.post(() -> {
                                      mUI.showRefocusToast(mRefocus);
