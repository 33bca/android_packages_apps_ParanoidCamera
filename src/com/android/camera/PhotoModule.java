/*
 * Copyright (C) 2012 The Android Open Source Project
 *
 * Licensed under the Apache License, Version 2.0 (the "License");
 * you may not use this file except in compliance with the License.
 * You may obtain a copy of the License at
 *
 *      http://www.apache.org/licenses/LICENSE-2.0
 *
 * Unless required by applicable law or agreed to in writing, software
 * distributed under the License is distributed on an "AS IS" BASIS,
 * WITHOUT WARRANTIES OR CONDITIONS OF ANY KIND, either express or implied.
 * See the License for the specific language governing permissions and
 * limitations under the License.
 */

package com.android.camera;

import android.annotation.TargetApi;
import android.app.Activity;
import android.content.ContentProviderClient;
import android.content.ContentResolver;
import android.content.Context;
import android.content.Intent;
import android.content.SharedPreferences.Editor;
import android.content.res.Configuration;
import android.graphics.Bitmap;
import android.graphics.Rect;
import android.graphics.SurfaceTexture;
import android.hardware.Camera.CameraInfo;
import android.hardware.Camera.Parameters;
import android.hardware.Camera.Size;
import android.hardware.Camera;
import android.hardware.Sensor;
import android.hardware.SensorEvent;
import android.hardware.SensorEventListener;
import android.hardware.SensorManager;
import android.location.Location;
import android.media.CameraProfile;
import android.net.Uri;
import android.os.Build;
import android.os.Bundle;
import android.os.Handler;
import android.os.Looper;
import android.os.Message;
import android.os.MessageQueue;
import android.os.SystemClock;
import android.provider.MediaStore;
import android.util.Log;
import android.view.KeyEvent;
import android.view.OrientationEventListener;
import android.view.View;
import android.view.WindowManager;
import android.widget.Toast;
import android.widget.ProgressBar;
import android.widget.SeekBar;
import android.widget.SeekBar.OnSeekBarChangeListener;
import android.widget.LinearLayout;
import android.widget.TextView;

import com.android.camera.CameraManager.CameraAFCallback;
import com.android.camera.CameraManager.CameraAFMoveCallback;
import com.android.camera.CameraManager.CameraPictureCallback;
import com.android.camera.CameraManager.CameraProxy;
import com.android.camera.CameraManager.CameraShutterCallback;
import com.android.camera.PhotoModule.NamedImages.NamedEntity;
import com.android.camera.exif.ExifInterface;
import com.android.camera.exif.ExifTag;
import com.android.camera.exif.Rational;
import com.android.camera.ui.CountDownView.OnCountDownFinishedListener;
import com.android.camera.ui.ModuleSwitcher;
import com.android.camera.ui.RotateTextToast;
import com.android.camera.util.ApiHelper;
import com.android.camera.util.CameraUtil;
import com.android.camera.util.GcamHelper;
import com.android.camera.util.UsageStatistics;
import com.android.camera2.R;

import java.io.File;
import java.io.FileNotFoundException;
import java.io.FileOutputStream;
import java.io.IOException;
import java.io.OutputStream;
import java.util.List;
import java.util.Vector;
import java.util.HashMap;
import android.util.AttributeSet;
import android.graphics.Canvas;
import android.graphics.Color;
import android.graphics.Paint;
import android.os.SystemProperties;
import java.util.Collections;
import java.util.Formatter;

public class PhotoModule
        implements CameraModule,
        PhotoController,
        FocusOverlayManager.Listener,
        CameraPreference.OnPreferenceChangedListener,
        ShutterButton.OnShutterButtonListener,
        MediaSaveService.Listener,
        OnCountDownFinishedListener,
        SensorEventListener {

    private static final String TAG = "CAM_PhotoModule";

   //QCom data members
    public static boolean mBrightnessVisible = true;
    private static final int MAX_SHARPNESS_LEVEL = 6;
    private boolean mRestartPreview = false;
    private int mSnapshotMode;
    private int mBurstSnapNum = 1;
    private int mReceivedSnapNum = 0;
    public boolean mFaceDetectionEnabled = false;

   /*Histogram variables*/
    private GraphView mGraphView;
    private static final int STATS_DATA = 257;
    public static int statsdata[] = new int[STATS_DATA];
    public boolean mHiston = false;
    // We number the request code from 1000 to avoid collision with Gallery.
    private static final int REQUEST_CROP = 1000;

    private static final int SETUP_PREVIEW = 1;
    private static final int FIRST_TIME_INIT = 2;
    private static final int CLEAR_SCREEN_DELAY = 3;
    private static final int SET_CAMERA_PARAMETERS_WHEN_IDLE = 4;
    private static final int SHOW_TAP_TO_FOCUS_TOAST = 5;
    private static final int SWITCH_CAMERA = 6;
    private static final int SWITCH_CAMERA_START_ANIMATION = 7;
    private static final int CAMERA_OPEN_DONE = 8;
    private static final int OPEN_CAMERA_FAIL = 9;
    private static final int CAMERA_DISABLED = 10;
    private static final int SET_SKIN_TONE_FACTOR = 11;
    private static final int SET_PHOTO_UI_PARAMS = 12;
    private static final int SWITCH_TO_GCAM_MODULE = 13;
    private static final int CONFIGURE_SKIN_TONE_FACTOR = 14;

    // The subset of parameters we need to update in setCameraParameters().
    private static final int UPDATE_PARAM_INITIALIZE = 1;
    private static final int UPDATE_PARAM_ZOOM = 2;
    private static final int UPDATE_PARAM_PREFERENCE = 4;
    private static final int UPDATE_PARAM_ALL = -1;

    // This is the delay before we execute onResume tasks when coming
    // from the lock screen, to allow time for onPause to execute.
    private static final int ON_RESUME_TASKS_DELAY_MSEC = 20;

    private static final String DEBUG_IMAGE_PREFIX = "DEBUG_";

    // copied from Camera hierarchy
    private CameraActivity mActivity;
    private CameraProxy mCameraDevice;
    private int mCameraId;
    private Parameters mParameters;
    private boolean mPaused;
    private View mRootView;

    private PhotoUI mUI;

    // The activity is going to switch to the specified camera id. This is
    // needed because texture copy is done in GL thread. -1 means camera is not
    // switching.
    protected int mPendingSwitchCameraId = -1;
    private boolean mOpenCameraFail;
    private boolean mCameraDisabled;

    // When setCameraParametersWhenIdle() is called, we accumulate the subsets
    // needed to be updated in mUpdateSet.
    private int mUpdateSet;

    private static final int SCREEN_DELAY = 2 * 60 * 1000;

    private int mZoomValue;  // The current zoom value.

    private Parameters mInitialParams;
    private boolean mFocusAreaSupported;
    private boolean mMeteringAreaSupported;
    private boolean mAeLockSupported;
    private boolean mAwbLockSupported;
    private boolean mContinuousFocusSupported;
    private boolean mTouchAfAecFlag;
    private boolean mLongshotSave = false;

    // The degrees of the device rotated clockwise from its natural orientation.
    private int mOrientation = OrientationEventListener.ORIENTATION_UNKNOWN;
    private ComboPreferences mPreferences;

    private static final String sTempCropFilename = "crop-temp";

    private ContentProviderClient mMediaProviderClient;
    private boolean mFaceDetectionStarted = false;

    private static final String PERSIST_LONG_ENABLE = "persist.camera.longshot.enable";
    private static final String PERSIST_LONG_SAVE = "persist.camera.longshot.save";
    private static final String PERSIST_PREVIEW_RESTART = "persist.camera.feature.restart";

    private static final int MINIMUM_BRIGHTNESS = 0;
    private static final int MAXIMUM_BRIGHTNESS = 6;
    private int mbrightness = 3;
    private int mbrightness_step = 1;
    private ProgressBar brightnessProgressBar;
    // Constant from android.hardware.Camera.Parameters
    private static final String KEY_PICTURE_FORMAT = "picture-format";
    private static final String KEY_QC_RAW_PICUTRE_SIZE = "raw-size";
    public static final String PIXEL_FORMAT_JPEG = "jpeg";

    private static final int MIN_SCE_FACTOR = -10;
    private static final int MAX_SCE_FACTOR = +10;
    private int SCE_FACTOR_STEP = 10;
    private int mskinToneValue = 0;
    private boolean mSkinToneSeekBar= false;
    private boolean mSeekBarInitialized = false;
    private SeekBar skinToneSeekBar;
    private TextView LeftValue;
    private TextView RightValue;
    private TextView Title;

    private boolean mPreviewRestartSupport = false;

    // mCropValue and mSaveUri are used only if isImageCaptureIntent() is true.
    private String mCropValue;
    private Uri mSaveUri;

    private Uri mDebugUri;

    // We use a queue to generated names of the images to be used later
    // when the image is ready to be saved.
    private NamedImages mNamedImages;

    private Runnable mDoSnapRunnable = new Runnable() {
        @Override
        public void run() {
            onShutterButtonClick();
        }
    };

    /**
     * An unpublished intent flag requesting to return as soon as capturing
     * is completed.
     *
     * TODO: consider publishing by moving into MediaStore.
     */
    private static final String EXTRA_QUICK_CAPTURE =
            "android.intent.extra.quickCapture";

    // The display rotation in degrees. This is only valid when mCameraState is
    // not PREVIEW_STOPPED.
    private int mDisplayRotation;
    // The value for android.hardware.Camera.setDisplayOrientation.
    private int mCameraDisplayOrientation;
    // The value for UI components like indicators.
    private int mDisplayOrientation;
    // The value for android.hardware.Camera.Parameters.setRotation.
    private int mJpegRotation;
    // Indicates whether we are using front camera
    private boolean mMirror;
    private boolean mFirstTimeInitialized;
    private boolean mIsImageCaptureIntent;

    private int mCameraState = PREVIEW_STOPPED;
    private boolean mSnapshotOnIdle = false;

    private ContentResolver mContentResolver;

    private LocationManager mLocationManager;

    private final PostViewPictureCallback mPostViewPictureCallback =
            new PostViewPictureCallback();
    private final RawPictureCallback mRawPictureCallback =
            new RawPictureCallback();
    private final AutoFocusCallback mAutoFocusCallback =
            new AutoFocusCallback();
    private final Object mAutoFocusMoveCallback =
            ApiHelper.HAS_AUTO_FOCUS_MOVE_CALLBACK
                    ? new AutoFocusMoveCallback()
                    : null;

    private final CameraErrorCallback mErrorCallback = new CameraErrorCallback();
    private final StatsCallback mStatsCallback = new StatsCallback();

    private long mFocusStartTime;
    private long mShutterCallbackTime;
    private long mPostViewPictureCallbackTime;
    private long mRawPictureCallbackTime;
    private long mJpegPictureCallbackTime;
    private long mOnResumeTime;
    private byte[] mJpegImageData;

    // These latency time are for the CameraLatency test.
    public long mAutoFocusTime;
    public long mShutterLag;
    public long mShutterToPictureDisplayedTime;
    public long mPictureDisplayedToJpegCallbackTime;
    public long mJpegCallbackFinishTime;
    public long mCaptureStartTime;

    // This handles everything about focus.
    private FocusOverlayManager mFocusManager;

    private String mSceneMode;
    private String mCurrTouchAfAec = Parameters.TOUCH_AF_AEC_ON;

    private final Handler mHandler = new MainHandler();
    private MessageQueue.IdleHandler mIdleHandler = null;

    private PreferenceGroup mPreferenceGroup;

    private boolean mQuickCapture;
    private SensorManager mSensorManager;
    private float[] mGData = new float[3];
    private float[] mMData = new float[3];
    private float[] mR = new float[16];
    private int mHeading = -1;

    // True if all the parameters needed to start preview is ready.
    private boolean mCameraPreviewParamsReady = false;

    private MediaSaveService.OnMediaSavedListener mOnMediaSavedListener =
            new MediaSaveService.OnMediaSavedListener() {
                @Override
                public void onMediaSaved(Uri uri) {
                    if (uri != null) {
                        mActivity.notifyNewMedia(uri);
                    }
                }
            };

    private void checkDisplayRotation() {
        // Set the display orientation if display rotation has changed.
        // Sometimes this happens when the device is held upside
        // down and camera app is opened. Rotation animation will
        // take some time and the rotation value we have got may be
        // wrong. Framework does not have a callback for this now.
        if (CameraUtil.getDisplayRotation(mActivity) != mDisplayRotation) {
            setDisplayOrientation();
        }
        if (SystemClock.uptimeMillis() - mOnResumeTime < 5000) {
            mHandler.postDelayed(new Runnable() {
                @Override
                public void run() {
                    checkDisplayRotation();
                }
            }, 100);
        }
    }

    /**
     * This Handler is used to post message back onto the main thread of the
     * application
     */
    private class MainHandler extends Handler {
        public MainHandler() {
            super(Looper.getMainLooper());
        }

        @Override
        public void handleMessage(Message msg) {
            switch (msg.what) {
                case SETUP_PREVIEW: {
                    setupPreview();
                    break;
                }

                case CLEAR_SCREEN_DELAY: {
                    mActivity.getWindow().clearFlags(
                            WindowManager.LayoutParams.FLAG_KEEP_SCREEN_ON);
                    break;
                }

                case FIRST_TIME_INIT: {
                    initializeFirstTime();
                    break;
                }

                case SET_CAMERA_PARAMETERS_WHEN_IDLE: {
                    setCameraParametersWhenIdle(0);
                    break;
                }

                case SHOW_TAP_TO_FOCUS_TOAST: {
                    showTapToFocusToast();
                    break;
                }

                case SWITCH_CAMERA: {
                    switchCamera();
                    break;
                }

                case SWITCH_CAMERA_START_ANIMATION: {
                    // TODO: Need to revisit
                    // ((CameraScreenNail) mActivity.mCameraScreenNail).animateSwitchCamera();
                    break;
                }

                case CAMERA_OPEN_DONE: {
                    onCameraOpened();
                    break;
                }

                case OPEN_CAMERA_FAIL: {
                    mOpenCameraFail = true;
                    CameraUtil.showErrorAndFinish(mActivity,
                            R.string.cannot_connect_camera);
                    break;
                }

                case CAMERA_DISABLED: {
                    mCameraDisabled = true;
                    CameraUtil.showErrorAndFinish(mActivity,
                            R.string.camera_disabled);
                    break;
                }
               case SET_SKIN_TONE_FACTOR: {
                    Log.v(TAG, "set tone bar: mSceneMode = " + mSceneMode);
                    setSkinToneFactor();
                    mSeekBarInitialized = true;
                    // skin tone ie enabled only for party and portrait BSM
                    // when color effects are not enabled
                    String colorEffect = mPreferences.getString(
                        CameraSettings.KEY_COLOR_EFFECT,
                        mActivity.getString(R.string.pref_camera_coloreffect_default));
                    if((Parameters.SCENE_MODE_PARTY.equals(mSceneMode) ||
                        Parameters.SCENE_MODE_PORTRAIT.equals(mSceneMode))&&
                        (Parameters.EFFECT_NONE.equals(colorEffect))) {
                        ;
                    }
                    else{
                        Log.v(TAG, "Skin tone bar: disable");
                        disableSkinToneSeekBar();
                    }
                    break;
               }
               case SET_PHOTO_UI_PARAMS: {
                    setCameraParametersWhenIdle(UPDATE_PARAM_PREFERENCE);
                    mUI.updateOnScreenIndicators(mParameters, mPreferenceGroup,
                        mPreferences);
                    break;
               }

                case SWITCH_TO_GCAM_MODULE: {
                    mActivity.onModuleSelected(ModuleSwitcher.GCAM_MODULE_INDEX);
                }

                case CONFIGURE_SKIN_TONE_FACTOR: {
                     if ((mCameraDevice != null) && isCameraIdle()) {
                         synchronized (mCameraDevice) {
                             mParameters = mCameraDevice.getParameters();
                             mParameters.set("skinToneEnhancement", String.valueOf(msg.arg1));
                             mCameraDevice.setParameters(mParameters);
                         }
                    }
                    break;
                }
            }
        }
    }


    @Override
    public void init(CameraActivity activity, View parent) {
        mActivity = activity;
        mRootView = parent;
        mUI = new PhotoUI(activity, this, parent);
        mPreferences = new ComboPreferences(mActivity);
        CameraSettings.upgradeGlobalPreferences(mPreferences.getGlobal());
        mCameraId = getPreferredCameraId(mPreferences);

        mContentResolver = mActivity.getContentResolver();

        // Surface texture is from camera screen nail and startPreview needs it.
        // This must be done before startPreview.
        mIsImageCaptureIntent = isImageCaptureIntent();

        mPreferences.setLocalId(mActivity, mCameraId);
        CameraSettings.upgradeLocalPreferences(mPreferences.getLocal());
        // we need to reset exposure for the preview
        resetExposureCompensation();

        initializeControlByIntent();
        mQuickCapture = mActivity.getIntent().getBooleanExtra(EXTRA_QUICK_CAPTURE, false);
        mLocationManager = new LocationManager(mActivity, mUI);
        mSensorManager = (SensorManager)(mActivity.getSystemService(Context.SENSOR_SERVICE));

        brightnessProgressBar = (ProgressBar)mRootView.findViewById(R.id.progress);
        if (brightnessProgressBar instanceof SeekBar) {
            SeekBar seeker = (SeekBar) brightnessProgressBar;
            seeker.setOnSeekBarChangeListener(mSeekListener);
        }
        brightnessProgressBar.setMax(MAXIMUM_BRIGHTNESS);
        brightnessProgressBar.setProgress(mbrightness);
        skinToneSeekBar = (SeekBar) mRootView.findViewById(R.id.skintoneseek);
        skinToneSeekBar.setOnSeekBarChangeListener(mskinToneSeekListener);
        skinToneSeekBar.setVisibility(View.INVISIBLE);
        Title = (TextView)mRootView.findViewById(R.id.skintonetitle);
        RightValue = (TextView)mRootView.findViewById(R.id.skintoneright);
        LeftValue = (TextView)mRootView.findViewById(R.id.skintoneleft);
        Storage.setSaveSDCard(
            mPreferences.getString(CameraSettings.KEY_CAMERA_SAVEPATH, "0").equals("1"));

    }

    private void initializeControlByIntent() {
        mUI.initializeControlByIntent();
        if (mIsImageCaptureIntent) {
            setupCaptureParams();
        }
    }

    private void onPreviewStarted() {
        setCameraState(IDLE);
        startFaceDetection();
        locationFirstRun();
        mUI.enableShutter(true);
    }

    // Prompt the user to pick to record location for the very first run of
    // camera only
    private void locationFirstRun() {
        if (RecordLocationPreference.isSet(mPreferences)) {
            return;
        }
        if (mActivity.isSecureCamera()) return;
        // Check if the back camera exists
        int backCameraId = CameraHolder.instance().getBackCameraId();
        if (backCameraId == -1) {
            // If there is no back camera, do not show the prompt.
            return;
        }
        mUI.showLocationDialog();
    }

    @Override
    public void enableRecordingLocation(boolean enable) {
        setLocationPreference(enable ? RecordLocationPreference.VALUE_ON
                : RecordLocationPreference.VALUE_OFF);
    }

    @Override
    public void onPreviewUIReady() {
        startPreview();
    }

    @Override
    public void onPreviewUIDestroyed() {
        if (mCameraDevice == null) {
            return;
        }
        mCameraDevice.setPreviewTexture(null);
        stopPreview();
    }

    private void setLocationPreference(String value) {
        mPreferences.edit()
                .putString(CameraSettings.KEY_RECORD_LOCATION, value)
                .apply();
        // TODO: Fix this to use the actual onSharedPreferencesChanged listener
        // instead of invoking manually
        onSharedPreferenceChanged();
    }

    private void onCameraOpened() {
        View root = mUI.getRootView();
        // These depend on camera parameters.

        int width = root.getWidth();
        int height = root.getHeight();
        mFocusManager.setPreviewSize(width, height);
        openCameraCommon();
        resizeForPreviewAspectRatio();
    }

    private void switchCamera() {
        if (mPaused) return;

        Log.v(TAG, "Start to switch camera. id=" + mPendingSwitchCameraId);
        mCameraId = mPendingSwitchCameraId;
        mPendingSwitchCameraId = -1;
        setCameraId(mCameraId);

        // from onPause
        closeCamera();
        mUI.collapseCameraControls();
        mUI.clearFaces();
        disableSkinToneSeekBar();
        if (mFocusManager != null) mFocusManager.removeMessages();

        // Restart the camera and initialize the UI. From onCreate.
        mPreferences.setLocalId(mActivity, mCameraId);
        CameraSettings.upgradeLocalPreferences(mPreferences.getLocal());
        mCameraDevice = CameraUtil.openCamera(
                mActivity, mCameraId, mHandler,
                mActivity.getCameraOpenErrorCallback());

        if (mCameraDevice == null) {
            Log.e(TAG, "Failed to open camera:" + mCameraId + ", aborting.");
            return;
        }
        mParameters = mCameraDevice.getParameters();
        initializeCapabilities();
        CameraInfo info = CameraHolder.instance().getCameraInfo()[mCameraId];
        mMirror = (info.facing == CameraInfo.CAMERA_FACING_FRONT);
        mFocusManager.setMirror(mMirror);
        mFocusManager.setParameters(mInitialParams);
        setupPreview();

        // reset zoom value index
        mZoomValue = 0;
        resizeForPreviewAspectRatio();
        openCameraCommon();

        // Start switch camera animation. Post a message because
        // onFrameAvailable from the old camera may already exist.
        mHandler.sendEmptyMessage(SWITCH_CAMERA_START_ANIMATION);
    }

    protected void setCameraId(int cameraId) {
        ListPreference pref = mPreferenceGroup.findPreference(CameraSettings.KEY_CAMERA_ID);
        pref.setValue("" + cameraId);
    }

    // either open a new camera or switch cameras
    private void openCameraCommon() {
        loadCameraPreferences();

        mUI.onCameraOpened(mPreferenceGroup, mPreferences, mParameters, this);
        if (mIsImageCaptureIntent) {
            mUI.overrideSettings(CameraSettings.KEY_CAMERA_HDR_PLUS,
                    mActivity.getString(R.string.setting_off_value));
        }
        updateCameraSettings();
        showTapToFocusToastIfNeeded();


    }

    @Override
    public void onScreenSizeChanged(int width, int height) {
        if (mFocusManager != null) mFocusManager.setPreviewSize(width, height);
    }

    @Override
    public void onPreviewRectChanged(Rect previewRect) {
        if (mFocusManager != null) mFocusManager.setPreviewRect(previewRect);
    }

    private void resetExposureCompensation() {
        String value = mPreferences.getString(CameraSettings.KEY_EXPOSURE,
                CameraSettings.EXPOSURE_DEFAULT_VALUE);
        if (!CameraSettings.EXPOSURE_DEFAULT_VALUE.equals(value)) {
            Editor editor = mPreferences.edit();
            editor.putString(CameraSettings.KEY_EXPOSURE, "0");
            editor.apply();
        }
    }

    void setPreviewFrameLayoutCameraOrientation(){
        CameraInfo info = CameraHolder.instance().getCameraInfo()[mCameraId];
        //if camera mount angle is 0 or 180, we want to resize preview
        if (info.orientation % 180 == 0){
            mUI.cameraOrientationPreviewResize(true);
        } else{
            mUI.cameraOrientationPreviewResize(false);
        }
    }

    @Override
    public void resizeForPreviewAspectRatio() {
        if ( mCameraDevice == null || mParameters == null) {
            Log.e(TAG, "Camera not yet initialized");
            return;
        }
        setPreviewFrameLayoutCameraOrientation();
        Size size = mParameters.getPreviewSize();
        Log.e(TAG,"Width = "+ size.width+ "Height = "+size.height);
        mUI.setAspectRatio((float) size.width / size.height);
    }


    private void keepMediaProviderInstance() {
        // We want to keep a reference to MediaProvider in camera's lifecycle.
        // TODO: Utilize mMediaProviderClient instance to replace
        // ContentResolver calls.
        if (mMediaProviderClient == null) {
            mMediaProviderClient = mContentResolver
                    .acquireContentProviderClient(MediaStore.AUTHORITY);
        }
    }

    // Snapshots can only be taken after this is called. It should be called
    // once only. We could have done these things in onCreate() but we want to
    // make preview screen appear as soon as possible.
    private void initializeFirstTime() {
        if (mFirstTimeInitialized || mPaused) {
            return;
        }

        // Initialize location service.
        boolean recordLocation = RecordLocationPreference.get(
                mPreferences, mContentResolver);
        mLocationManager.recordLocation(recordLocation);

        keepMediaProviderInstance();

        mUI.initializeFirstTime();
        MediaSaveService s = mActivity.getMediaSaveService();
        // We set the listener only when both service and shutterbutton
        // are initialized.
        if (s != null) {
            s.setListener(this);
        }

        mNamedImages = new NamedImages();
         mGraphView = (GraphView)mRootView.findViewById(R.id.graph_view);
        if(mGraphView == null){
            Log.e(TAG, "mGraphView is null");
        } else{
            mGraphView.setPhotoModuleObject(this);
        }

        mFirstTimeInitialized = true;
        Log.d(TAG, "addIdleHandler in first time initialization");
        addIdleHandler();

        mActivity.updateStorageSpaceAndHint();
    }

    // If the activity is paused and resumed, this method will be called in
    // onResume.
    private void initializeSecondTime() {
        // Start location update if needed.
        boolean recordLocation = RecordLocationPreference.get(
                mPreferences, mContentResolver);
        mLocationManager.recordLocation(recordLocation);
        MediaSaveService s = mActivity.getMediaSaveService();
        if (s != null) {
            s.setListener(this);
        }
        mNamedImages = new NamedImages();
        if (!mIsImageCaptureIntent) {
            mUI.showSwitcher();
        }
        mUI.initializeSecondTime(mParameters);
        keepMediaProviderInstance();
    }

    private void showTapToFocusToastIfNeeded() {
        // Show the tap to focus toast if this is the first start.
        if (mFocusAreaSupported &&
                mPreferences.getBoolean(CameraSettings.KEY_CAMERA_FIRST_USE_HINT_SHOWN, true)) {
            // Delay the toast for one second to wait for orientation.
            mHandler.sendEmptyMessageDelayed(SHOW_TAP_TO_FOCUS_TOAST, 1000);
        }
    }

    private void addIdleHandler() {
        if (mIdleHandler == null) {
            mIdleHandler = new MessageQueue.IdleHandler() {
                @Override
                public boolean queueIdle() {
                    Storage.ensureOSXCompatible();
                    return false;
                }
            };

            MessageQueue queue = Looper.myQueue();
            queue.addIdleHandler(mIdleHandler);
        }
    }

    private void removeIdleHandler() {
        if (mIdleHandler != null) {
            MessageQueue queue = Looper.myQueue();
            queue.removeIdleHandler(mIdleHandler);
            mIdleHandler = null;
        }
    }

    @Override
    public void startFaceDetection() {
        if (mFaceDetectionEnabled == false
               || mFaceDetectionStarted || mCameraState != IDLE) return;
        if (mParameters.getMaxNumDetectedFaces() > 0) {
            mFaceDetectionStarted = true;
            CameraInfo info = CameraHolder.instance().getCameraInfo()[mCameraId];
            mUI.onStartFaceDetection(mDisplayOrientation,
                    (info.facing == CameraInfo.CAMERA_FACING_FRONT));
            mCameraDevice.setFaceDetectionCallback(mHandler, mUI);
            mCameraDevice.startFaceDetection();
        }
    }

    @Override
    public void stopFaceDetection() {
        if (mFaceDetectionEnabled == false || !mFaceDetectionStarted) return;
        if (mParameters.getMaxNumDetectedFaces() > 0) {
            mFaceDetectionStarted = false;
            mCameraDevice.setFaceDetectionCallback(null, null);
            mCameraDevice.stopFaceDetection();
            mUI.clearFaces();
        }
    }

    private final class LongshotShutterCallback
            implements CameraShutterCallback {

        @Override
        public void onShutter(CameraProxy camera) {
            mShutterCallbackTime = System.currentTimeMillis();
            mShutterLag = mShutterCallbackTime - mCaptureStartTime;
            Log.e(TAG, "[KPI Perf] PROFILE_SHUTTER_LAG mShutterLag = " + mShutterLag + "ms");
            synchronized(mCameraDevice) {

                if (mCameraState != LONGSHOT) {
                    return;
                }

                if (mLongshotSave) {
                    mCameraDevice.takePicture(mHandler,
                            new LongshotShutterCallback(),
                            mRawPictureCallback, mPostViewPictureCallback,
                            new LongshotPictureCallback(null));
                } else {
                    mCameraDevice.takePicture(mHandler,new LongshotShutterCallback(),
                            mRawPictureCallback, mPostViewPictureCallback,
                            new JpegPictureCallback(null));
                }
            }
        }
    }

    private final class ShutterCallback
            implements CameraShutterCallback {

        private boolean mNeedsAnimation;

        public ShutterCallback(boolean needsAnimation) {
            mNeedsAnimation = needsAnimation;
        }

        @Override
        public void onShutter(CameraProxy camera) {
            mShutterCallbackTime = System.currentTimeMillis();
            mShutterLag = mShutterCallbackTime - mCaptureStartTime;
            Log.e(TAG, "[KPI Perf] PROFILE_SHUTTER_LAG mShutterLag = " + mShutterLag + "ms");
            if (mNeedsAnimation) {
                mActivity.runOnUiThread(new Runnable() {
                    @Override
                    public void run() {
                        animateAfterShutter();
                    }
                });
            }
        }
    }
    private final class StatsCallback
           implements android.hardware.Camera.CameraDataCallback {
            @Override
        public void onCameraData(int [] data, android.hardware.Camera camera) {
            //if(!mPreviewing || !mHiston || !mFirstTimeInitialized){
            if(!mHiston || !mFirstTimeInitialized){
                return;
            }
            /*The first element in the array stores max hist value . Stats data begin from second value*/
            synchronized(statsdata) {
                System.arraycopy(data,0,statsdata,0,STATS_DATA);
            }
            mActivity.runOnUiThread(new Runnable() {
                public void run() {
                    if(mGraphView != null)
                        mGraphView.PreviewChanged();
                }
           });
        }
    }
    private final class PostViewPictureCallback
            implements CameraPictureCallback {
        @Override
        public void onPictureTaken(byte [] data, CameraProxy camera) {
            mPostViewPictureCallbackTime = System.currentTimeMillis();
            Log.v(TAG, "mShutterToPostViewCallbackTime = "
                    + (mPostViewPictureCallbackTime - mShutterCallbackTime)
                    + "ms");
        }
    }

    private final class RawPictureCallback
            implements CameraPictureCallback {
        @Override
        public void onPictureTaken(byte [] rawData, CameraProxy camera) {
            mRawPictureCallbackTime = System.currentTimeMillis();
            Log.v(TAG, "mShutterToRawCallbackTime = "
                    + (mRawPictureCallbackTime - mShutterCallbackTime) + "ms");
        }
    }

    private final class LongshotPictureCallback implements CameraPictureCallback {
        Location mLocation;

        public LongshotPictureCallback(Location loc) {
            mLocation = loc;
        }

        @Override
        public void onPictureTaken(final byte [] jpegData, CameraProxy camera) {
            if (mPaused) {
                return;
            }

            mFocusManager.updateFocusUI(); // Ensure focus indicator is hidden.

            String jpegFilePath = new String(jpegData);
            mNamedImages.nameNewImage(mCaptureStartTime);
            NamedEntity name = mNamedImages.getNextNameEntity();
            String title = (name == null) ? null : name.title;
            long date = (name == null) ? -1 : name.date;

            if (title == null) {
                Log.e(TAG, "Unbalanced name/data pair");
                return;
            }


            if  (date == -1 ) {
                Log.e(TAG, "Invalid filename date");
                return;
            }

            String dstPath = Storage.DIRECTORY;
            File sdCard = android.os.Environment.getExternalStorageDirectory();
            File dstFile = new File(dstPath);
            if (dstFile == null) {
                Log.e(TAG, "Destination file path invalid");
                return;
            }

            File srcFile = new File(jpegFilePath);
            if (srcFile == null) {
                Log.e(TAG, "Source file path invalid");
                return;
            }

            if ( srcFile.renameTo(dstFile) ) {
                Size s = mParameters.getPictureSize();
                String pictureFormat = mParameters.get(KEY_PICTURE_FORMAT);
                mActivity.getMediaSaveService().addImage(
                       null, title, date, mLocation, s.width, s.height,
                       0, null, mOnMediaSavedListener, mContentResolver, pictureFormat);
            } else {
                Log.e(TAG, "Failed to move jpeg file");
            }
        }
    }

    private final class JpegPictureCallback
            implements CameraPictureCallback {
        Location mLocation;

        public JpegPictureCallback(Location loc) {
            mLocation = loc;
        }

        @Override
        public void onPictureTaken(final byte [] jpegData, CameraProxy camera) {
            mUI.enableShutter(true);
            if (mPaused) {
                return;
            }
            if (mIsImageCaptureIntent) {
                stopPreview();
            }
            if (mSceneMode == CameraUtil.SCENE_MODE_HDR) {
                mUI.showSwitcher();
                mUI.setSwipingEnabled(true);
            }

            mReceivedSnapNum = mReceivedSnapNum + 1;
            mJpegPictureCallbackTime = System.currentTimeMillis();
            if(mSnapshotMode == CameraInfo.CAMERA_SUPPORT_MODE_ZSL) {
                Log.v(TAG, "JpegPictureCallback : in zslmode");
                mParameters = mCameraDevice.getParameters();
                mBurstSnapNum = mParameters.getInt("num-snaps-per-shutter");
            }
            Log.v(TAG, "JpegPictureCallback: Received = " + mReceivedSnapNum +
                      "Burst count = " + mBurstSnapNum);
            // If postview callback has arrived, the captured image is displayed
            // in postview callback. If not, the captured image is displayed in
            // raw picture callback.
            if (mPostViewPictureCallbackTime != 0) {
                mShutterToPictureDisplayedTime =
                        mPostViewPictureCallbackTime - mShutterCallbackTime;
                mPictureDisplayedToJpegCallbackTime =
                        mJpegPictureCallbackTime - mPostViewPictureCallbackTime;
            } else {
                mShutterToPictureDisplayedTime =
                        mRawPictureCallbackTime - mShutterCallbackTime;
                mPictureDisplayedToJpegCallbackTime =
                        mJpegPictureCallbackTime - mRawPictureCallbackTime;
            }
            Log.v(TAG, "mPictureDisplayedToJpegCallbackTime = "
                    + mPictureDisplayedToJpegCallbackTime + "ms");

            mFocusManager.updateFocusUI(); // Ensure focus indicator is hidden.

            boolean needRestartPreview = !mIsImageCaptureIntent
                      && !mPreviewRestartSupport
                      && (mCameraState != LONGSHOT)
                      && (mSnapshotMode != CameraInfo.CAMERA_SUPPORT_MODE_ZSL)
                      && (mReceivedSnapNum == mBurstSnapNum);
            if (needRestartPreview) {
                setupPreview();
                if (CameraUtil.FOCUS_MODE_CONTINUOUS_PICTURE.equals(
                    mFocusManager.getFocusMode())) {
                    mCameraDevice.cancelAutoFocus();
                }
            }else if ((mReceivedSnapNum == mBurstSnapNum)
                        && (mCameraState != LONGSHOT)){
                mFocusManager.resetTouchFocus();
                if (CameraUtil.FOCUS_MODE_CONTINUOUS_PICTURE.equals(
                        mFocusManager.getFocusMode())) {
                    mCameraDevice.cancelAutoFocus();
                }
                mUI.resumeFaceDetection();
                setCameraState(IDLE);
            }

            ExifInterface exif = Exif.getExif(jpegData);
            int orientation = Exif.getOrientation(exif);

            if (!mIsImageCaptureIntent) {
                // Burst snapshot. Generate new image name.
                if (mReceivedSnapNum > 1)
                    mNamedImages.nameNewImage(mCaptureStartTime);

                // Calculate the width and the height of the jpeg.
                Size s = mParameters.getPictureSize();
                int width, height;
                if ((mJpegRotation + orientation) % 180 == 0) {
                    width = s.width;
                    height = s.height;
                } else {
                    width = s.height;
                    height = s.width;
                }

                String pictureFormat = mParameters.get(KEY_PICTURE_FORMAT);
                if (pictureFormat != null && !pictureFormat.equalsIgnoreCase(PIXEL_FORMAT_JPEG)) {
                    // overwrite width and height if raw picture
                    String pair = mParameters.get(KEY_QC_RAW_PICUTRE_SIZE);
                    if (pair != null) {
                        int pos = pair.indexOf('x');
                        if (pos != -1) {
                            width = Integer.parseInt(pair.substring(0, pos));
                            height = Integer.parseInt(pair.substring(pos + 1));
                        }
                    }
                }
                NamedEntity name = mNamedImages.getNextNameEntity();
                String title = (name == null) ? null : name.title;
                long date = (name == null) ? -1 : name.date;

                // Handle debug mode outputs
                if (mDebugUri != null) {
                    // If using a debug uri, save jpeg there.
                    saveToDebugUri(jpegData);

                    // Adjust the title of the debug image shown in mediastore.
                    if (title != null) {
                        title = DEBUG_IMAGE_PREFIX + title;
                    }
                }

                if (title == null) {
                    Log.e(TAG, "Unbalanced name/data pair");
                } else {
                    if (date == -1) date = mCaptureStartTime;
                    if (mHeading >= 0) {
                        // heading direction has been updated by the sensor.
                        ExifTag directionRefTag = exif.buildTag(
                                ExifInterface.TAG_GPS_IMG_DIRECTION_REF,
                                ExifInterface.GpsTrackRef.MAGNETIC_DIRECTION);
                        ExifTag directionTag = exif.buildTag(
                                ExifInterface.TAG_GPS_IMG_DIRECTION,
                                new Rational(mHeading, 1));
                        exif.setTag(directionRefTag);
                        exif.setTag(directionTag);
                    }
                    String mPictureFormat = mParameters.get(KEY_PICTURE_FORMAT);
                    mActivity.getMediaSaveService().addImage(
                            jpegData, title, date, mLocation, width, height,
                            orientation, exif, mOnMediaSavedListener, mContentResolver, mPictureFormat);
                }
                // Animate capture with real jpeg data instead of a preview frame.
                if (mCameraState != LONGSHOT) {
                    Size pic_size = mParameters.getPictureSize();
                    if ((pic_size.width <= 352) && (pic_size.height<= 288)) {
                        mUI.setDownFactor(2); //Downsample by 2 for CIF & below
                    }
                    else {
                        mUI.setDownFactor(4);
                    }
                    mUI.animateCapture(jpegData, orientation, mMirror);
                }
            } else {
                mJpegImageData = jpegData;
                if (!mQuickCapture) {
                    mUI.showCapturedImageForReview(jpegData, orientation, mMirror);
                } else {
                    onCaptureDone();
                }
            }

            // Check this in advance of each shot so we don't add to shutter
            // latency. It's true that someone else could write to the SD card in
            // the mean time and fill it, but that could have happened between the
            // shutter press and saving the JPEG too.
            mActivity.updateStorageSpaceAndHint();

            long now = System.currentTimeMillis();
            mJpegCallbackFinishTime = now - mJpegPictureCallbackTime;
            Log.v(TAG, "mJpegCallbackFinishTime = "
                    + mJpegCallbackFinishTime + "ms");

            if (mReceivedSnapNum == mBurstSnapNum)
                mJpegPictureCallbackTime = 0;

            if (mHiston && (mSnapshotMode ==CameraInfo.CAMERA_SUPPORT_MODE_ZSL)) {
                mActivity.runOnUiThread(new Runnable() {
                    public void run() {
                        if (mGraphView != null) {
                            mGraphView.setVisibility(View.VISIBLE);
                            mGraphView.PreviewChanged();
                        }
                    }
                });
            }
            if (mSnapshotMode == CameraInfo.CAMERA_SUPPORT_MODE_ZSL &&
                mCameraState != LONGSHOT &&
                mReceivedSnapNum == mBurstSnapNum) {
                cancelAutoFocus();
            }
        }
    }
    private OnSeekBarChangeListener mSeekListener = new OnSeekBarChangeListener() {
        public void onStartTrackingTouch(SeekBar bar) {
        // no support
        }
        public void onProgressChanged(SeekBar bar, int progress, boolean fromtouch) {
        }
        public void onStopTrackingTouch(SeekBar bar) {
        }
    };

    private OnSeekBarChangeListener mskinToneSeekListener = new OnSeekBarChangeListener() {
        public void onStartTrackingTouch(SeekBar bar) {
        // no support
        }

        public void onProgressChanged(SeekBar bar, int progress, boolean fromtouch) {
            int value = (progress + MIN_SCE_FACTOR) * SCE_FACTOR_STEP;
            if(progress > (MAX_SCE_FACTOR - MIN_SCE_FACTOR)/2){
                RightValue.setText(String.valueOf(value));
                LeftValue.setText("");
            } else if (progress < (MAX_SCE_FACTOR - MIN_SCE_FACTOR)/2){
                LeftValue.setText(String.valueOf(value));
                RightValue.setText("");
            } else {
                LeftValue.setText("");
                RightValue.setText("");
            }
            if (value != mskinToneValue && mCameraDevice != null) {
                mskinToneValue = value;
                Message msg = mHandler.obtainMessage(CONFIGURE_SKIN_TONE_FACTOR, mskinToneValue, 0);
                mHandler.sendMessage(msg);
            }
        }

        public void onStopTrackingTouch(SeekBar bar) {
            Log.v(TAG, "Set onStopTrackingTouch mskinToneValue = " + mskinToneValue);
            Editor editor = mPreferences.edit();
            editor.putString(CameraSettings.KEY_SKIN_TONE_ENHANCEMENT_FACTOR,
                             Integer.toString(mskinToneValue));
            editor.apply();
        }
    };
    private final class AutoFocusCallback implements CameraAFCallback {
        @Override
        public void onAutoFocus(
                boolean focused, CameraProxy camera) {
            if (mPaused) return;

            mAutoFocusTime = System.currentTimeMillis() - mFocusStartTime;
            Log.v(TAG, "mAutoFocusTime = " + mAutoFocusTime + "ms");
            //don't reset the camera state while capture is in progress
            //otherwise, it might result in another takepicture
            switch (mCameraState) {
                case PhotoController.LONGSHOT:
                case SNAPSHOT_IN_PROGRESS:
                    break;
                default:
                    setCameraState(IDLE);
                    break;
            }
            mFocusManager.onAutoFocus(focused, mUI.isShutterPressed());
        }
    }

    @TargetApi(Build.VERSION_CODES.JELLY_BEAN)
    private final class AutoFocusMoveCallback
            implements CameraAFMoveCallback {
        @Override
        public void onAutoFocusMoving(
                boolean moving, CameraProxy camera) {
            mFocusManager.onAutoFocusMoving(moving);
        }
    }

    /**
     * This class is just a thread-safe queue for name,date holder objects.
     */
    public static class NamedImages {
        private Vector<NamedEntity> mQueue;

        public NamedImages() {
            mQueue = new Vector<NamedEntity>();
        }

        public void nameNewImage(long date) {
            NamedEntity r = new NamedEntity();
            r.title = CameraUtil.createJpegName(date);
            r.date = date;
            mQueue.add(r);
        }

        public NamedEntity getNextNameEntity() {
            synchronized(mQueue) {
                if (!mQueue.isEmpty()) {
                    return mQueue.remove(0);
                }
            }
            return null;
        }

        public static class NamedEntity {
            public String title;
            public long date;
        }
    }

    private void setCameraState(int state) {
        mCameraState = state;
        switch (state) {
            case PhotoController.PREVIEW_STOPPED:
            case PhotoController.SNAPSHOT_IN_PROGRESS:
            case PhotoController.LONGSHOT:
            case PhotoController.SWITCHING_CAMERA:
                mUI.enableGestures(false);
                break;
            case PhotoController.IDLE:
                mUI.enableGestures(true);
                break;
        }
    }

    private void animateAfterShutter() {
        // Only animate when in full screen capture mode
        // i.e. If monkey/a user swipes to the gallery during picture taking,
        // don't show animation
        if (!mIsImageCaptureIntent) {
            mUI.animateFlash();
        }
    }

    @Override
    public boolean capture() {
        // If we are already in the middle of taking a snapshot or the image save request
        // is full then ignore.
        if (mCameraDevice == null || mCameraState == SNAPSHOT_IN_PROGRESS
                || mCameraState == SWITCHING_CAMERA
                || mActivity.getMediaSaveService() == null
                || mActivity.getMediaSaveService().isQueueFull()) {
            return false;
        }
        mCaptureStartTime = System.currentTimeMillis();
        mPostViewPictureCallbackTime = 0;
        mJpegImageData = null;

        final boolean animateBefore = (mSceneMode == CameraUtil.SCENE_MODE_HDR);
        if(mHiston) {
            if (mSnapshotMode != CameraInfo.CAMERA_SUPPORT_MODE_ZSL) {
                mHiston = false;
                mCameraDevice.setHistogramMode(null);
            }
            mActivity.runOnUiThread(new Runnable() {
                public void run() {
                    if(mGraphView != null)
                        mGraphView.setVisibility(View.INVISIBLE);
                }
            });
        }

        if (animateBefore) {
            animateAfterShutter();
        }

        // Set rotation and gps data.
        int orientation;
        // We need to be consistent with the framework orientation (i.e. the
        // orientation of the UI.) when the auto-rotate screen setting is on.
        if (mActivity.isAutoRotateScreen()) {
            orientation = (360 - mDisplayRotation) % 360;
        } else {
            orientation = mOrientation;
        }
        mJpegRotation = CameraUtil.getJpegRotation(mCameraId, orientation);
        mParameters.setRotation(mJpegRotation);
        String pictureFormat = mParameters.get(KEY_PICTURE_FORMAT);
        Location loc = null;
        if (pictureFormat != null &&
              PIXEL_FORMAT_JPEG.equalsIgnoreCase(pictureFormat)) {
            loc = mLocationManager.getCurrentLocation();
        }
        CameraUtil.setGpsParameters(mParameters, loc);
        mCameraDevice.setParameters(mParameters);
        mParameters = mCameraDevice.getParameters();

        mBurstSnapNum = mParameters.getInt("num-snaps-per-shutter");
        mReceivedSnapNum = 0;
        mPreviewRestartSupport = SystemProperties.getBoolean(
                PERSIST_PREVIEW_RESTART, false);
        mPreviewRestartSupport &= CameraSettings.isInternalPreviewSupported(
                mParameters);
        mPreviewRestartSupport &= (mBurstSnapNum == 1);
        mPreviewRestartSupport &= PIXEL_FORMAT_JPEG.equalsIgnoreCase(
                pictureFormat);

        // We don't want user to press the button again while taking a
        // multi-second HDR photo.
        mUI.enableShutter(false);

        if (mCameraState == LONGSHOT) {
            if(mLongshotSave) {
                mCameraDevice.takePicture(mHandler,
                        new LongshotShutterCallback(),
                        mRawPictureCallback, mPostViewPictureCallback,
                        new LongshotPictureCallback(loc));
            } else {
                mCameraDevice.takePicture(mHandler,
                        new LongshotShutterCallback(),
                        mRawPictureCallback, mPostViewPictureCallback,
                        new JpegPictureCallback(loc));
            }
        } else {
            mCameraDevice.takePicture(mHandler,
                    new ShutterCallback(!animateBefore),
                    mRawPictureCallback, mPostViewPictureCallback,
                    new JpegPictureCallback(loc));
            setCameraState(SNAPSHOT_IN_PROGRESS);
        }

        mNamedImages.nameNewImage(mCaptureStartTime);

        if (mSnapshotMode != CameraInfo.CAMERA_SUPPORT_MODE_ZSL) {
            mFaceDetectionStarted = false;
        }
        UsageStatistics.onEvent(UsageStatistics.COMPONENT_CAMERA,
                UsageStatistics.ACTION_CAPTURE_DONE, "Photo", 0,
                UsageStatistics.hashFileName(mNamedImages.mQueue.lastElement().title + ".jpg"));
        return true;
    }

    @Override
    public void setFocusParameters() {
        setCameraParameters(UPDATE_PARAM_PREFERENCE);
    }

    private int getPreferredCameraId(ComboPreferences preferences) {
        int intentCameraId = CameraUtil.getCameraFacingIntentExtras(mActivity);
        if (intentCameraId != -1) {
            // Testing purpose. Launch a specific camera through the intent
            // extras.
            return intentCameraId;
        } else {
            return CameraSettings.readPreferredCameraId(preferences);
        }
    }

    private void updateCameraSettings() {
        String sceneMode = null;
        String flashMode = null;
        String redeyeReduction = null;
        String aeBracketing = null;
        String focusMode = null;
        String colorEffect = null;
        String exposureCompensation = null;
        String touchAfAec = null;

        String ubiFocusOn = mActivity.getString(R.string.
            pref_camera_advanced_feature_value_ubifocus_on);
        String continuousShotOn =
                mActivity.getString(R.string.setting_on_value);
        String chromaFlashOn = mActivity.getString(R.string.
            pref_camera_advanced_feature_value_chromaflash_on);
        String optiZoomOn = mActivity.getString(R.string.
            pref_camera_advanced_feature_value_optizoom_on);
        String optiZoom =
            mParameters.get(CameraSettings.KEY_QC_OPTI_ZOOM);
        String chromaFlash =
            mParameters.get(CameraSettings.KEY_QC_CHROMA_FLASH);
        String ubiFocus =
            mParameters.get(CameraSettings.KEY_QC_AF_BRACKETING);
        String continuousShot =
                mParameters.get("long-shot");

        if ((continuousShot != null) && continuousShot.equals(continuousShotOn)) {
            String pictureFormat = mActivity.getString(R.string.
                    pref_camera_picture_format_value_jpeg);
            mUI.overrideSettings(CameraSettings.KEY_PICTURE_FORMAT, pictureFormat);
        } else {
            mUI.overrideSettings(CameraSettings.KEY_PICTURE_FORMAT, null);
        }
        if ((ubiFocus != null && ubiFocus.equals(ubiFocusOn)) ||
                (chromaFlash != null && chromaFlash.equals(chromaFlashOn)) ||
                (optiZoom != null && optiZoom.equals(optiZoomOn))) {
            mSceneMode = sceneMode = Parameters.SCENE_MODE_AUTO;
            flashMode = Parameters.FLASH_MODE_OFF;
            focusMode = Parameters.FOCUS_MODE_INFINITY;
            redeyeReduction = mActivity.getString(R.string.
                pref_camera_redeyereduction_entry_disable);
            aeBracketing = mActivity.getString(R.string.
                pref_camera_ae_bracket_hdr_entry_off);
            colorEffect = mActivity.getString(R.string.
                pref_camera_coloreffect_default);
            exposureCompensation = CameraSettings.EXPOSURE_DEFAULT_VALUE;

            overrideCameraSettings(flashMode, null, focusMode,
                                   exposureCompensation, touchAfAec, null,
                                   null, null, null, colorEffect,
                                   sceneMode, redeyeReduction, aeBracketing);
        }

        // If scene mode is set, for flash mode, white balance and focus mode
        // read settings from preferences so we retain user preferences.
        if (!Parameters.SCENE_MODE_AUTO.equals(mSceneMode)) {
            flashMode = mPreferences.getString(
                    CameraSettings.KEY_FLASH_MODE,
                    mActivity.getString(R.string.pref_camera_flashmode_default));
            String whiteBalance = mPreferences.getString(
                    CameraSettings.KEY_WHITE_BALANCE,
                    mActivity.getString(R.string.pref_camera_whitebalance_default));
            focusMode = mFocusManager.getFocusMode();
            colorEffect = mParameters.getColorEffect();
            exposureCompensation =
                Integer.toString(mParameters.getExposureCompensation());
            touchAfAec = mCurrTouchAfAec;

            overrideCameraSettings(flashMode, whiteBalance, focusMode,
                    exposureCompensation, touchAfAec,
                    mParameters.getAutoExposure(),
                    Integer.toString(mParameters.getSaturation()),
                    Integer.toString(mParameters.getContrast()),
                    Integer.toString(mParameters.getSharpness()),
                    colorEffect,
                    sceneMode, redeyeReduction, aeBracketing);
            if (CameraUtil.SCENE_MODE_HDR.equals(mSceneMode)) {
                mUI.overrideSettings(CameraSettings.KEY_LONGSHOT,
                        mActivity.getString(R.string.setting_off_value));
            }
        } else if (mFocusManager.isZslEnabled()) {
            focusMode = mParameters.getFocusMode();
            overrideCameraSettings(flashMode, null, focusMode,
                                   exposureCompensation, touchAfAec, null,
                                   null, null, null, colorEffect,
                                   sceneMode, redeyeReduction, aeBracketing);
        } else {
            overrideCameraSettings(flashMode, null, focusMode,
                                   exposureCompensation, touchAfAec, null,
                                   null, null, null, colorEffect,
                                   sceneMode, redeyeReduction, aeBracketing);
        }
        /* Disable focus if aebracket is ON */
        String aeBracket = mParameters.get(CameraSettings.KEY_QC_AE_BRACKETING);
        if (!aeBracket.equalsIgnoreCase("off")) {
            String fMode = Parameters.FLASH_MODE_OFF;
            mUI.overrideSettings(CameraSettings.KEY_FLASH_MODE, fMode);
            mParameters.setFlashMode(fMode);
        }
        if (Parameters.SCENE_MODE_AUTO.equals(mSceneMode)) {
            mUI.overrideSettings(CameraSettings.KEY_LONGSHOT, null);
        }
    }

    private void overrideCameraSettings(final String flashMode,
            final String whiteBalance, final String focusMode,
            final String exposureMode, final String touchMode,
            final String autoExposure, final String saturation,
            final String contrast, final String sharpness,
            final String coloreffect, final String sceneMode,
            final String redeyeReduction, final String aeBracketing) {
        mUI.overrideSettings(
                CameraSettings.KEY_FLASH_MODE, flashMode,
                CameraSettings.KEY_WHITE_BALANCE, whiteBalance,
                CameraSettings.KEY_FOCUS_MODE, focusMode,
                CameraSettings.KEY_EXPOSURE, exposureMode,
                CameraSettings.KEY_TOUCH_AF_AEC, touchMode,
                CameraSettings.KEY_AUTOEXPOSURE, autoExposure,
                CameraSettings.KEY_SATURATION, saturation,
                CameraSettings.KEY_CONTRAST, contrast,
                CameraSettings.KEY_SHARPNESS, sharpness,
                CameraSettings.KEY_COLOR_EFFECT, coloreffect,
                CameraSettings.KEY_SCENE_MODE, sceneMode,
                CameraSettings.KEY_REDEYE_REDUCTION, redeyeReduction,
                CameraSettings.KEY_AE_BRACKET_HDR, aeBracketing);
    }

    private void loadCameraPreferences() {
        CameraSettings settings = new CameraSettings(mActivity, mInitialParams,
                mCameraId, CameraHolder.instance().getCameraInfo());
        mPreferenceGroup = settings.getPreferenceGroup(R.xml.camera_preferences);

        int numOfCams = Camera.getNumberOfCameras();
        int backCamId = CameraHolder.instance().getBackCameraId();
        int frontCamId = CameraHolder.instance().getFrontCameraId();
        // We need to swap the list preference contents if back camera and front camera
        // IDs are not 0 and 1 respectively
        if ((numOfCams == 2) && ((backCamId != CameraInfo.CAMERA_FACING_BACK)
                || (frontCamId != CameraInfo.CAMERA_FACING_FRONT))) {
            Log.e(TAG,"loadCameraPreferences() updating camera_id pref");

            IconListPreference switchIconPref =
                    (IconListPreference)mPreferenceGroup.findPreference(
                    CameraSettings.KEY_CAMERA_ID);

            int[] iconIds = {R.drawable.ic_switch_front, R.drawable.ic_switch_back};
            switchIconPref.setIconIds(iconIds);

            String[] entries = {mActivity.getResources().getString(
                    R.string.pref_camera_id_entry_front), mActivity.getResources().
                    getString(R.string.pref_camera_id_entry_back)};
            switchIconPref.setEntries(entries);

            String[] labels = {mActivity.getResources().getString(
                    R.string.pref_camera_id_label_front), mActivity.getResources().
                    getString(R.string.pref_camera_id_label_back)};
            switchIconPref.setLabels(labels);

            int[] largeIconIds = {R.drawable.ic_switch_front, R.drawable.ic_switch_back};
            switchIconPref.setLargeIconIds(largeIconIds);
        }
    }

    @Override
    public void onOrientationChanged(int orientation) {
        // We keep the last known orientation. So if the user first orient
        // the camera then point the camera to floor or sky, we still have
        // the correct orientation.
        if (orientation == OrientationEventListener.ORIENTATION_UNKNOWN) return;
        int oldOrientation = mOrientation;
        mOrientation = CameraUtil.roundOrientation(orientation, mOrientation);
        if (oldOrientation != mOrientation) {
            Log.v(TAG, "onOrientationChanged, update parameters");
            if (mParameters != null && mCameraDevice != null) {
                onSharedPreferenceChanged();
            }
        }

        // Show the toast after getting the first orientation changed.
        if (mHandler.hasMessages(SHOW_TAP_TO_FOCUS_TOAST)) {
            mHandler.removeMessages(SHOW_TAP_TO_FOCUS_TOAST);
            showTapToFocusToast();
        }

        // need to re-initialize mGraphView to show histogram on rotate
        mGraphView = (GraphView)mRootView.findViewById(R.id.graph_view);
        if(mGraphView != null){
            mGraphView.setPhotoModuleObject(this);
            mGraphView.PreviewChanged();
        }
    }

    @Override
    public void onStop() {
        if (mMediaProviderClient != null) {
            mMediaProviderClient.release();
            mMediaProviderClient = null;
        }
    }

    @Override
    public void onCaptureCancelled() {
        mActivity.setResultEx(Activity.RESULT_CANCELED, new Intent());
        mActivity.finish();
    }

    @Override
    public void onCaptureRetake() {
        if (mPaused)
            return;
        mUI.hidePostCaptureAlert();
        setupPreview();
    }

    @Override
    public void onCaptureDone() {
        if (mPaused) {
            return;
        }

        byte[] data = mJpegImageData;

        if (mCropValue == null) {
            // First handle the no crop case -- just return the value.  If the
            // caller specifies a "save uri" then write the data to its
            // stream. Otherwise, pass back a scaled down version of the bitmap
            // directly in the extras.
            if (mSaveUri != null) {
                OutputStream outputStream = null;
                try {
                    outputStream = mContentResolver.openOutputStream(mSaveUri);
                    outputStream.write(data);
                    outputStream.close();

                    mActivity.setResultEx(Activity.RESULT_OK);
                    mActivity.finish();
                } catch (IOException ex) {
                    // ignore exception
                } finally {
                    CameraUtil.closeSilently(outputStream);
                }
            } else {
                ExifInterface exif = Exif.getExif(data);
                int orientation = Exif.getOrientation(exif);
                Bitmap bitmap = CameraUtil.makeBitmap(data, 50 * 1024);
                bitmap = CameraUtil.rotate(bitmap, orientation);
                mActivity.setResultEx(Activity.RESULT_OK,
                        new Intent("inline-data").putExtra("data", bitmap));
                mActivity.finish();
            }
        } else {
            // Save the image to a temp file and invoke the cropper
            Uri tempUri = null;
            FileOutputStream tempStream = null;
            try {
                File path = mActivity.getFileStreamPath(sTempCropFilename);
                path.delete();
                tempStream = mActivity.openFileOutput(sTempCropFilename, 0);
                tempStream.write(data);
                tempStream.close();
                tempUri = Uri.fromFile(path);
            } catch (FileNotFoundException ex) {
                mActivity.setResultEx(Activity.RESULT_CANCELED);
                mActivity.finish();
                return;
            } catch (IOException ex) {
                mActivity.setResultEx(Activity.RESULT_CANCELED);
                mActivity.finish();
                return;
            } finally {
                CameraUtil.closeSilently(tempStream);
            }

            Bundle newExtras = new Bundle();
            if (mCropValue.equals("circle")) {
                newExtras.putString("circleCrop", "true");
            }
            if (mSaveUri != null) {
                newExtras.putParcelable(MediaStore.EXTRA_OUTPUT, mSaveUri);
            } else {
                newExtras.putBoolean(CameraUtil.KEY_RETURN_DATA, true);
            }
            if (mActivity.isSecureCamera()) {
                newExtras.putBoolean(CameraUtil.KEY_SHOW_WHEN_LOCKED, true);
            }

            // TODO: Share this constant.
            final String CROP_ACTION = "com.android.camera.action.CROP";
            Intent cropIntent = new Intent(CROP_ACTION);

            cropIntent.setData(tempUri);
            cropIntent.putExtras(newExtras);

            mActivity.startActivityForResult(cropIntent, REQUEST_CROP);
        }
    }

    @Override
    public void onShutterButtonFocus(boolean pressed) {
        if (mPaused || mUI.collapseCameraControls()
                || (mCameraState == SNAPSHOT_IN_PROGRESS)
                || (mCameraState == PREVIEW_STOPPED)) return;

        synchronized(mCameraDevice) {
           if (mCameraState == LONGSHOT) {
               mCameraDevice.setLongshot(false);
               if (!mFocusManager.isZslEnabled()) {
                   setupPreview();
               } else {
                   setCameraState(IDLE);
                   mFocusManager.resetTouchFocus();
                   if (CameraUtil.FOCUS_MODE_CONTINUOUS_PICTURE.equals(
                           mFocusManager.getFocusMode())) {
                       mCameraDevice.cancelAutoFocus();
                   }
                   mUI.resumeFaceDetection();
               }
           }
        }

        // Do not do focus if there is not enough storage.
        if (pressed && !canTakePicture()) return;

        if (pressed) {
            mFocusManager.onShutterDown();
        } else {
            // for countdown mode, we need to postpone the shutter release
            // i.e. lock the focus during countdown.
            if (!mUI.isCountingDown()) {
                mFocusManager.onShutterUp();
            }
        }
    }

    @Override
    public void onShutterButtonClick() {
        if (mPaused || mUI.collapseCameraControls()
                || (mCameraState == SWITCHING_CAMERA)
                || (mCameraState == PREVIEW_STOPPED)) return;

        // Do not take the picture if there is not enough storage.
        if (mActivity.getStorageSpaceBytes() <= Storage.LOW_STORAGE_THRESHOLD_BYTES) {
            Log.i(TAG, "Not enough space or storage not ready. remaining="
                    + mActivity.getStorageSpaceBytes());
            return;
        }
        Log.v(TAG, "onShutterButtonClick: mCameraState=" + mCameraState);

        if (mSceneMode == CameraUtil.SCENE_MODE_HDR) {
            mUI.hideSwitcher();
            mUI.setSwipingEnabled(false);
        }

         //Need to disable focus for ZSL mode
        if(mSnapshotMode == CameraInfo.CAMERA_SUPPORT_MODE_ZSL) {
            mFocusManager.setZslEnable(true);
        } else {
            mFocusManager.setZslEnable(false);
        }

        // If the user wants to do a snapshot while the previous one is still
        // in progress, remember the fact and do it after we finish the previous
        // one and re-start the preview. Snapshot in progress also includes the
        // state that autofocus is focusing and a picture will be taken when
        // focus callback arrives.
        if ((mFocusManager.isFocusingSnapOnFinish() || mCameraState == SNAPSHOT_IN_PROGRESS)
                && !mIsImageCaptureIntent) {
            mSnapshotOnIdle = true;
            return;
        }

        String timer = mPreferences.getString(
                CameraSettings.KEY_TIMER,
                mActivity.getString(R.string.pref_camera_timer_default));
        boolean playSound = mPreferences.getString(CameraSettings.KEY_TIMER_SOUND_EFFECTS,
                mActivity.getString(R.string.pref_camera_timer_sound_default))
                .equals(mActivity.getString(R.string.setting_on_value));

        int seconds = Integer.parseInt(timer);
        // When shutter button is pressed, check whether the previous countdown is
        // finished. If not, cancel the previous countdown and start a new one.
        if (mUI.isCountingDown()) {
            mUI.cancelCountDown();
        }
        if (seconds > 0) {
            String zsl = mPreferences.getString(CameraSettings.KEY_ZSL,
                    mActivity.getString(R.string.pref_camera_zsl_default));
            mUI.overrideSettings(CameraSettings.KEY_ZSL, zsl);
            mUI.startCountDown(seconds, playSound);
        } else {
            mSnapshotOnIdle = false;
            mFocusManager.doSnap();
        }
    }

    @Override
    public void onShutterButtonLongClick() {
        // Do not take the picture if there is not enough storage.
        if (mActivity.getStorageSpaceBytes() <= Storage.LOW_STORAGE_THRESHOLD_BYTES) {
            Log.i(TAG, "Not enough space or storage not ready. remaining="
                    + mActivity.getStorageSpaceBytes());
            return;
        }

        if ((null != mCameraDevice) && ((mCameraState == IDLE) || (mCameraState == FOCUSING))) {
            //Add on/off Menu for longshot
            String longshot_enable = mPreferences.getString(
                CameraSettings.KEY_LONGSHOT,
                mActivity.getString(R.string.pref_camera_longshot_default));

            Log.d(TAG, "longshot_enable = " + longshot_enable);
            if (longshot_enable.equals("on")) {
                boolean enable = SystemProperties.getBoolean(PERSIST_LONG_SAVE, false);
                mLongshotSave = enable;
                mCameraDevice.setLongshot(true);
                setCameraState(PhotoController.LONGSHOT);
                mFocusManager.doSnap();
            }
        }
    }

    @Override
    public void installIntentFilter() {
        // Do nothing.
    }

    @Override
    public boolean updateStorageHintOnResume() {
        return mFirstTimeInitialized;
    }

    @Override
    public void onResumeBeforeSuper() {
        mPaused = false;
    }

    private boolean prepareCamera() {
        // We need to check whether the activity is paused before long
        // operations to ensure that onPause() can be done ASAP.
        Log.v(TAG, "Open camera device.");
        mCameraDevice = CameraUtil.openCamera(
                mActivity, mCameraId, mHandler,
                mActivity.getCameraOpenErrorCallback());
        if (mCameraDevice == null) {
            Log.e(TAG, "Failed to open camera:" + mCameraId);
            return false;
        }
        mParameters = mCameraDevice.getParameters();

        initializeCapabilities();
        if (mFocusManager == null) initializeFocusManager();
        setCameraParameters(UPDATE_PARAM_ALL);
        mHandler.sendEmptyMessage(CAMERA_OPEN_DONE);
        mCameraPreviewParamsReady = true;
        startPreview();
        mOnResumeTime = SystemClock.uptimeMillis();
        checkDisplayRotation();
        return true;
    }

    @Override
    public void onResumeAfterSuper() {
        // Add delay on resume from lock screen only, in order to to speed up
        // the onResume --> onPause --> onResume cycle from lock screen.
        // Don't do always because letting go of thread can cause delay.
        String action = mActivity.getIntent().getAction();
        if (MediaStore.INTENT_ACTION_STILL_IMAGE_CAMERA.equals(action)
                || MediaStore.INTENT_ACTION_STILL_IMAGE_CAMERA_SECURE.equals(action)) {
            Log.v(TAG, "On resume, from lock screen.");
            // Note: onPauseAfterSuper() will delete this runnable, so we will
            // at most have 1 copy queued up.
            mHandler.postDelayed(new Runnable() {
                public void run() {
                    onResumeTasks();
                }
            }, ON_RESUME_TASKS_DELAY_MSEC);
        } else {
            Log.v(TAG, "On resume.");
            onResumeTasks();
        }
<<<<<<< HEAD
        mHandler.post(new Runnable(){
            @Override
            public void run(){
                mActivity.updateStorageSpaceAndHint();
            }
        });
=======
>>>>>>> 9d8187cb
    }

    private void onResumeTasks() {
        Log.v(TAG, "Executing onResumeTasks.");
        if (mOpenCameraFail || mCameraDisabled) return;

        mJpegPictureCallbackTime = 0;
        mZoomValue = 0;
        resetExposureCompensation();
        if (!prepareCamera()) {
            // Camera failure.
            return;
        }

        if (mSkinToneSeekBar != true)
        {
            Log.v(TAG, "Send tone bar: mSkinToneSeekBar = " + mSkinToneSeekBar);
            mHandler.sendEmptyMessage(SET_SKIN_TONE_FACTOR);
        }
        // If first time initialization is not finished, put it in the
        // message queue.
        if (!mFirstTimeInitialized) {
            mHandler.sendEmptyMessage(FIRST_TIME_INIT);
        } else {
            initializeSecondTime();
        }
        mUI.initDisplayChangeListener();
        keepScreenOnAwhile();

        UsageStatistics.onContentViewChanged(
                UsageStatistics.COMPONENT_CAMERA, "PhotoModule");

        Sensor gsensor = mSensorManager.getDefaultSensor(Sensor.TYPE_ACCELEROMETER);
        if (gsensor != null) {
            mSensorManager.registerListener(this, gsensor, SensorManager.SENSOR_DELAY_NORMAL);
        }

        Sensor msensor = mSensorManager.getDefaultSensor(Sensor.TYPE_MAGNETIC_FIELD);
        if (msensor != null) {
            mSensorManager.registerListener(this, msensor, SensorManager.SENSOR_DELAY_NORMAL);
        }
    }

    @Override
    public void onPauseBeforeSuper() {
        mPaused = true;
        Sensor gsensor = mSensorManager.getDefaultSensor(Sensor.TYPE_ACCELEROMETER);
        if (gsensor != null) {
            mSensorManager.unregisterListener(this, gsensor);
        }

        Sensor msensor = mSensorManager.getDefaultSensor(Sensor.TYPE_MAGNETIC_FIELD);
        if (msensor != null) {
            mSensorManager.unregisterListener(this, msensor);
        }

        Log.d(TAG, "remove idle handleer in onPause");
        removeIdleHandler();
    }

    @Override
    public void onPauseAfterSuper() {
        Log.v(TAG, "On pause.");
        mUI.showPreviewCover();

        // Reset the focus first. Camera CTS does not guarantee that
        // cancelAutoFocus is allowed after preview stops.
        if (mCameraDevice != null && mCameraState != PREVIEW_STOPPED) {
            mCameraDevice.cancelAutoFocus();
        }
        // If the camera has not been opened asynchronously yet,
        // and startPreview hasn't been called, then this is a no-op.
        // (e.g. onResume -> onPause -> onResume).
        stopPreview();

        mNamedImages = null;

        if (mLocationManager != null) mLocationManager.recordLocation(false);

        // If we are in an image capture intent and has taken
        // a picture, we just clear it in onPause.
        mJpegImageData = null;

        // Remove the messages and runnables in the queue.
        mHandler.removeCallbacksAndMessages(null);

        closeCamera();

        resetScreenOn();
        mUI.onPause();

        mPendingSwitchCameraId = -1;
        if (mFocusManager != null) mFocusManager.removeMessages();
        MediaSaveService s = mActivity.getMediaSaveService();
        if (s != null) {
            s.setListener(null);
        }
        mUI.removeDisplayChangeListener();
    }

    /**
     * The focus manager is the first UI related element to get initialized,
     * and it requires the RenderOverlay, so initialize it here
     */
    private void initializeFocusManager() {
        // Create FocusManager object. startPreview needs it.
        // if mFocusManager not null, reuse it
        // otherwise create a new instance
        if (mFocusManager != null) {
            mFocusManager.removeMessages();
        } else {
            CameraInfo info = CameraHolder.instance().getCameraInfo()[mCameraId];
            mMirror = (info.facing == CameraInfo.CAMERA_FACING_FRONT);
            String[] defaultFocusModes = mActivity.getResources().getStringArray(
                    R.array.pref_camera_focusmode_default_array);
            mFocusManager = new FocusOverlayManager(mPreferences, defaultFocusModes,
                    mInitialParams, this, mMirror,
                    mActivity.getMainLooper(), mUI);
        }
    }

    @Override
    public void onConfigurationChanged(Configuration newConfig) {
        Log.v(TAG, "onConfigurationChanged");
        setDisplayOrientation();
        resizeForPreviewAspectRatio();
    }

    @Override
    public void updateCameraOrientation() {
        if (mDisplayRotation != CameraUtil.getDisplayRotation(mActivity)) {
            setDisplayOrientation();
        }
    }

    @Override
    public void onActivityResult(
            int requestCode, int resultCode, Intent data) {
        switch (requestCode) {
            case REQUEST_CROP: {
                Intent intent = new Intent();
                if (data != null) {
                    Bundle extras = data.getExtras();
                    if (extras != null) {
                        intent.putExtras(extras);
                    }
                }
                mActivity.setResultEx(resultCode, intent);
                mActivity.finish();

                File path = mActivity.getFileStreamPath(sTempCropFilename);
                path.delete();

                break;
            }
        }
    }

    protected CameraManager.CameraProxy getCamera() {
        return mCameraDevice;
    }

    private boolean canTakePicture() {
        return isCameraIdle() && (mActivity.getStorageSpaceBytes() > Storage.LOW_STORAGE_THRESHOLD_BYTES);
    }

    @Override
    public void autoFocus() {
        mFocusStartTime = System.currentTimeMillis();
        mCameraDevice.autoFocus(mHandler, mAutoFocusCallback);
        setCameraState(FOCUSING);
    }

    @Override
    public void cancelAutoFocus() {
        if (null != mCameraDevice ) {
            mCameraDevice.cancelAutoFocus();
            setCameraState(IDLE);
            setCameraParameters(UPDATE_PARAM_PREFERENCE);
        }
    }

    // Preview area is touched. Handle touch focus.
    @Override
    public void onSingleTapUp(View view, int x, int y) {
        if (mPaused || mCameraDevice == null || !mFirstTimeInitialized
                || mCameraState == SNAPSHOT_IN_PROGRESS
                || mCameraState == SWITCHING_CAMERA
                || mCameraState == PREVIEW_STOPPED) {
            return;
        }
        //If Touch AF/AEC is disabled in UI, return
        if(this.mTouchAfAecFlag == false) {
            return;
        }
        // Check if metering area or focus area is supported.
        if (!mFocusAreaSupported && !mMeteringAreaSupported) return;
        mFocusManager.onSingleTapUp(x, y);
    }

    @Override
    public boolean onBackPressed() {
        return mUI.onBackPressed();
    }

    @Override
    public boolean onKeyDown(int keyCode, KeyEvent event) {
        switch (keyCode) {
            case KeyEvent.KEYCODE_VOLUME_UP:
            case KeyEvent.KEYCODE_VOLUME_DOWN:
            case KeyEvent.KEYCODE_FOCUS:
                if (/*TODO: mActivity.isInCameraApp() &&*/ mFirstTimeInitialized) {
                    if (event.getRepeatCount() == 0) {
                        onShutterButtonFocus(true);
                    }
                    return true;
                }
                return false;
            case KeyEvent.KEYCODE_CAMERA:
                if (mFirstTimeInitialized && event.getRepeatCount() == 0) {
                    onShutterButtonClick();
                }
                return true;
        case KeyEvent.KEYCODE_DPAD_LEFT:
            if ( (mCameraState != PREVIEW_STOPPED) &&
                  (mFocusManager.getCurrentFocusState() != mFocusManager.STATE_FOCUSING) &&
                  (mFocusManager.getCurrentFocusState() != mFocusManager.STATE_FOCUSING_SNAP_ON_FINISH) ) {
                if (mbrightness > MINIMUM_BRIGHTNESS) {
                    mbrightness-=mbrightness_step;
                    synchronized (mCameraDevice) {
                        /* Set the "luma-adaptation" parameter */
                        mParameters = mCameraDevice.getParameters();
                        mParameters.set("luma-adaptation", String.valueOf(mbrightness));
                        mCameraDevice.setParameters(mParameters);
                    }
                }
                brightnessProgressBar.setProgress(mbrightness);
                brightnessProgressBar.setVisibility(View.VISIBLE);
            }
            break;
           case KeyEvent.KEYCODE_DPAD_RIGHT:
            if ( (mCameraState != PREVIEW_STOPPED) &&
                  (mFocusManager.getCurrentFocusState() != mFocusManager.STATE_FOCUSING) &&
                  (mFocusManager.getCurrentFocusState() != mFocusManager.STATE_FOCUSING_SNAP_ON_FINISH) ) {
                if (mbrightness < MAXIMUM_BRIGHTNESS) {
                    mbrightness+=mbrightness_step;
                    synchronized (mCameraDevice) {
                        /* Set the "luma-adaptation" parameter */
                        mParameters = mCameraDevice.getParameters();
                        mParameters.set("luma-adaptation", String.valueOf(mbrightness));
                        mCameraDevice.setParameters(mParameters);
                    }
                }
                brightnessProgressBar.setProgress(mbrightness);
                brightnessProgressBar.setVisibility(View.VISIBLE);
            }
            break;
            case KeyEvent.KEYCODE_DPAD_CENTER:
                // If we get a dpad center event without any focused view, move
                // the focus to the shutter button and press it.
                if (mFirstTimeInitialized && event.getRepeatCount() == 0) {
                    // Start auto-focus immediately to reduce shutter lag. After
                    // the shutter button gets the focus, onShutterButtonFocus()
                    // will be called again but it is fine.
                    onShutterButtonFocus(true);
                    mUI.pressShutterButton();
                }
                return true;
        }
        return false;
    }

    @Override
    public boolean onKeyUp(int keyCode, KeyEvent event) {
        switch (keyCode) {
            case KeyEvent.KEYCODE_VOLUME_UP:
            case KeyEvent.KEYCODE_VOLUME_DOWN:
                if (/*mActivity.isInCameraApp() && */ mFirstTimeInitialized) {
                    onShutterButtonClick();
                    return true;
                }
                return false;
            case KeyEvent.KEYCODE_FOCUS:
                if (mFirstTimeInitialized) {
                    onShutterButtonFocus(false);
                }
                return true;
        }
        return false;
    }

    private void closeCamera() {
        Log.v(TAG, "Close camera device.");
        if (mCameraDevice != null) {
            mCameraDevice.setZoomChangeListener(null);
            mCameraDevice.setFaceDetectionCallback(null, null);
            mCameraDevice.setErrorCallback(null);

            if (mActivity.isSecureCamera() && !CameraActivity.isFirstStartAfterScreenOn()) {
                // Blocks until camera is actually released.
                CameraHolder.instance().strongRelease();
            } else {
                CameraHolder.instance().release();
            }

            mFaceDetectionStarted = false;
            mCameraDevice = null;
            setCameraState(PREVIEW_STOPPED);
            mFocusManager.onCameraReleased();
        }
    }

    private void setDisplayOrientation() {
        mDisplayRotation = CameraUtil.getDisplayRotation(mActivity);
        mDisplayOrientation = CameraUtil.getDisplayOrientation(mDisplayRotation, mCameraId);
        mCameraDisplayOrientation = mDisplayOrientation;
        mUI.setDisplayOrientation(mDisplayOrientation);
        if (mFocusManager != null) {
            mFocusManager.setDisplayOrientation(mDisplayOrientation);
        }
        // Change the camera display orientation
        if (mCameraDevice != null) {
            mCameraDevice.setDisplayOrientation(mCameraDisplayOrientation);
        }
    }

    /** Only called by UI thread. */
    private void setupPreview() {
        mFocusManager.resetTouchFocus();
        startPreview();
    }

    /** This can run on a background thread, post any view updates to MainHandler. */
    private void startPreview() {
        if (mPaused || mCameraDevice == null) {
            return;
        }

         // Any decisions we make based on the surface texture state
         // need to be protected.
        SurfaceTexture st = mUI.getSurfaceTexture();
        if (st == null) {
            Log.w(TAG, "startPreview: surfaceTexture is not ready.");
            return;
        }

        if (!mCameraPreviewParamsReady) {
            Log.w(TAG, "startPreview: parameters for preview is not ready.");
            return;
        }
        mCameraDevice.setErrorCallback(mErrorCallback);
        // ICS camera frameworks has a bug. Face detection state is not cleared 1589
        // after taking a picture. Stop the preview to work around it. The bug
        // was fixed in JB.
        if (mCameraState != PREVIEW_STOPPED) {
            stopPreview();
        }

        setDisplayOrientation();

        if (!mSnapshotOnIdle) {
            // If the focus mode is continuous autofocus, call cancelAutoFocus to
            // resume it because it may have been paused by autoFocus call.
            if (CameraUtil.FOCUS_MODE_CONTINUOUS_PICTURE.equals(mFocusManager.getFocusMode())) {
                mCameraDevice.cancelAutoFocus();
            }
            mFocusManager.setAeAwbLock(false); // Unlock AE and AWB.
        }
        setCameraParameters(UPDATE_PARAM_ALL);
        // Let UI set its expected aspect ratio
        mCameraDevice.setPreviewTexture(st);

        Log.v(TAG, "startPreview");
        mCameraDevice.startPreview();
        mFocusManager.onPreviewStarted();
        onPreviewStarted();

        if (mSnapshotOnIdle) {
            mHandler.post(mDoSnapRunnable);
        }
    }

    @Override
    public void stopPreview() {
        if (mCameraDevice != null && mCameraState != PREVIEW_STOPPED) {
            Log.v(TAG, "stopPreview");
            mCameraDevice.stopPreview();
        }
        setCameraState(PREVIEW_STOPPED);
        if (mFocusManager != null) mFocusManager.onPreviewStopped();
    }

    @SuppressWarnings("deprecation")
    private void updateCameraParametersInitialize() {
        // Reset preview frame rate to the maximum because it may be lowered by
        // video camera application.
        int[] fpsRange = CameraUtil.getPhotoPreviewFpsRange(mParameters);
        if (fpsRange != null && fpsRange.length > 0) {
            mParameters.setPreviewFpsRange(
                    fpsRange[Parameters.PREVIEW_FPS_MIN_INDEX],
                    fpsRange[Parameters.PREVIEW_FPS_MAX_INDEX]);
        }

        mParameters.set(CameraUtil.RECORDING_HINT, CameraUtil.FALSE);

        // Disable video stabilization. Convenience methods not available in API
        // level <= 14
        String vstabSupported = mParameters.get("video-stabilization-supported");
        if ("true".equals(vstabSupported)) {
            mParameters.set("video-stabilization", "false");
        }
    }

    private void updateCameraParametersZoom() {
        // Set zoom.
        if (mParameters.isZoomSupported()) {
            Parameters p = mCameraDevice.getParameters();
            mZoomValue = p.getZoom();
            mParameters.setZoom(mZoomValue);
        }
    }
    private boolean needRestart() {
        mRestartPreview = false;
        String zsl = mPreferences.getString(CameraSettings.KEY_ZSL,
                                  mActivity.getString(R.string.pref_camera_zsl_default));
        if(zsl.equals("on") && mSnapshotMode != CameraInfo.CAMERA_SUPPORT_MODE_ZSL
           && mCameraState != PREVIEW_STOPPED) {
            //Switch on ZSL Camera mode
            Log.v(TAG, "Switching to ZSL Camera Mode. Restart Preview");
            mRestartPreview = true;
            return mRestartPreview;
        }
        if(zsl.equals("off") && mSnapshotMode != CameraInfo.CAMERA_SUPPORT_MODE_NONZSL
                 && mCameraState != PREVIEW_STOPPED) {
            //Switch on Normal Camera mode
            Log.v(TAG, "Switching to Normal Camera Mode. Restart Preview");
            mRestartPreview = true;
            return mRestartPreview;
        }
        return mRestartPreview;
    }

    private void qcomUpdateAdvancedFeatures(String ubiFocus,
                                            String chromaFlash,
                                            String optiZoom) {
        if (CameraUtil.isSupported(ubiFocus,
              CameraSettings.getSupportedAFBracketingModes(mParameters))) {
            mParameters.set(CameraSettings.KEY_QC_AF_BRACKETING, ubiFocus);
        }
        if (CameraUtil.isSupported(chromaFlash,
              CameraSettings.getSupportedChromaFlashModes(mParameters))) {
            mParameters.set(CameraSettings.KEY_QC_CHROMA_FLASH, chromaFlash);
        }
        if (CameraUtil.isSupported(optiZoom,
              CameraSettings.getSupportedOptiZoomModes(mParameters))) {
            mParameters.set(CameraSettings.KEY_QC_OPTI_ZOOM, optiZoom);
        }
    }
    private void qcomUpdateCameraParametersPreference() {
        //qcom Related Parameter update
        //Set Brightness.
        mParameters.set("luma-adaptation", String.valueOf(mbrightness));

        String longshot_enable = mPreferences.getString(
                CameraSettings.KEY_LONGSHOT,
                mActivity.getString(R.string.pref_camera_longshot_default));
        mParameters.set("long-shot", longshot_enable);

        if (Parameters.SCENE_MODE_AUTO.equals(mSceneMode) ||
            CameraUtil.SCENE_MODE_HDR.equals(mSceneMode)) {
            // Set Touch AF/AEC parameter.
            String touchAfAec = mPreferences.getString(
                 CameraSettings.KEY_TOUCH_AF_AEC,
                 mActivity.getString(R.string.pref_camera_touchafaec_default));
            if (CameraUtil.isSupported(touchAfAec, mParameters.getSupportedTouchAfAec())) {
                mCurrTouchAfAec = touchAfAec;
                mParameters.setTouchAfAec(touchAfAec);
            }
        } else {
            mParameters.setTouchAfAec(mParameters.TOUCH_AF_AEC_OFF);
            mFocusManager.resetTouchFocus();
        }
        try {
            if(mParameters.getTouchAfAec().equals(mParameters.TOUCH_AF_AEC_ON))
                this.mTouchAfAecFlag = true;
            else
                this.mTouchAfAecFlag = false;
        } catch(Exception e){
            Log.e(TAG, "Handled NULL pointer Exception");
        }

        // Set Picture Format
        // Picture Formats specified in UI should be consistent with
        // PIXEL_FORMAT_JPEG and PIXEL_FORMAT_RAW constants
        String pictureFormat = mPreferences.getString(
                CameraSettings.KEY_PICTURE_FORMAT,
                mActivity.getString(R.string.pref_camera_picture_format_default));

        //Change picture format to JPEG if camera is start from other APK by intent.
        if (mIsImageCaptureIntent && !pictureFormat.equals(PIXEL_FORMAT_JPEG)) {
            pictureFormat = PIXEL_FORMAT_JPEG;
            Editor editor = mPreferences.edit();
            editor.putString(CameraSettings.KEY_PICTURE_FORMAT,
                mActivity.getString(R.string.pref_camera_picture_format_value_jpeg));
            editor.apply();
        }
        Log.v(TAG, "Picture format value =" + pictureFormat);
        mParameters.set(KEY_PICTURE_FORMAT, pictureFormat);

        // Set JPEG quality.
        String jpegQuality = mPreferences.getString(
                CameraSettings.KEY_JPEG_QUALITY,
                mActivity.getString(R.string.pref_camera_jpegquality_default));
        //mUnsupportedJpegQuality = false;
        Size pic_size = mParameters.getPictureSize();
        if (pic_size == null) {
            Log.e(TAG, "error getPictureSize: size is null");
        }
        else{
            if("100".equals(jpegQuality) && (pic_size.width >= 3200)){
                //mUnsupportedJpegQuality = true;
            }else {
                mParameters.setJpegQuality(JpegEncodingQualityMappings.getQualityNumber(jpegQuality));
            }
        }

        // Set Selectable Zone Af parameter.
        String selectableZoneAf = mPreferences.getString(
            CameraSettings.KEY_SELECTABLE_ZONE_AF,
            mActivity.getString(R.string.pref_camera_selectablezoneaf_default));
        List<String> str = mParameters.getSupportedSelectableZoneAf();
        if (CameraUtil.isSupported(selectableZoneAf, mParameters.getSupportedSelectableZoneAf())) {
            mParameters.setSelectableZoneAf(selectableZoneAf);
        }

        // Set wavelet denoise mode
        if (mParameters.getSupportedDenoiseModes() != null) {
            String Denoise = mPreferences.getString( CameraSettings.KEY_DENOISE,
                             mActivity.getString(R.string.pref_camera_denoise_default));
            mParameters.setDenoise(Denoise);
        }
        // Set Redeye Reduction
        String redeyeReduction = mPreferences.getString(
                CameraSettings.KEY_REDEYE_REDUCTION,
                mActivity.getString(R.string.pref_camera_redeyereduction_default));
        if (CameraUtil.isSupported(redeyeReduction,
            mParameters.getSupportedRedeyeReductionModes())) {
            mParameters.setRedeyeReductionMode(redeyeReduction);
        }
        // Set ISO parameter
        String iso = mPreferences.getString(
                CameraSettings.KEY_ISO,
                mActivity.getString(R.string.pref_camera_iso_default));
        if (CameraUtil.isSupported(iso,
                mParameters.getSupportedIsoValues())) {
                mParameters.setISOValue(iso);
        }
        // Set color effect parameter.
        String colorEffect = mPreferences.getString(
                CameraSettings.KEY_COLOR_EFFECT,
                mActivity.getString(R.string.pref_camera_coloreffect_default));
        Log.v(TAG, "Color effect value =" + colorEffect);
        if (CameraUtil.isSupported(colorEffect, mParameters.getSupportedColorEffects())) {
            mParameters.setColorEffect(colorEffect);
        }
        //Set Saturation
        String saturationStr = mPreferences.getString(
                CameraSettings.KEY_SATURATION,
                mActivity.getString(R.string.pref_camera_saturation_default));
        int saturation = Integer.parseInt(saturationStr);
        Log.v(TAG, "Saturation value =" + saturation);
        if((0 <= saturation) && (saturation <= mParameters.getMaxSaturation())){
            mParameters.setSaturation(saturation);
        }
        // Set contrast parameter.
        String contrastStr = mPreferences.getString(
                CameraSettings.KEY_CONTRAST,
                mActivity.getString(R.string.pref_camera_contrast_default));
        int contrast = Integer.parseInt(contrastStr);
        Log.v(TAG, "Contrast value =" +contrast);
        if((0 <= contrast) && (contrast <= mParameters.getMaxContrast())){
            mParameters.setContrast(contrast);
        }
        // Set sharpness parameter
        String sharpnessStr = mPreferences.getString(
                CameraSettings.KEY_SHARPNESS,
                mActivity.getString(R.string.pref_camera_sharpness_default));
        int sharpness = Integer.parseInt(sharpnessStr) *
                (mParameters.getMaxSharpness()/MAX_SHARPNESS_LEVEL);
        Log.v(TAG, "Sharpness value =" + sharpness);
        if((0 <= sharpness) && (sharpness <= mParameters.getMaxSharpness())){
            mParameters.setSharpness(sharpness);
        }
        // Set Face Recognition
        String faceRC = mPreferences.getString(
                CameraSettings.KEY_FACE_RECOGNITION,
                mActivity.getString(R.string.pref_camera_facerc_default));
        Log.v(TAG, "Face Recognition value = " + faceRC);
        if (CameraUtil.isSupported(faceRC,
                CameraSettings.getSupportedFaceRecognitionModes(mParameters))) {
            mParameters.set(CameraSettings.KEY_QC_FACE_RECOGNITION, faceRC);
        }
        // Set AE Bracketing
        String aeBracketing = mPreferences.getString(
                CameraSettings.KEY_AE_BRACKET_HDR,
                mActivity.getString(R.string.pref_camera_ae_bracket_hdr_default));
        Log.v(TAG, "AE Bracketing value =" + aeBracketing);
        if (CameraUtil.isSupported(aeBracketing,
                CameraSettings.getSupportedAEBracketingModes(mParameters))) {
            mParameters.set(CameraSettings.KEY_QC_AE_BRACKETING, aeBracketing);
        }
        // Set Advanced features.
        String advancedFeature = mPreferences.getString(
                CameraSettings.KEY_ADVANCED_FEATURES,
                mActivity.getString(R.string.pref_camera_advanced_feature_default));
        Log.v(TAG, " advancedFeature value =" + advancedFeature);

        if(advancedFeature != null) {
             String ubiFocusOff = mActivity.getString(R.string.
                 pref_camera_advanced_feature_value_ubifocus_off);
             String chromaFlashOff = mActivity.getString(R.string.
                 pref_camera_advanced_feature_value_chromaflash_off);
             String optiZoomOff = mActivity.getString(R.string.
                 pref_camera_advanced_feature_value_optizoom_off);

             if (advancedFeature.equals(mActivity.getString(R.string.
                 pref_camera_advanced_feature_value_ubifocus_on))) {
                 qcomUpdateAdvancedFeatures(advancedFeature,
                                           chromaFlashOff,
                                           optiZoomOff);
            } else if (advancedFeature.equals(mActivity.getString(R.string.
                 pref_camera_advanced_feature_value_chromaflash_on))) {
                 qcomUpdateAdvancedFeatures(ubiFocusOff,
                                           advancedFeature,
                                           optiZoomOff);
            } else if (advancedFeature.equals(mActivity.getString(R.string.
                pref_camera_advanced_feature_value_optizoom_on))) {
                qcomUpdateAdvancedFeatures(ubiFocusOff,
                                           chromaFlashOff,
                                           advancedFeature);
            } else {
                qcomUpdateAdvancedFeatures(ubiFocusOff,
                                           chromaFlashOff,
                                           optiZoomOff);
            }
        }
        // Set auto exposure parameter.
        String autoExposure = mPreferences.getString(
                CameraSettings.KEY_AUTOEXPOSURE,
                mActivity.getString(R.string.pref_camera_autoexposure_default));
        Log.v(TAG, "autoExposure value =" + autoExposure);
        if (CameraUtil.isSupported(autoExposure, mParameters.getSupportedAutoexposure())) {
            mParameters.setAutoExposure(autoExposure);
        }

        // Set anti banding parameter.
        String antiBanding = mPreferences.getString(
                 CameraSettings.KEY_ANTIBANDING,
                 mActivity.getString(R.string.pref_camera_antibanding_default));
        Log.v(TAG, "antiBanding value =" + antiBanding);
        if (CameraUtil.isSupported(antiBanding, mParameters.getSupportedAntibanding())) {
            mParameters.setAntibanding(antiBanding);
        }

        String zsl = mPreferences.getString(CameraSettings.KEY_ZSL,
                                  mActivity.getString(R.string.pref_camera_zsl_default));
        mParameters.setZSLMode(zsl);
        if(zsl.equals("on")) {
            //Switch on ZSL Camera mode
            mSnapshotMode = CameraInfo.CAMERA_SUPPORT_MODE_ZSL;
            mParameters.setCameraMode(1);
            mFocusManager.setZslEnable(true);

            //Raw picture format is not supported under ZSL mode
            mParameters.set(KEY_PICTURE_FORMAT, PIXEL_FORMAT_JPEG);
            Editor editor = mPreferences.edit();
            editor.putString(CameraSettings.KEY_PICTURE_FORMAT, mActivity.getString(R.string.pref_camera_picture_format_value_jpeg));
            editor.apply();
            mUI.overrideSettings(CameraSettings.KEY_PICTURE_FORMAT, mActivity.getString(R.string.pref_camera_picture_format_entry_jpeg));

            //Try to set CAF for ZSL
            if(CameraUtil.isSupported(Parameters.FOCUS_MODE_CONTINUOUS_PICTURE,
                    mParameters.getSupportedFocusModes()) && !mFocusManager.isTouch()) {
                mFocusManager.overrideFocusMode(Parameters.FOCUS_MODE_CONTINUOUS_PICTURE);
                mParameters.setFocusMode(Parameters.FOCUS_MODE_CONTINUOUS_PICTURE);
            } else if (mFocusManager.isTouch()) {
                mFocusManager.overrideFocusMode(null);
                mParameters.setFocusMode(mFocusManager.getFocusMode());
            } else {
                // If not supported use the current mode
                mFocusManager.overrideFocusMode(mFocusManager.getFocusMode());
            }

            if(!pictureFormat.equals(PIXEL_FORMAT_JPEG)) {
                     mActivity.runOnUiThread(new Runnable() {
                     public void run() {
                Toast.makeText(mActivity, R.string.error_app_unsupported_raw,
                    Toast.LENGTH_SHORT).show();
                         }
                    });
            }
        } else if(zsl.equals("off")) {
            mSnapshotMode = CameraInfo.CAMERA_SUPPORT_MODE_NONZSL;
            mParameters.setCameraMode(0);
            mFocusManager.setZslEnable(false);
            mFocusManager.overrideFocusMode(null);
            mParameters.setFocusMode(mFocusManager.getFocusMode());
        }
        // Set face detetction parameter.
        String faceDetection = mPreferences.getString(
            CameraSettings.KEY_FACE_DETECTION,
            mActivity.getString(R.string.pref_camera_facedetection_default));

        if (CameraUtil.isSupported(faceDetection, mParameters.getSupportedFaceDetectionModes())) {
            mParameters.setFaceDetectionMode(faceDetection);
            if(faceDetection.equals("on") && mFaceDetectionEnabled == false) {
                mFaceDetectionEnabled = true;
                startFaceDetection();
            }
            if(faceDetection.equals("off") && mFaceDetectionEnabled == true) {
                stopFaceDetection();
                mFaceDetectionEnabled = false;
            }
        }
        // skin tone ie enabled only for auto,party and portrait BSM
        // when color effects are not enabled
        if((Parameters.SCENE_MODE_PARTY.equals(mSceneMode) ||
            Parameters.SCENE_MODE_PORTRAIT.equals(mSceneMode)) &&
            (Parameters.EFFECT_NONE.equals(colorEffect))) {
             //Set Skin Tone Correction factor
             Log.v(TAG, "set tone bar: mSceneMode = " + mSceneMode);
             if(mSeekBarInitialized == true)
                 mHandler.sendEmptyMessage(SET_SKIN_TONE_FACTOR);
        }

        //Set Histogram
        String histogram = mPreferences.getString(
                CameraSettings.KEY_HISTOGRAM,
                mActivity.getString(R.string.pref_camera_histogram_default));
        if (CameraUtil.isSupported(histogram,
            mParameters.getSupportedHistogramModes()) && mCameraDevice != null) {
            // Call for histogram
            if(histogram.equals("enable")) {
                mActivity.runOnUiThread(new Runnable() {
                    public void run() {
                        if(mGraphView != null) {
                            mGraphView.setVisibility(View.VISIBLE);
                            mGraphView.PreviewChanged();
                        }
                    }
                });
                mCameraDevice.setHistogramMode(mStatsCallback);
                mHiston = true;
            } else {
                mHiston = false;
                mActivity.runOnUiThread(new Runnable() {
                    public void run() {
                         if (mGraphView != null)
                             mGraphView.setVisibility(View.INVISIBLE);
                         }
                    });
                mCameraDevice.setHistogramMode(null);
            }
        }
        // Read Flip mode from adb command
        //value: 0(default) - FLIP_MODE_OFF
        //value: 1 - FLIP_MODE_H
        //value: 2 - FLIP_MODE_V
        //value: 3 - FLIP_MODE_VH
        int preview_flip_value = SystemProperties.getInt("debug.camera.preview.flip", 0);
        int video_flip_value = SystemProperties.getInt("debug.camera.video.flip", 0);
        int picture_flip_value = SystemProperties.getInt("debug.camera.picture.flip", 0);
        int rotation = CameraUtil.getJpegRotation(mCameraId, mOrientation);
        mParameters.setRotation(rotation);
        if (rotation == 90 || rotation == 270) {
            // in case of 90 or 270 degree, V/H flip should reverse
            if (preview_flip_value == 1) {
                preview_flip_value = 2;
            } else if (preview_flip_value == 2) {
                preview_flip_value = 1;
            }
            if (video_flip_value == 1) {
                video_flip_value = 2;
            } else if (video_flip_value == 2) {
                video_flip_value = 1;
            }
            if (picture_flip_value == 1) {
                picture_flip_value = 2;
            } else if (picture_flip_value == 2) {
                picture_flip_value = 1;
            }
        }
        String preview_flip = CameraUtil.getFilpModeString(preview_flip_value);
        String video_flip = CameraUtil.getFilpModeString(video_flip_value);
        String picture_flip = CameraUtil.getFilpModeString(picture_flip_value);
        if(CameraUtil.isSupported(preview_flip, CameraSettings.getSupportedFlipMode(mParameters))){
            mParameters.set(CameraSettings.KEY_QC_PREVIEW_FLIP, preview_flip);
        }
        if(CameraUtil.isSupported(video_flip, CameraSettings.getSupportedFlipMode(mParameters))){
            mParameters.set(CameraSettings.KEY_QC_VIDEO_FLIP, video_flip);
        }
        if(CameraUtil.isSupported(picture_flip, CameraSettings.getSupportedFlipMode(mParameters))){
            mParameters.set(CameraSettings.KEY_QC_SNAPSHOT_PICTURE_FLIP, picture_flip);
        }
        /* Disable focus if aebracket is ON */
        String aeBracket = mParameters.get(CameraSettings.KEY_QC_AE_BRACKETING);
        if (!aeBracket.equalsIgnoreCase("off")) {
            String fMode = Parameters.FLASH_MODE_OFF;
            mUI.overrideSettings(CameraSettings.KEY_FLASH_MODE, fMode);
            mParameters.setFlashMode(fMode);
        }
    }
    @TargetApi(Build.VERSION_CODES.JELLY_BEAN)
    private void setAutoExposureLockIfSupported() {
        if (mAeLockSupported) {
            mParameters.setAutoExposureLock(mFocusManager.getAeAwbLock());
        }
    }

    @TargetApi(Build.VERSION_CODES.JELLY_BEAN)
    private void setAutoWhiteBalanceLockIfSupported() {
        if (mAwbLockSupported) {
            mParameters.setAutoWhiteBalanceLock(mFocusManager.getAeAwbLock());
        }
    }

    private void setFocusAreasIfSupported() {
        if (mFocusAreaSupported) {
            mParameters.setFocusAreas(mFocusManager.getFocusAreas());
        }
    }

    private void setMeteringAreasIfSupported() {
        if (mMeteringAreaSupported) {
            mParameters.setMeteringAreas(mFocusManager.getMeteringAreas());
        }
    }

    private boolean updateCameraParametersPreference() {
        setAutoExposureLockIfSupported();
        setAutoWhiteBalanceLockIfSupported();
        setFocusAreasIfSupported();
        setMeteringAreasIfSupported();

        // initialize focus mode
        mFocusManager.overrideFocusMode(null);
        mParameters.setFocusMode(mFocusManager.getFocusMode());

        // Set picture size.
        String pictureSize = mPreferences.getString(
                CameraSettings.KEY_PICTURE_SIZE, null);
        if (pictureSize == null) {
            CameraSettings.initialCameraPictureSize(mActivity, mParameters);
        } else {
            Size old_size = mParameters.getPictureSize();
            Log.v(TAG, "old picture_size = " + old_size.width + " x " + old_size.height);
            List<Size> supported = mParameters.getSupportedPictureSizes();
            CameraSettings.setCameraPictureSize(
                    pictureSize, supported, mParameters);
            Size size = mParameters.getPictureSize();
            Log.v(TAG, "new picture_size = " + size.width + " x " + size.height);
            if (old_size != null && size != null) {
                if(!size.equals(old_size) && mCameraState != PREVIEW_STOPPED) {
                    Log.v(TAG, "Picture Size changed. Restart Preview");
                    mRestartPreview = true;
                }
            }
        }
        Size size = mParameters.getPictureSize();

        // Set a preview size that is closest to the viewfinder height and has
        // the right aspect ratio.
        List<Size> sizes = mParameters.getSupportedPreviewSizes();
        Size optimalSize = CameraUtil.getOptimalPreviewSize(mActivity, sizes,
                (double) size.width / size.height);
        Size original = mParameters.getPreviewSize();
        if (!original.equals(optimalSize)) {
            mParameters.setPreviewSize(optimalSize.width, optimalSize.height);

            // Zoom related settings will be changed for different preview
            // sizes, so set and read the parameters to get latest values
            if (mHandler.getLooper() == Looper.myLooper()) {
                // On UI thread only, not when camera starts up
                setupPreview();
            } else {
                mCameraDevice.setParameters(mParameters);
            }
            mParameters = mCameraDevice.getParameters();
            Log.v(TAG, "Preview Size changed. Restart Preview");
            mRestartPreview = true;
        }

        Log.v(TAG, "Preview size is " + optimalSize.width + "x" + optimalSize.height);

        // Since changing scene mode may change supported values, set scene mode
        // first. HDR is a scene mode. To promote it in UI, it is stored in a
        // separate preference.
        String onValue = mActivity.getString(R.string.setting_on_value);
        String hdr = mPreferences.getString(CameraSettings.KEY_CAMERA_HDR,
                mActivity.getString(R.string.pref_camera_hdr_default));
        String hdrPlus = mPreferences.getString(CameraSettings.KEY_CAMERA_HDR_PLUS,
                mActivity.getString(R.string.pref_camera_hdr_plus_default));
        boolean hdrOn = onValue.equals(hdr);
        boolean hdrPlusOn = onValue.equals(hdrPlus);

        boolean doGcamModeSwitch = false;
        if (hdrPlusOn && GcamHelper.hasGcamCapture()) {
            // Kick off mode switch to gcam.
            doGcamModeSwitch = true;
        } else {
            if (hdrOn) {
                mSceneMode = CameraUtil.SCENE_MODE_HDR;
                if (!(Parameters.SCENE_MODE_AUTO).equals(mParameters.getSceneMode())) {
                    mParameters.setSceneMode(Parameters.SCENE_MODE_AUTO);
                    mCameraDevice.setParameters(mParameters);
                    mParameters = mCameraDevice.getParameters();
                }
            } else {
                mSceneMode = mPreferences.getString(
                        CameraSettings.KEY_SCENE_MODE,
                        mActivity.getString(R.string.pref_camera_scenemode_default));
            }
        }
        if (CameraUtil.isSupported(mSceneMode, mParameters.getSupportedSceneModes())) {
            if (!mParameters.getSceneMode().equals(mSceneMode)) {
                mParameters.setSceneMode(mSceneMode);

                // Setting scene mode will change the settings of flash mode,
                // white balance, and focus mode. Here we read back the
                // parameters, so we can know those settings.
                mCameraDevice.setParameters(mParameters);
                mParameters = mCameraDevice.getParameters();
            }
        } else {
            mSceneMode = mParameters.getSceneMode();
            if (mSceneMode == null) {
                mSceneMode = Parameters.SCENE_MODE_AUTO;
            }
        }

        // Set JPEG quality.
        int jpegQuality = CameraProfile.getJpegEncodingQualityParameter(mCameraId,
                CameraProfile.QUALITY_HIGH);
        mParameters.setJpegQuality(jpegQuality);

        // For the following settings, we need to check if the settings are
        // still supported by latest driver, if not, ignore the settings.

        // Set exposure compensation
        int value = CameraSettings.readExposure(mPreferences);
        int max = mParameters.getMaxExposureCompensation();
        int min = mParameters.getMinExposureCompensation();
        if (value >= min && value <= max) {
            mParameters.setExposureCompensation(value);
        } else {
            Log.w(TAG, "invalid exposure range: " + value);
        }

        if (Parameters.SCENE_MODE_AUTO.equals(mSceneMode)) {
            // Set flash mode.
            String flashMode = mPreferences.getString(
                    CameraSettings.KEY_FLASH_MODE,
                    mActivity.getString(R.string.pref_camera_flashmode_default));
            List<String> supportedFlash = mParameters.getSupportedFlashModes();
            if (CameraUtil.isSupported(flashMode, supportedFlash)) {
                mParameters.setFlashMode(flashMode);
            } else {
                flashMode = mParameters.getFlashMode();
                if (flashMode == null) {
                    flashMode = mActivity.getString(
                            R.string.pref_camera_flashmode_no_flash);
                }
            }

            // Set white balance parameter.
            String whiteBalance = mPreferences.getString(
                    CameraSettings.KEY_WHITE_BALANCE,
                    mActivity.getString(R.string.pref_camera_whitebalance_default));
            if (CameraUtil.isSupported(whiteBalance,
                    mParameters.getSupportedWhiteBalance())) {
                mParameters.setWhiteBalance(whiteBalance);
            } else {
                whiteBalance = mParameters.getWhiteBalance();
                if (whiteBalance == null) {
                    whiteBalance = Parameters.WHITE_BALANCE_AUTO;
                }
            }

            // Set focus mode.
            mFocusManager.overrideFocusMode(null);
            mParameters.setFocusMode(mFocusManager.getFocusMode());
        } else {
            mFocusManager.overrideFocusMode(mParameters.getFocusMode());
            if (hdrOn)
                mParameters.setFlashMode(Parameters.FLASH_MODE_OFF);
        }

        if (mContinuousFocusSupported && ApiHelper.HAS_AUTO_FOCUS_MOVE_CALLBACK) {
            updateAutoFocusMoveCallback();
        }
        //QCom related parameters updated here.
        qcomUpdateCameraParametersPreference();
        return doGcamModeSwitch;
    }

    @TargetApi(Build.VERSION_CODES.JELLY_BEAN)
    private void updateAutoFocusMoveCallback() {
        if (mParameters.getFocusMode().equals(CameraUtil.FOCUS_MODE_CONTINUOUS_PICTURE)) {
            mCameraDevice.setAutoFocusMoveCallback(mHandler,
                    (CameraAFMoveCallback) mAutoFocusMoveCallback);
        } else {
            mCameraDevice.setAutoFocusMoveCallback(null, null);
        }
    }

    // We separate the parameters into several subsets, so we can update only
    // the subsets actually need updating. The PREFERENCE set needs extra
    // locking because the preference can be changed from GLThread as well.
    private void setCameraParameters(int updateSet) {
        synchronized (mCameraDevice) {
            boolean doModeSwitch = false;

            if ((updateSet & UPDATE_PARAM_INITIALIZE) != 0) {
                updateCameraParametersInitialize();
            }

            if ((updateSet & UPDATE_PARAM_ZOOM) != 0) {
                updateCameraParametersZoom();
            }

            if ((updateSet & UPDATE_PARAM_PREFERENCE) != 0) {
                doModeSwitch = updateCameraParametersPreference();
            }

            mCameraDevice.setParameters(mParameters);

            // Switch to gcam module if HDR+ was selected
            if (doModeSwitch && !mIsImageCaptureIntent) {
                mHandler.sendEmptyMessage(SWITCH_TO_GCAM_MODULE);
            }
        }
    }

    // If the Camera is idle, update the parameters immediately, otherwise
    // accumulate them in mUpdateSet and update later.
    private void setCameraParametersWhenIdle(int additionalUpdateSet) {
        mUpdateSet |= additionalUpdateSet;
        if (mCameraDevice == null) {
            // We will update all the parameters when we open the device, so
            // we don't need to do anything now.
            mUpdateSet = 0;
            return;
        } else if (isCameraIdle()) {
            setCameraParameters(mUpdateSet);
             if(mRestartPreview && mCameraState != PREVIEW_STOPPED) {
                Log.v(TAG, "Restarting Preview...");
                stopPreview();
                resizeForPreviewAspectRatio();
                startPreview();
                setCameraState(IDLE);
            }
            mRestartPreview = false;
            updateCameraSettings();
            mUpdateSet = 0;
        } else {
            if (!mHandler.hasMessages(SET_CAMERA_PARAMETERS_WHEN_IDLE)) {
                mHandler.sendEmptyMessageDelayed(
                        SET_CAMERA_PARAMETERS_WHEN_IDLE, 1000);
            }
        }
    }

    @Override
    public boolean isCameraIdle() {
        return (mCameraState == IDLE) ||
                (mCameraState == PREVIEW_STOPPED) ||
                ((mFocusManager != null) && mFocusManager.isFocusCompleted()
                        && (mCameraState != SWITCHING_CAMERA));
    }

    @Override
    public boolean isImageCaptureIntent() {
        String action = mActivity.getIntent().getAction();
        return (MediaStore.ACTION_IMAGE_CAPTURE.equals(action)
                || CameraActivity.ACTION_IMAGE_CAPTURE_SECURE.equals(action));
    }

    private void setupCaptureParams() {
        Bundle myExtras = mActivity.getIntent().getExtras();
        if (myExtras != null) {
            mSaveUri = (Uri) myExtras.getParcelable(MediaStore.EXTRA_OUTPUT);
            mCropValue = myExtras.getString("crop");
        }
    }

    // Return true if the preference has the specified key but not the value.
    private static boolean notSame(ListPreference pref, String key, String value) {
        return (key.equals(pref.getKey()) && !value.equals(pref.getValue()));
    }

    @Override
    public void onSharedPreferenceChanged(ListPreference pref) {
        // ignore the events after "onPause()"
        if (mPaused) return;

        //filter off unsupported settings
        final String settingOff = mActivity.getString(R.string.setting_off_value);
        if (!CameraSettings.isZSLHDRSupported(mParameters)) {
            if (notSame(pref, CameraSettings.KEY_CAMERA_HDR, settingOff)) {
                mUI.setPreference(CameraSettings.KEY_ZSL,settingOff);
            } else if (notSame(pref,CameraSettings.KEY_ZSL,settingOff)) {
                mUI.setPreference(CameraSettings.KEY_CAMERA_HDR, settingOff);
            }
        }

        //call generic onSharedPreferenceChanged
        onSharedPreferenceChanged();
    }

    @Override
    public void onSharedPreferenceChanged() {
        // ignore the events after "onPause()"
        if (mPaused) return;

        boolean recordLocation = RecordLocationPreference.get(
                mPreferences, mContentResolver);
        mLocationManager.recordLocation(recordLocation);
        if(needRestart()){
            Log.v(TAG, "Restarting Preview... Camera Mode Changhed");
            stopPreview();
            startPreview();
            setCameraState(IDLE);
            mRestartPreview = false;
        }
        /* Check if the PhotoUI Menu is initialized or not. This
         * should be initialized during onCameraOpen() which should
         * have been called by now. But for some reason that is not
         * executed till now, then schedule these functionality for
         * later by posting a message to the handler */
        if (mUI.mMenuInitialized) {
            setCameraParametersWhenIdle(UPDATE_PARAM_PREFERENCE);
            mUI.updateOnScreenIndicators(mParameters, mPreferenceGroup,
                mPreferences);
        } else {
            mHandler.sendEmptyMessage(SET_PHOTO_UI_PARAMS);
        }
        resizeForPreviewAspectRatio();
        if (mSeekBarInitialized == true){
            Log.v(TAG, "onSharedPreferenceChanged Skin tone bar: change");
            // skin tone is enabled only for party and portrait BSM
            // when color effects are not enabled
            String colorEffect = mPreferences.getString(
                CameraSettings.KEY_COLOR_EFFECT,
                mActivity.getString(R.string.pref_camera_coloreffect_default));
            if((Parameters.SCENE_MODE_PARTY.equals(mSceneMode) ||
                Parameters.SCENE_MODE_PORTRAIT.equals(mSceneMode)) &&
                (Parameters.EFFECT_NONE.equals(colorEffect))) {
                Log.v(TAG, "Party/Portrait + No effect, SkinToneBar enabled");
            } else {
                disableSkinToneSeekBar();
            }
        }
        Storage.setSaveSDCard(
            mPreferences.getString(CameraSettings.KEY_CAMERA_SAVEPATH, "0").equals("1"));
        mActivity.updateStorageSpaceAndHint();
    }

    @Override
    public void onCameraPickerClicked(int cameraId) {
        if (mPaused || mPendingSwitchCameraId != -1) return;

        mPendingSwitchCameraId = cameraId;

        Log.v(TAG, "Start to switch camera. cameraId=" + cameraId);
        // We need to keep a preview frame for the animation before
        // releasing the camera. This will trigger onPreviewTextureCopied.
        //TODO: Need to animate the camera switch
        switchCamera();
    }

    // Preview texture has been copied. Now camera can be released and the
    // animation can be started.
    @Override
    public void onPreviewTextureCopied() {
        mHandler.sendEmptyMessage(SWITCH_CAMERA);
    }

    @Override
    public void onCaptureTextureCopied() {
    }

    @Override
    public void onUserInteraction() {
        if (!mActivity.isFinishing()) keepScreenOnAwhile();
    }

    private void resetScreenOn() {
        mHandler.removeMessages(CLEAR_SCREEN_DELAY);
        mActivity.getWindow().clearFlags(WindowManager.LayoutParams.FLAG_KEEP_SCREEN_ON);
    }

    private void keepScreenOnAwhile() {
        mHandler.removeMessages(CLEAR_SCREEN_DELAY);
        mActivity.getWindow().addFlags(WindowManager.LayoutParams.FLAG_KEEP_SCREEN_ON);
        mHandler.sendEmptyMessageDelayed(CLEAR_SCREEN_DELAY, SCREEN_DELAY);
    }

    @Override
    public void onOverriddenPreferencesClicked() {
        if (mPaused) return;
        mUI.showPreferencesToast();
    }

    private void showTapToFocusToast() {
        // TODO: Use a toast?
        new RotateTextToast(mActivity, R.string.tap_to_focus, 0).show();
        // Clear the preference.
        Editor editor = mPreferences.edit();
        editor.putBoolean(CameraSettings.KEY_CAMERA_FIRST_USE_HINT_SHOWN, false);
        editor.apply();
    }

    private void initializeCapabilities() {
        mInitialParams = mCameraDevice.getParameters();
        mFocusAreaSupported = CameraUtil.isFocusAreaSupported(mInitialParams);
        mMeteringAreaSupported = CameraUtil.isMeteringAreaSupported(mInitialParams);
        mAeLockSupported = CameraUtil.isAutoExposureLockSupported(mInitialParams);
        mAwbLockSupported = CameraUtil.isAutoWhiteBalanceLockSupported(mInitialParams);
        mContinuousFocusSupported = mInitialParams.getSupportedFocusModes().contains(
                CameraUtil.FOCUS_MODE_CONTINUOUS_PICTURE);
    }

    @Override
    public void onCountDownFinished() {
        mSnapshotOnIdle = false;
        mFocusManager.doSnap();
        mFocusManager.onShutterUp();
        mUI.overrideSettings(CameraSettings.KEY_ZSL, null);
    }

    @Override
    public void onShowSwitcherPopup() {
        mUI.onShowSwitcherPopup();
    }

    @Override
    public int onZoomChanged(int index) {
        // Not useful to change zoom value when the activity is paused.
        if (mPaused) return index;
        mZoomValue = index;
        if (mParameters == null || mCameraDevice == null) return index;
        // Set zoom parameters asynchronously
        mParameters.setZoom(mZoomValue);
        mCameraDevice.setParameters(mParameters);
        Parameters p = mCameraDevice.getParameters();
        if (p != null) return p.getZoom();
        return index;
    }

    @Override
    public int getCameraState() {
        return mCameraState;
    }

    @Override
    public void onQueueStatus(boolean full) {
        mUI.enableShutter(!full);
    }

    @Override
    public void onMediaSaveServiceConnected(MediaSaveService s) {
        // We set the listener only when both service and shutterbutton
        // are initialized.
        if (mFirstTimeInitialized) {
            s.setListener(this);
        }
    }

    @Override
    public void onAccuracyChanged(Sensor sensor, int accuracy) {
    }

    @Override
    public void onSensorChanged(SensorEvent event) {
        int type = event.sensor.getType();
        float[] data;
        if (type == Sensor.TYPE_ACCELEROMETER) {
            data = mGData;
        } else if (type == Sensor.TYPE_MAGNETIC_FIELD) {
            data = mMData;
        } else {
            // we should not be here.
            return;
        }
        for (int i = 0; i < 3 ; i++) {
            data[i] = event.values[i];
        }
        float[] orientation = new float[3];
        SensorManager.getRotationMatrix(mR, null, mGData, mMData);
        SensorManager.getOrientation(mR, orientation);
        mHeading = (int) (orientation[0] * 180f / Math.PI) % 360;
        if (mHeading < 0) {
            mHeading += 360;
        }
    }
    @Override
    public void onPreviewFocusChanged(boolean previewFocused) {
        mUI.onPreviewFocusChanged(previewFocused);
    }
    // TODO: Delete this function after old camera code is removed
    @Override
    public void onRestorePreferencesClicked() {}
    private void setSkinToneFactor() {
        if(mCameraDevice == null || mParameters == null || skinToneSeekBar == null)
            return;

        String skinToneEnhancementPref = "enable";
        if(CameraUtil.isSupported(skinToneEnhancementPref,
               mParameters.getSupportedSkinToneEnhancementModes())) {
            if(skinToneEnhancementPref.equals("enable")) {
                int skinToneValue =0;
                int progress;
                //get the value for the first time!
                if (mskinToneValue ==0) {
                    String factor = mPreferences.getString(
                         CameraSettings.KEY_SKIN_TONE_ENHANCEMENT_FACTOR, "0");
                    skinToneValue = Integer.parseInt(factor);
                }

                Log.v(TAG, "Skin tone bar: enable = " + mskinToneValue);
                enableSkinToneSeekBar();
                //As a wrokaround set progress again to show the actually progress on screen.
                if (skinToneValue != 0) {
                    progress = (skinToneValue/SCE_FACTOR_STEP)-MIN_SCE_FACTOR;
                    skinToneSeekBar.setProgress(progress);
                }
            } else {
                Log.v(TAG, "Skin tone bar: disable");
                disableSkinToneSeekBar();
            }
        } else {
            Log.v(TAG, "Skin tone bar: Not supported");
            skinToneSeekBar.setVisibility(View.INVISIBLE);
        }
    }

    private void enableSkinToneSeekBar() {
        int progress;
        if(brightnessProgressBar != null)
            brightnessProgressBar.setVisibility(View.INVISIBLE);
        skinToneSeekBar.setMax(MAX_SCE_FACTOR-MIN_SCE_FACTOR);
        skinToneSeekBar.setVisibility(View.VISIBLE);
        skinToneSeekBar.requestFocus();
        if (mskinToneValue != 0) {
            progress = (mskinToneValue/SCE_FACTOR_STEP)-MIN_SCE_FACTOR;
            mskinToneSeekListener.onProgressChanged(skinToneSeekBar, progress, false);
        } else {
            progress = (MAX_SCE_FACTOR-MIN_SCE_FACTOR)/2;
            RightValue.setText("");
            LeftValue.setText("");
        }
        skinToneSeekBar.setProgress(progress);
        mActivity.findViewById(R.id.linear).bringToFront();
        skinToneSeekBar.bringToFront();
        Title.setText("Skin Tone Enhancement");
        Title.setVisibility(View.VISIBLE);
        RightValue.setVisibility(View.VISIBLE);
        LeftValue.setVisibility(View.VISIBLE);
        mSkinToneSeekBar = true;
    }

    private void disableSkinToneSeekBar() {
        skinToneSeekBar.setVisibility(View.INVISIBLE);
        Title.setVisibility(View.INVISIBLE);
        RightValue.setVisibility(View.INVISIBLE);
        LeftValue.setVisibility(View.INVISIBLE);
        mskinToneValue = 0;
        mSkinToneSeekBar = false;
        Editor editor = mPreferences.edit();
        editor.putString(CameraSettings.KEY_SKIN_TONE_ENHANCEMENT_FACTOR,
            Integer.toString(mskinToneValue - MIN_SCE_FACTOR));
        editor.apply();
        if(brightnessProgressBar != null)
             brightnessProgressBar.setVisibility(View.VISIBLE);
}

/*
 * Provide a mapping for Jpeg encoding quality levels
 * from String representation to numeric representation.
 */
    @Override
    public boolean arePreviewControlsVisible() {
        return mUI.arePreviewControlsVisible();
    }

    // For debugging only.
    public void setDebugUri(Uri uri) {
        mDebugUri = uri;
    }

    // For debugging only.
    private void saveToDebugUri(byte[] data) {
        if (mDebugUri != null) {
            OutputStream outputStream = null;
            try {
                outputStream = mContentResolver.openOutputStream(mDebugUri);
                outputStream.write(data);
                outputStream.close();
            } catch (IOException e) {
                Log.e(TAG, "Exception while writing debug jpeg file", e);
            } finally {
                CameraUtil.closeSilently(outputStream);
            }
        }
    }
}

/* Below is no longer needed, except to get rid of compile error
 * TODO: Remove these
 */
class JpegEncodingQualityMappings {
    private static final String TAG = "JpegEncodingQualityMappings";
    private static final int DEFAULT_QUALITY = 85;
    private static HashMap<String, Integer> mHashMap =
            new HashMap<String, Integer>();

    static {
        mHashMap.put("normal",    CameraProfile.QUALITY_LOW);
        mHashMap.put("fine",      CameraProfile.QUALITY_MEDIUM);
        mHashMap.put("superfine", CameraProfile.QUALITY_HIGH);
    }

    // Retrieve and return the Jpeg encoding quality number
    // for the given quality level.
    public static int getQualityNumber(String jpegQuality) {
        try{
            int qualityPercentile = Integer.parseInt(jpegQuality);
            if(qualityPercentile >= 0 && qualityPercentile <=100)
                return qualityPercentile;
            else
                return DEFAULT_QUALITY;
        } catch(NumberFormatException nfe){
            //chosen quality is not a number, continue
        }
        Integer quality = mHashMap.get(jpegQuality);
        if (quality == null) {
            Log.w(TAG, "Unknown Jpeg quality: " + jpegQuality);
            return DEFAULT_QUALITY;
        }
        return CameraProfile.getJpegEncodingQualityParameter(quality.intValue());
    }
}

class GraphView extends View {
    private Bitmap  mBitmap;
    private Paint   mPaint = new Paint();
    private Paint   mPaintRect = new Paint();
    private Canvas  mCanvas = new Canvas();
    private float   mScale = (float)3;
    private float   mWidth;
    private float   mHeight;
    private PhotoModule mPhotoModule;
    private CameraManager.CameraProxy mGraphCameraDevice;
    private float scaled;
    private static final int STATS_SIZE = 256;
    private static final String TAG = "GraphView";


    public GraphView(Context context, AttributeSet attrs) {
        super(context,attrs);

        mPaint.setFlags(Paint.ANTI_ALIAS_FLAG);
        mPaintRect.setColor(0xFFFFFFFF);
        mPaintRect.setStyle(Paint.Style.FILL);
    }
    @Override
    protected void onSizeChanged(int w, int h, int oldw, int oldh) {
        mBitmap = Bitmap.createBitmap(w, h, Bitmap.Config.RGB_565);
        mCanvas.setBitmap(mBitmap);
        mWidth = w;
        mHeight = h;
        super.onSizeChanged(w, h, oldw, oldh);
    }
    @Override
    protected void onDraw(Canvas canvas) {
        Log.v(TAG, "in Camera.java ondraw");
        if(mPhotoModule == null || !mPhotoModule.mHiston ) {
            Log.e(TAG, "returning as histogram is off ");
            return;
        }

        if (mBitmap != null) {
            final Paint paint = mPaint;
            final Canvas cavas = mCanvas;
            final float border = 5;
            float graphheight = mHeight - (2 * border);
            float graphwidth = mWidth - (2 * border);
            float left,top,right,bottom;
            float bargap = 0.0f;
            float barwidth = graphwidth/STATS_SIZE;

            cavas.drawColor(0xFFAAAAAA);
            paint.setColor(Color.BLACK);

            for (int k = 0; k <= (graphheight /32) ; k++) {
                float y = (float)(32 * k)+ border;
                cavas.drawLine(border, y, graphwidth + border , y, paint);
            }
            for (int j = 0; j <= (graphwidth /32); j++) {
                float x = (float)(32 * j)+ border;
                cavas.drawLine(x, border, x, graphheight + border, paint);
            }
            synchronized(PhotoModule.statsdata) {
                 //Assumption: The first element contains
                //            the maximum value.
                int maxValue = Integer.MIN_VALUE;
                if ( 0 == PhotoModule.statsdata[0] ) {
                    for ( int i = 1 ; i <= STATS_SIZE ; i++ ) {
                         if ( maxValue < PhotoModule.statsdata[i] ) {
                             maxValue = PhotoModule.statsdata[i];
                         }
                    }
                } else {
                    maxValue = PhotoModule.statsdata[0];
                }
                mScale = ( float ) maxValue;
                for(int i=1 ; i<=STATS_SIZE ; i++)  {
                    scaled = (PhotoModule.statsdata[i]/mScale)*STATS_SIZE;
                    if(scaled >= (float)STATS_SIZE)
                        scaled = (float)STATS_SIZE;
                    left = (bargap * (i+1)) + (barwidth * i) + border;
                    top = graphheight + border;
                    right = left + barwidth;
                    bottom = top - scaled;
                    cavas.drawRect(left, top, right, bottom, mPaintRect);
                }
            }
            canvas.drawBitmap(mBitmap, 0, 0, null);
        }
        if (mPhotoModule.mHiston && mPhotoModule!= null) {
            mGraphCameraDevice = mPhotoModule.getCamera();
            if (mGraphCameraDevice != null){
                mGraphCameraDevice.sendHistogramData();
            }
        }
    }
    public void PreviewChanged() {
        invalidate();
    }
    public void setPhotoModuleObject(PhotoModule photoModule) {
        mPhotoModule = photoModule;
    }
}<|MERGE_RESOLUTION|>--- conflicted
+++ resolved
@@ -1867,15 +1867,12 @@
             Log.v(TAG, "On resume.");
             onResumeTasks();
         }
-<<<<<<< HEAD
         mHandler.post(new Runnable(){
             @Override
             public void run(){
                 mActivity.updateStorageSpaceAndHint();
             }
         });
-=======
->>>>>>> 9d8187cb
     }
 
     private void onResumeTasks() {
