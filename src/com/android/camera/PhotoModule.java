/*
 * Copyright (C) 2012 The Android Open Source Project
 *
 * Licensed under the Apache License, Version 2.0 (the "License");
 * you may not use this file except in compliance with the License.
 * You may obtain a copy of the License at
 *
 *      http://www.apache.org/licenses/LICENSE-2.0
 *
 * Unless required by applicable law or agreed to in writing, software
 * distributed under the License is distributed on an "AS IS" BASIS,
 * WITHOUT WARRANTIES OR CONDITIONS OF ANY KIND, either express or implied.
 * See the License for the specific language governing permissions and
 * limitations under the License.
 */

package com.android.camera;

import android.annotation.TargetApi;
import android.app.Activity;
import android.content.ContentResolver;
import android.content.Context;
import android.content.Intent;
import android.content.SharedPreferences.Editor;
import android.content.res.Configuration;
import android.graphics.Bitmap;
import android.graphics.Rect;
import android.hardware.Camera.CameraInfo;
import android.hardware.Camera.Parameters;
import android.hardware.Camera.Size;
import android.hardware.Camera;
import android.hardware.Sensor;
import android.hardware.SensorEvent;
import android.hardware.SensorEventListener;
import android.hardware.SensorManager;
import android.location.Location;
import android.media.AudioManager;
import android.media.CameraProfile;
import android.media.SoundPool;
import android.net.Uri;
import android.os.Build;
import android.os.Bundle;
import android.os.Debug;
import android.os.Handler;
import android.os.Looper;
import android.os.Message;
import android.os.MessageQueue;
import android.os.SystemClock;
import android.provider.MediaStore;
import android.util.Log;
import android.view.KeyEvent;
import android.view.OrientationEventListener;
import android.view.SurfaceHolder;
import android.view.View;
import android.view.WindowManager;
import android.widget.Toast;
import android.widget.ProgressBar;
import android.widget.SeekBar;
import android.widget.SeekBar.OnSeekBarChangeListener;
import android.widget.LinearLayout;
import android.widget.TextView;

import com.android.camera.CameraManager.CameraAFCallback;
import com.android.camera.CameraManager.CameraAFMoveCallback;
import com.android.camera.CameraManager.CameraPictureCallback;
import com.android.camera.CameraManager.CameraProxy;
import com.android.camera.CameraManager.CameraShutterCallback;
import com.android.camera.PhotoModule.NamedImages.NamedEntity;
import com.android.camera.TsMakeupManager.MakeupLevelListener;
import com.android.camera.exif.ExifInterface;
import com.android.camera.exif.ExifTag;
import com.android.camera.exif.Rational;
import com.android.camera.ui.CountDownView.OnCountDownFinishedListener;
import com.android.camera.ui.ModuleSwitcher;
import com.android.camera.ui.RotateTextToast;
import com.android.camera.util.ApiHelper;
import com.android.camera.util.CameraUtil;
import com.android.camera.util.GcamHelper;
import com.android.camera.util.UsageStatistics;
import org.codeaurora.snapcam.R;

import android.widget.EditText;
import android.app.AlertDialog;
import android.content.DialogInterface;
import android.text.InputType;
import android.text.TextUtils;

import com.android.internal.util.MemInfoReader;
import android.app.ActivityManager;

import java.io.File;
import java.io.FileNotFoundException;
import java.io.FileOutputStream;
import java.io.IOException;
import java.io.OutputStream;
import java.util.List;
import java.util.Vector;
import java.util.HashMap;
import android.util.AttributeSet;
import android.graphics.Canvas;
import android.graphics.Color;
import android.graphics.Paint;
import android.os.SystemProperties;
import java.util.Collections;
import java.util.Formatter;

public class PhotoModule
        implements CameraModule,
        PhotoController,
        FocusOverlayManager.Listener,
        CameraPreference.OnPreferenceChangedListener,
        ShutterButton.OnShutterButtonListener,
        MediaSaveService.Listener,
        OnCountDownFinishedListener,
        SensorEventListener, MakeupLevelListener {

    private static final String TAG = "CAM_PhotoModule";

   //QCom data members
    public static boolean mBrightnessVisible = false;
    private static final int MAX_SHARPNESS_LEVEL = 6;
    private boolean mRestartPreview = false;
    private int mSnapshotMode;
    private int mBurstSnapNum = 1;
    private int mReceivedSnapNum = 0;
    public boolean mFaceDetectionEnabled = false;
    private DrawAutoHDR mDrawAutoHDR;
   /*Histogram variables*/
    private GraphView mGraphView;
    private static final int STATS_DATA = 257;
    public static int statsdata[] = new int[STATS_DATA];
    public boolean mHiston = false;
    // We number the request code from 1000 to avoid collision with Gallery.
    private static final int REQUEST_CROP = 1000;

    private static final int SETUP_PREVIEW = 1;
    private static final int FIRST_TIME_INIT = 2;
    private static final int CLEAR_SCREEN_DELAY = 3;
    private static final int SET_CAMERA_PARAMETERS_WHEN_IDLE = 4;
    private static final int SHOW_TAP_TO_FOCUS_TOAST = 5;
    private static final int SWITCH_CAMERA = 6;
    private static final int SWITCH_CAMERA_START_ANIMATION = 7;
    private static final int CAMERA_OPEN_DONE = 8;
    private static final int OPEN_CAMERA_FAIL = 9;
    private static final int CAMERA_DISABLED = 10;
    private static final int SET_PHOTO_UI_PARAMS = 11;
    private static final int SWITCH_TO_GCAM_MODULE = 12;
    private static final int ON_PREVIEW_STARTED = 13;

    // The subset of parameters we need to update in setCameraParameters().
    private static final int UPDATE_PARAM_INITIALIZE = 1;
    private static final int UPDATE_PARAM_ZOOM = 2;
    private static final int UPDATE_PARAM_PREFERENCE = 4;
    private static final int UPDATE_PARAM_ALL = -1;

    // This is the delay before we execute onResume tasks when coming
    // from the lock screen, to allow time for onPause to execute.
    private static final int ON_RESUME_TASKS_DELAY_MSEC = 20;

    private static final String DEBUG_IMAGE_PREFIX = "DEBUG_";

    // copied from Camera hierarchy
    private CameraActivity mActivity;
    private CameraProxy mCameraDevice;
    private int mCameraId;
    private Parameters mParameters;
    private boolean mPaused;
    private View mRootView;

    private PhotoUI mUI;

    public boolean mAutoHdrEnable;
    // The activity is going to switch to the specified camera id. This is
    // needed because texture copy is done in GL thread. -1 means camera is not
    // switching.
    protected int mPendingSwitchCameraId = -1;
    private boolean mOpenCameraFail;
    private boolean mCameraDisabled;

    // When setCameraParametersWhenIdle() is called, we accumulate the subsets
    // needed to be updated in mUpdateSet.
    private int mUpdateSet;

    private static final int SCREEN_DELAY = 2 * 60 * 1000;

    private int mZoomValue;  // The current zoom value.

    private Parameters mInitialParams;
    private boolean mFocusAreaSupported;
    private boolean mMeteringAreaSupported;
    private boolean mAeLockSupported;
    private boolean mAwbLockSupported;
    private boolean mContinuousFocusSupported;
    private boolean mTouchAfAecFlag;
    private boolean mLongshotSave = false;
    private boolean mRefocus = false;
    private boolean mLastPhotoTakenWithRefocus = false;

    private int mLongShotCaptureCount;
    private int mLongShotCaptureCountLimit;

    // The degrees of the device rotated clockwise from its natural orientation.
    private int mOrientation = OrientationEventListener.ORIENTATION_UNKNOWN;
    private ComboPreferences mPreferences;
    private String mPrevSavedCDS;
    private boolean isTNREnabled;

    private static final String sTempCropFilename = "crop-temp";

    private boolean mFaceDetectionStarted = false;

    private static final String PERSIST_LONG_ENABLE = "persist.camera.longshot.enable";
    private static final String PERSIST_LONG_SAVE = "persist.camera.longshot.save";
    private static final String PERSIST_PREVIEW_RESTART = "persist.camera.feature.restart";
    private static final String PERSIST_CAPTURE_ANIMATION = "persist.camera.capture.animate";

    private static final int MINIMUM_BRIGHTNESS = 0;
    private static final int MAXIMUM_BRIGHTNESS = 6;
    private static final int DEFAULT_BRIGHTNESS = 3;
    private int mbrightness = 3;
    private int mbrightness_step = 1;
    private ProgressBar brightnessProgressBar;
    // Constant from android.hardware.Camera.Parameters
    private static final String KEY_PICTURE_FORMAT = "picture-format";
    private static final String KEY_QC_RAW_PICUTRE_SIZE = "raw-size";
    public static final String PIXEL_FORMAT_JPEG = "jpeg";

    private static final int MIN_SCE_FACTOR = -10;
    private static final int MAX_SCE_FACTOR = +10;
    private int SCE_FACTOR_STEP = 10;

    private boolean mPreviewRestartSupport = false;

    // mCropValue and mSaveUri are used only if isImageCaptureIntent() is true.
    private String mCropValue;
    private Uri mSaveUri;

    private Uri mDebugUri;

    // Used for check memory status for longshot mode
    // Currently, this cancel threshold selection is based on test experiments,
    // we can change it based on memory status or other requirements.
    private static final int LONGSHOT_CANCEL_THRESHOLD = 40 * 1024 * 1024;
    private long SECONDARY_SERVER_MEM;
    private boolean mLongshotActive = false;

    // We use a queue to generated names of the images to be used later
    // when the image is ready to be saved.
    private NamedImages mNamedImages;

    private SoundPool mSoundPool;
    private int mRefocusSound;

    private byte[] mLastJpegData;
    private int mLastJpegOrientation = 0;

    private Runnable mDoSnapRunnable = new Runnable() {
        @Override
        public void run() {
            onShutterButtonClick();
        }
    };

    private class OpenCameraThread extends Thread {
        @Override
        public void run() {
            openCamera();
            startPreview();
        }
    }

    private OpenCameraThread mOpenCameraThread = null;
    /**
     * An unpublished intent flag requesting to return as soon as capturing
     * is completed.
     *
     * TODO: consider publishing by moving into MediaStore.
     */
    private static final String EXTRA_QUICK_CAPTURE =
            "android.intent.extra.quickCapture";

    // The display rotation in degrees. This is only valid when mCameraState is
    // not PREVIEW_STOPPED.
    private int mDisplayRotation;
    // The value for android.hardware.Camera.setDisplayOrientation.
    private int mCameraDisplayOrientation;
    // The value for UI components like indicators.
    private int mDisplayOrientation;
    // The value for android.hardware.Camera.Parameters.setRotation.
    private int mJpegRotation;
    // Indicates whether we are using front camera
    private boolean mMirror;
    private boolean mFirstTimeInitialized;
    private boolean mIsImageCaptureIntent;

    private int mCameraState = INIT;
    private boolean mSnapshotOnIdle = false;

    private ContentResolver mContentResolver;

    private LocationManager mLocationManager;
    private boolean mLocationPromptTriggered = false;

    private final PostViewPictureCallback mPostViewPictureCallback =
            new PostViewPictureCallback();
    private final RawPictureCallback mRawPictureCallback =
            new RawPictureCallback();
    private final AutoFocusCallback mAutoFocusCallback =
            new AutoFocusCallback();
    private final Object mAutoFocusMoveCallback =
            ApiHelper.HAS_AUTO_FOCUS_MOVE_CALLBACK
                    ? new AutoFocusMoveCallback()
                    : null;

    private final CameraErrorCallback mErrorCallback = new CameraErrorCallback();
    private final StatsCallback mStatsCallback = new StatsCallback();
    private final MetaDataCallback mMetaDataCallback = new MetaDataCallback();
    private long mFocusStartTime;
    private long mShutterCallbackTime;
    private long mPostViewPictureCallbackTime;
    private long mRawPictureCallbackTime;
    private long mJpegPictureCallbackTime;
    private long mOnResumeTime;
    private byte[] mJpegImageData;

    // These latency time are for the CameraLatency test.
    public long mAutoFocusTime;
    public long mShutterLag;
    public long mShutterToPictureDisplayedTime;
    public long mPictureDisplayedToJpegCallbackTime;
    public long mJpegCallbackFinishTime;
    public long mCaptureStartTime;

    // This handles everything about focus.
    private FocusOverlayManager mFocusManager;

    private String mSceneMode;
    private String mCurrTouchAfAec = Parameters.TOUCH_AF_AEC_ON;

    private final Handler mHandler = new MainHandler();
    private MessageQueue.IdleHandler mIdleHandler = null;

    private PreferenceGroup mPreferenceGroup;

    private boolean mQuickCapture;
    private SensorManager mSensorManager;
    private float[] mGData = new float[3];
    private float[] mMData = new float[3];
    private float[] mR = new float[16];
    private int mHeading = -1;

    // True if all the parameters needed to start preview is ready.
    private boolean mCameraPreviewParamsReady = false;

    private int mManual3AEnabled = 0;
    private static final int MANUAL_FOCUS = 1;
    private static final int MANUAL_WB = 2;
    private static final int MANUAL_EXPOSURE = 4;
    private boolean mAnimateCapture = true;

    private int mJpegFileSizeEstimation = 0;
    private int mRemainingPhotos = -1;

    private MediaSaveService.OnMediaSavedListener mOnMediaSavedListener =
            new MediaSaveService.OnMediaSavedListener() {
                @Override
                public void onMediaSaved(Uri uri) {
                    if (uri != null) {
                        mActivity.notifyNewMedia(uri);
                    }
                }
            };

    private void checkDisplayRotation() {
        // Set the display orientation if display rotation has changed.
        // Sometimes this happens when the device is held upside
        // down and camera app is opened. Rotation animation will
        // take some time and the rotation value we have got may be
        // wrong. Framework does not have a callback for this now.
        if (CameraUtil.getDisplayRotation(mActivity) != mDisplayRotation) {
            setDisplayOrientation();
        }
        if (SystemClock.uptimeMillis() - mOnResumeTime < 5000) {
            mHandler.postDelayed(new Runnable() {
                @Override
                public void run() {
                    checkDisplayRotation();
                }
            }, 100);
        }
    }

    /**
     * This Handler is used to post message back onto the main thread of the
     * application
     */
    private class MainHandler extends Handler {
        public MainHandler() {
            super(Looper.getMainLooper());
        }

        @Override
        public void handleMessage(Message msg) {
            switch (msg.what) {
                case SETUP_PREVIEW: {
                    setupPreview();
                    break;
                }

                case CLEAR_SCREEN_DELAY: {
                    mActivity.getWindow().clearFlags(
                            WindowManager.LayoutParams.FLAG_KEEP_SCREEN_ON);
                    break;
                }

                case FIRST_TIME_INIT: {
                    initializeFirstTime();
                    break;
                }

                case SET_CAMERA_PARAMETERS_WHEN_IDLE: {
                    setCameraParametersWhenIdle(0);
                    break;
                }

                case SHOW_TAP_TO_FOCUS_TOAST: {
                    showTapToFocusToast();
                    break;
                }

                case SWITCH_CAMERA: {
                    switchCamera();
                    break;
                }

                case SWITCH_CAMERA_START_ANIMATION: {
                    // TODO: Need to revisit
                    // ((CameraScreenNail) mActivity.mCameraScreenNail).animateSwitchCamera();
                    break;
                }

                case CAMERA_OPEN_DONE: {
                    onCameraOpened();
                    break;
                }

                case OPEN_CAMERA_FAIL: {
                    mOpenCameraFail = true;
                    CameraUtil.showErrorAndFinish(mActivity,
                            R.string.cannot_connect_camera);
                    break;
                }

                case CAMERA_DISABLED: {
                    mCameraDisabled = true;
                    CameraUtil.showErrorAndFinish(mActivity,
                            R.string.camera_disabled);
                    break;
                }

               case SET_PHOTO_UI_PARAMS: {
                    setCameraParametersWhenIdle(UPDATE_PARAM_PREFERENCE);
                    mUI.updateOnScreenIndicators(mParameters, mPreferenceGroup,
                        mPreferences);
                    break;
               }

                case SWITCH_TO_GCAM_MODULE: {
                    mActivity.onModuleSelected(ModuleSwitcher.GCAM_MODULE_INDEX);
                    break;
                }

                case ON_PREVIEW_STARTED: {
                    onPreviewStarted();
                    break;
                }
            }
        }
    }


    @Override
    public void init(CameraActivity activity, View parent) {
        mActivity = activity;
        mRootView = parent;
        mPreferences = new ComboPreferences(mActivity);
        CameraSettings.upgradeGlobalPreferences(mPreferences.getGlobal(), activity);
        mCameraId = getPreferredCameraId(mPreferences);

        mContentResolver = mActivity.getContentResolver();

        // Surface texture is from camera screen nail and startPreview needs it.
        // This must be done before startPreview.
        mIsImageCaptureIntent = isImageCaptureIntent();

        mPreferences.setLocalId(mActivity, mCameraId);
        CameraSettings.upgradeLocalPreferences(mPreferences.getLocal());

        mUI = new PhotoUI(activity, this, parent);
        if (mOpenCameraThread == null) {
            mOpenCameraThread = new OpenCameraThread();
            mOpenCameraThread.start();
        }
        initializeControlByIntent();
        mQuickCapture = mActivity.getIntent().getBooleanExtra(EXTRA_QUICK_CAPTURE, false);
        mLocationManager = new LocationManager(mActivity, mUI);
        mSensorManager = (SensorManager)(mActivity.getSystemService(Context.SENSOR_SERVICE));

        brightnessProgressBar = (ProgressBar)mRootView.findViewById(R.id.progress);
        if (brightnessProgressBar instanceof SeekBar) {
            SeekBar seeker = (SeekBar) brightnessProgressBar;
            seeker.setOnSeekBarChangeListener(mSeekListener);
        }
        brightnessProgressBar.setMax(MAXIMUM_BRIGHTNESS);
        mbrightness = mPreferences.getInt(
                 CameraSettings.KEY_BRIGHTNESS,
                 DEFAULT_BRIGHTNESS);
        brightnessProgressBar.setProgress(mbrightness);
        brightnessProgressBar.setVisibility(View.INVISIBLE);
        Storage.setSaveSDCard(
            mPreferences.getString(CameraSettings.KEY_CAMERA_SAVEPATH, "0").equals("1"));
    }

    private void initializeControlByIntent() {
        mUI.initializeControlByIntent();
        if (mIsImageCaptureIntent) {
            setupCaptureParams();
        }
    }

    private void onPreviewStarted() {
        if (mCameraState == SNAPSHOT_IN_PROGRESS) {
            return;
        }
        setCameraState(IDLE);
        mFocusManager.onPreviewStarted();
        startFaceDetection();
        locationFirstRun();
        mUI.enableShutter(true);
    }

    // Prompt the user to pick to record location for the very first run of
    // camera only
    private void locationFirstRun() {
        /* Do not prompt if the preference is already set, this is a secure
         * camera session, or the prompt has already been triggered. */
        if (RecordLocationPreference.isSet(mPreferences) ||
                mActivity.isSecureCamera() || mLocationPromptTriggered) {
            return;
        }
        // Check if the back camera exists
        int backCameraId = CameraHolder.instance().getBackCameraId();
        if (backCameraId == -1) {
            // If there is no back camera, do not show the prompt.
            return;
        }

        mLocationPromptTriggered = true;
        mUI.showLocationDialog();
    }

    @Override
    public void enableRecordingLocation(boolean enable) {
        setLocationPreference(enable ? RecordLocationPreference.VALUE_ON
                : RecordLocationPreference.VALUE_OFF);
    }

    @Override
    public void onPreviewUIReady() {
        if (mPaused || mCameraDevice == null) {
            return;
        }
        Log.v(TAG, "onPreviewUIReady");
        if (mCameraState == PREVIEW_STOPPED) {
            startPreview();
        } else {
            synchronized (mCameraDevice) {
                SurfaceHolder sh = mUI.getSurfaceHolder();
                if (sh == null) {
                    Log.w(TAG, "startPreview: holder for preview are not ready.");
                    return;
                }
                mCameraDevice.setPreviewDisplay(sh);
            }
        }
    }

    @Override
    public void onPreviewUIDestroyed() {
        if (mCameraDevice == null) {
            return;
        }
        try {
            if (mOpenCameraThread != null) {
                mOpenCameraThread.join();
                mOpenCameraThread = null;
            }
        } catch (InterruptedException ex) {
            // ignore
        }
        mCameraDevice.setPreviewDisplay(null);
        stopPreview();
    }

    private void setLocationPreference(String value) {
        mPreferences.edit()
                .putString(CameraSettings.KEY_RECORD_LOCATION, value)
                .apply();
        // TODO: Fix this to use the actual onSharedPreferencesChanged listener
        // instead of invoking manually
        onSharedPreferenceChanged();
    }

    private void onCameraOpened() {
        if (mPaused) {
            return;
        }
        Log.v(TAG, "onCameraOpened");
        openCameraCommon();
        resizeForPreviewAspectRatio();
        updateFocusManager(mUI);
    }

    private void switchCamera() {
        if (mPaused) return;

        Log.v(TAG, "Start to switch camera. id=" + mPendingSwitchCameraId);
        mCameraId = mPendingSwitchCameraId;
        mPendingSwitchCameraId = -1;
        setCameraId(mCameraId);

        // from onPause
        try {
            if (mOpenCameraThread != null) {
                mOpenCameraThread.join();
                mOpenCameraThread = null;
            }
        } catch (InterruptedException ex) {
            // ignore
        }
        closeCamera();
        mUI.collapseCameraControls();
        mUI.clearFaces();
        if (mFocusManager != null) mFocusManager.removeMessages();

        // Restart the camera and initialize the UI. From onCreate.
        mPreferences.setLocalId(mActivity, mCameraId);
        CameraSettings.upgradeLocalPreferences(mPreferences.getLocal());
        mCameraDevice = CameraUtil.openCamera(
                mActivity, mCameraId, mHandler,
                mActivity.getCameraOpenErrorCallback());

        if (mCameraDevice == null) {
            Log.e(TAG, "Failed to open camera:" + mCameraId + ", aborting.");
            return;
        }
        mParameters = mCameraDevice.getParameters();
        mInitialParams = mParameters;
        initializeCapabilities();
        CameraInfo info = CameraHolder.instance().getCameraInfo()[mCameraId];
        mMirror = (info.facing == CameraInfo.CAMERA_FACING_FRONT);
        mFocusManager.setMirror(mMirror);
        mFocusManager.setParameters(mInitialParams);
        setupPreview();

        // reset zoom value index
        mZoomValue = 0;
        resizeForPreviewAspectRatio();
        openCameraCommon();

        // Start switch camera animation. Post a message because
        // onFrameAvailable from the old camera may already exist.
        mHandler.sendEmptyMessage(SWITCH_CAMERA_START_ANIMATION);
    }

    protected void setCameraId(int cameraId) {
        ListPreference pref = mPreferenceGroup.findPreference(CameraSettings.KEY_CAMERA_ID);
        pref.setValue("" + cameraId);
    }

    // either open a new camera or switch cameras
    private void openCameraCommon() {
        loadCameraPreferences();

        mUI.onCameraOpened(mPreferenceGroup, mPreferences, mParameters, this, this);
        if (mIsImageCaptureIntent) {
            mUI.overrideSettings(CameraSettings.KEY_CAMERA_HDR_PLUS,
                    mActivity.getString(R.string.setting_off_value));
        }
        updateCameraSettings();
        showTapToFocusToastIfNeeded();
        resetManual3ASettings();
        resetMiscSettings();
    }

    @Override
    public void onScreenSizeChanged(int width, int height) {
        if (mFocusManager != null) mFocusManager.setPreviewSize(width, height);
    }

    @Override
    public void onPreviewRectChanged(Rect previewRect) {
        if (mFocusManager != null) mFocusManager.setPreviewRect(previewRect);
    }

    private void resetExposureCompensation() {
        String value = mPreferences.getString(CameraSettings.KEY_EXPOSURE,
                CameraSettings.EXPOSURE_DEFAULT_VALUE);
        if (!CameraSettings.EXPOSURE_DEFAULT_VALUE.equals(value)) {
            Editor editor = mPreferences.edit();
            editor.putString(CameraSettings.KEY_EXPOSURE, "0");
            editor.apply();
        }
    }

    private void resetManual3ASettings() {
        String manualExposureDefault = mActivity.getString(
                R.string.pref_camera_manual_exp_default);
        String manualExposureMode = mPreferences.getString(
                CameraSettings.KEY_MANUAL_EXPOSURE, manualExposureDefault);
        if (!manualExposureMode.equals(manualExposureDefault)) {
            mUI.setPreference(
                    CameraSettings.KEY_MANUAL_EXPOSURE, manualExposureDefault);
            UpdateManualExposureSettings();
        }
        String manualFocusDefault = mActivity.getString(
                R.string.pref_camera_manual_focus_default);
        String manualFocusMode = mPreferences.getString(
                CameraSettings.KEY_MANUAL_FOCUS, manualFocusDefault);
        if (!manualFocusMode.equals(manualFocusDefault)) {
            mUI.setPreference(
                    CameraSettings.KEY_MANUAL_FOCUS, manualFocusDefault);
            UpdateManualFocusSettings();
        }
        String manualWBDefault = mActivity.getString(
                R.string.pref_camera_manual_wb_default);
        String manualWBMode = mPreferences.getString(
                CameraSettings.KEY_MANUAL_WB, manualWBDefault);
        if (!manualWBMode.equals(manualWBDefault)) {
            mUI.setPreference(
                    CameraSettings.KEY_MANUAL_WB, manualWBDefault);
            UpdateManualWBSettings();
        }
        mManual3AEnabled = 0;
    }

    private void resetMiscSettings() {
        boolean disableQcomMiscSetting =
                SystemProperties.getBoolean("camera.qcom.misc.disable", false);
        if (disableQcomMiscSetting) {
            mUI.setPreference(CameraSettings.KEY_ZSL, Parameters.ZSL_OFF);
            mUI.setPreference(CameraSettings.KEY_FACE_DETECTION,
                    Parameters.FACE_DETECTION_OFF);
            mUI.setPreference(CameraSettings.KEY_TOUCH_AF_AEC,
                    Parameters.TOUCH_AF_AEC_OFF);
            mUI.setPreference(CameraSettings.KEY_FOCUS_MODE,
                    Parameters.FOCUS_MODE_AUTO);
            mUI.setPreference(CameraSettings.KEY_FLASH_MODE,
                    Parameters.FLASH_MODE_OFF);
            mUI.setPreference(CameraSettings.KEY_DENOISE,
                    Parameters.DENOISE_OFF);
            onSharedPreferenceChanged();
        }
    }

    void setPreviewFrameLayoutCameraOrientation(){
        CameraInfo info = CameraHolder.instance().getCameraInfo()[mCameraId];
        //if camera mount angle is 0 or 180, we want to resize preview
        if (info.orientation % 180 == 0){
            mUI.cameraOrientationPreviewResize(true);
        } else{
            mUI.cameraOrientationPreviewResize(false);
        }
    }

    @Override
    public void resizeForPreviewAspectRatio() {
        if ( mCameraDevice == null || mParameters == null) {
            Log.e(TAG, "Camera not yet initialized");
            return;
        }
        setPreviewFrameLayoutCameraOrientation();
        Size size = mParameters.getPreviewSize();
        Log.i(TAG, "Using preview width = " + size.width + "& height = " + size.height);
        mUI.setAspectRatio((float) size.width / size.height);
    }

    @Override
    public void onSwitchSavePath() {
        if (mUI.mMenuInitialized) {
            mUI.setPreference(CameraSettings.KEY_CAMERA_SAVEPATH, "1");
        } else {
            mPreferences.edit()
                    .putString(CameraSettings.KEY_CAMERA_SAVEPATH, "1")
                    .apply();
        }
        RotateTextToast.makeText(mActivity, R.string.on_switch_save_path_to_sdcard,
                Toast.LENGTH_SHORT).show();
    }

    // Snapshots can only be taken after this is called. It should be called
    // once only. We could have done these things in onCreate() but we want to
    // make preview screen appear as soon as possible.
    private void initializeFirstTime() {
        if (mFirstTimeInitialized || mPaused) {
            return;
        }

        // Initialize location service.
        boolean recordLocation = RecordLocationPreference.get(
                mPreferences, mContentResolver);
        mLocationManager.recordLocation(recordLocation);

        mUI.initializeFirstTime();
        MediaSaveService s = mActivity.getMediaSaveService();
        // We set the listener only when both service and shutterbutton
        // are initialized.
        if (s != null) {
            s.setListener(this);
        }

        mNamedImages = new NamedImages();
        mGraphView = (GraphView)mRootView.findViewById(R.id.graph_view);
        mDrawAutoHDR = (DrawAutoHDR )mRootView.findViewById(R.id.autohdr_view);
        if (mGraphView == null || mDrawAutoHDR == null){
            Log.e(TAG, "mGraphView or mDrawAutoHDR is null");
        } else{
            mGraphView.setPhotoModuleObject(this);
            mDrawAutoHDR.setPhotoModuleObject(this);
        }

        mFirstTimeInitialized = true;
        Log.d(TAG, "addIdleHandler in first time initialization");
        addIdleHandler();

    }

    // If the activity is paused and resumed, this method will be called in
    // onResume.
    private void initializeSecondTime() {
        // Start location update if needed.
        boolean recordLocation = RecordLocationPreference.get(
                mPreferences, mContentResolver);
        mLocationManager.recordLocation(recordLocation);
        MediaSaveService s = mActivity.getMediaSaveService();
        if (s != null) {
            s.setListener(this);
        }
        mNamedImages = new NamedImages();
        if (!mIsImageCaptureIntent) {
            mUI.showSwitcher();
        }
        mUI.initializeSecondTime(mParameters);
    }

    private void showTapToFocusToastIfNeeded() {
        // Show the tap to focus toast if this is the first start.
        if (mFocusAreaSupported &&
                mPreferences.getBoolean(CameraSettings.KEY_CAMERA_FIRST_USE_HINT_SHOWN, true)) {
            // Delay the toast for one second to wait for orientation.
            mHandler.sendEmptyMessageDelayed(SHOW_TAP_TO_FOCUS_TOAST, 1000);
        }
    }

    private void addIdleHandler() {
        if (mIdleHandler == null) {
            mIdleHandler = new MessageQueue.IdleHandler() {
                @Override
                public boolean queueIdle() {
                    Storage.ensureOSXCompatible();
                    return false;
                }
            };

            MessageQueue queue = Looper.myQueue();
            queue.addIdleHandler(mIdleHandler);
        }
    }

    private void removeIdleHandler() {
        if (mIdleHandler != null) {
            MessageQueue queue = Looper.myQueue();
            queue.removeIdleHandler(mIdleHandler);
            mIdleHandler = null;
        }
    }

    @Override
    public void startFaceDetection() {
        if (mCameraDevice == null) return;

        if (mFaceDetectionEnabled == false
               || mFaceDetectionStarted || mCameraState != IDLE) return;
        if (mParameters.getMaxNumDetectedFaces() > 0) {
            mFaceDetectionStarted = true;
            CameraInfo info = CameraHolder.instance().getCameraInfo()[mCameraId];
            mUI.onStartFaceDetection(mDisplayOrientation,
                    (info.facing == CameraInfo.CAMERA_FACING_FRONT));
            mCameraDevice.setFaceDetectionCallback(mHandler, mUI);
            mCameraDevice.startFaceDetection();
        }
    }

    @Override
    public void stopFaceDetection() {
        if (mFaceDetectionEnabled == false || !mFaceDetectionStarted) return;
        if (mParameters.getMaxNumDetectedFaces() > 0) {
            mFaceDetectionStarted = false;
            mCameraDevice.setFaceDetectionCallback(null, null);
            mUI.pauseFaceDetection();
            mCameraDevice.stopFaceDetection();
            mUI.onStopFaceDetection();
        }
    }

    // TODO: need to check cached background apps memory and longshot ION memory
    private boolean isLongshotNeedCancel() {
        if (Storage.getAvailableSpace() <= Storage.LOW_STORAGE_THRESHOLD_BYTES) {
            Log.w(TAG, "current storage is full");
            return true;
        }
        if (SECONDARY_SERVER_MEM == 0) {
            ActivityManager am = (ActivityManager) mActivity.getSystemService(
                    Context.ACTIVITY_SERVICE);
            ActivityManager.MemoryInfo memInfo = new ActivityManager.MemoryInfo();
            am.getMemoryInfo(memInfo);
            SECONDARY_SERVER_MEM = memInfo.secondaryServerThreshold;
        }

        long totalMemory = Runtime.getRuntime().totalMemory();
        long maxMemory = Runtime.getRuntime().maxMemory();
        long remainMemory = maxMemory - totalMemory;

        MemInfoReader reader = new MemInfoReader();
        reader.readMemInfo();
        long[] info = reader.getRawInfo();
        long availMem = (info[Debug.MEMINFO_FREE] + info[Debug.MEMINFO_CACHED]) * 1024;

        if (availMem <= SECONDARY_SERVER_MEM || remainMemory <= LONGSHOT_CANCEL_THRESHOLD) {
            Log.e(TAG, "cancel longshot: free=" + info[Debug.MEMINFO_FREE] * 1024
                    + " cached=" + info[Debug.MEMINFO_CACHED] * 1024
                    + " threshold=" + SECONDARY_SERVER_MEM);
            mLongshotActive = false;
            RotateTextToast.makeText(mActivity,R.string.msg_cancel_longshot_for_limited_memory,
                Toast.LENGTH_SHORT).show();
            return true;
        }

        return false;
    }

    private final class LongshotShutterCallback
            implements CameraShutterCallback {

        @Override
        public void onShutter(CameraProxy camera) {
            mShutterCallbackTime = System.currentTimeMillis();
            mShutterLag = mShutterCallbackTime - mCaptureStartTime;
            Log.e(TAG, "[KPI Perf] PROFILE_SHUTTER_LAG mShutterLag = " + mShutterLag + "ms");
            synchronized(mCameraDevice) {

                if (mCameraState != LONGSHOT ||
                    !mLongshotActive) {
                    return;
                }

                if(isLongshotNeedCancel()) {
                    return;
                }

                if(mLongShotCaptureCount == mLongShotCaptureCountLimit) {
                    mLongshotActive = false;
                    return;
                }

                mUI.doShutterAnimation();

                Location loc = getLocationAccordPictureFormat(mParameters.get(KEY_PICTURE_FORMAT));

                mLongShotCaptureCount++;
                if (mLongshotSave) {
                    mCameraDevice.takePicture(mHandler,
                            new LongshotShutterCallback(),
                            mRawPictureCallback, mPostViewPictureCallback,
                            new LongshotPictureCallback(loc));
                } else {
                    mCameraDevice.takePicture(mHandler,new LongshotShutterCallback(),
                            mRawPictureCallback, mPostViewPictureCallback,
                            new JpegPictureCallback(loc));
                }
            }
        }
    }

    private final class ShutterCallback
            implements CameraShutterCallback {

        private boolean mNeedsAnimation;

        public ShutterCallback(boolean needsAnimation) {
            mNeedsAnimation = needsAnimation;
        }

        @Override
        public void onShutter(CameraProxy camera) {
            mShutterCallbackTime = System.currentTimeMillis();
            mShutterLag = mShutterCallbackTime - mCaptureStartTime;
            Log.e(TAG, "[KPI Perf] PROFILE_SHUTTER_LAG mShutterLag = " + mShutterLag + "ms");
            if (mNeedsAnimation) {
                mActivity.runOnUiThread(new Runnable() {
                    @Override
                    public void run() {
                        animateAfterShutter();
                    }
                });
            }
            if (mRefocus) {
                mSoundPool.play(mRefocusSound, 1.0f, 1.0f, 0, 0, 1.0f);
            }
        }
    }
    private final class StatsCallback
           implements android.hardware.Camera.CameraDataCallback {
            @Override
        public void onCameraData(int [] data, android.hardware.Camera camera) {
            //if(!mPreviewing || !mHiston || !mFirstTimeInitialized){
            if(!mHiston || !mFirstTimeInitialized){
                return;
            }
            /*The first element in the array stores max hist value . Stats data begin from second value*/
            synchronized(statsdata) {
                System.arraycopy(data,0,statsdata,0,STATS_DATA);
            }
            mActivity.runOnUiThread(new Runnable() {
                public void run() {
                    if(mGraphView != null)
                        mGraphView.PreviewChanged();
                }
           });
        }
    }

    private final class MetaDataCallback
           implements android.hardware.Camera.CameraMetaDataCallback{
        @Override
        public void onCameraMetaData (byte[] data, android.hardware.Camera camera) {
            int metadata[] = new int[3];
            if (data.length >= 12) {
                for (int i =0;i<3;i++) {
                    metadata[i] = byteToInt( (byte []) data, i*4);
                }
                if (metadata[2] == 1) {
                    mAutoHdrEnable = true;
                    mActivity.runOnUiThread(new Runnable() {
                        public void run() {
                            if (mDrawAutoHDR != null)
                                mDrawAutoHDR.AutoHDR();
                        }
                    });
                }
                else {
                    mAutoHdrEnable = false;
                    mActivity.runOnUiThread(new Runnable() {
                        public void run() {
                            if (mDrawAutoHDR != null)
                                mDrawAutoHDR.AutoHDR();
                        }
                    });
                }
            }
        }

        private int byteToInt (byte[] b, int offset) {
            int value = 0;
            for (int i = 0; i < 4; i++) {
                int shift = (4 - 1 - i) * 8;
                value += (b[(3-i) + offset] & 0x000000FF) << shift;
            }
            return value;
        }
    }

    private final class PostViewPictureCallback
            implements CameraPictureCallback {
        @Override
        public void onPictureTaken(byte [] data, CameraProxy camera) {
            mPostViewPictureCallbackTime = System.currentTimeMillis();
            Log.v(TAG, "mShutterToPostViewCallbackTime = "
                    + (mPostViewPictureCallbackTime - mShutterCallbackTime)
                    + "ms");
        }
    }

    private final class RawPictureCallback
            implements CameraPictureCallback {
        @Override
        public void onPictureTaken(byte [] rawData, CameraProxy camera) {
            mRawPictureCallbackTime = System.currentTimeMillis();
            Log.v(TAG, "mShutterToRawCallbackTime = "
                    + (mRawPictureCallbackTime - mShutterCallbackTime) + "ms");
        }
    }

    private final class LongshotPictureCallback implements CameraPictureCallback {
        Location mLocation;

        public LongshotPictureCallback(Location loc) {
            mLocation = loc;
        }

        @Override
        public void onPictureTaken(final byte [] jpegData, CameraProxy camera) {
            if (mPaused) {
                return;
            }

            mFocusManager.updateFocusUI(); // Ensure focus indicator is hidden.

            String jpegFilePath = new String(jpegData);
            mNamedImages.nameNewImage(mCaptureStartTime);
            NamedEntity name = mNamedImages.getNextNameEntity();
            String title = (name == null) ? null : name.title;
            long date = (name == null) ? -1 : name.date;

            if (title == null) {
                Log.e(TAG, "Unbalanced name/data pair");
                return;
            }


            if  (date == -1 ) {
                Log.e(TAG, "Invalid filename date");
                return;
            }

            String dstPath = Storage.DIRECTORY;
            File sdCard = android.os.Environment.getExternalStorageDirectory();
            File dstFile = new File(dstPath);
            if (dstFile == null) {
                Log.e(TAG, "Destination file path invalid");
                return;
            }

            File srcFile = new File(jpegFilePath);
            if (srcFile == null) {
                Log.e(TAG, "Source file path invalid");
                return;
            }

            if ( srcFile.renameTo(dstFile) ) {
                Size s = mParameters.getPictureSize();
                String pictureFormat = mParameters.get(KEY_PICTURE_FORMAT);
                mActivity.getMediaSaveService().addImage(
                       null, title, date, mLocation, s.width, s.height,
                       0, null, mOnMediaSavedListener, mContentResolver, pictureFormat);
            } else {
                Log.e(TAG, "Failed to move jpeg file");
            }
        }
    }

    private final class JpegPictureCallback
            implements CameraPictureCallback {
        Location mLocation;

        public JpegPictureCallback(Location loc) {
            mLocation = loc;
        }

        @Override
        public void onPictureTaken(final byte [] jpegData, CameraProxy camera) {
            mUI.enableShutter(true);
            if (mPaused) {
                return;
            }
            if (mIsImageCaptureIntent) {
                if (!mRefocus) {
                    stopPreview();
                }
            } else if (mSceneMode == CameraUtil.SCENE_MODE_HDR) {
                mUI.showSwitcher();
                mUI.setSwipingEnabled(true);
            }

            mReceivedSnapNum = mReceivedSnapNum + 1;
            mJpegPictureCallbackTime = System.currentTimeMillis();
            if(mSnapshotMode == CameraInfo.CAMERA_SUPPORT_MODE_ZSL) {
                Log.v(TAG, "JpegPictureCallback : in zslmode");
                mParameters = mCameraDevice.getParameters();
                mBurstSnapNum = mParameters.getInt("num-snaps-per-shutter");
            }
            Log.v(TAG, "JpegPictureCallback: Received = " + mReceivedSnapNum +
                      "Burst count = " + mBurstSnapNum);
            // If postview callback has arrived, the captured image is displayed
            // in postview callback. If not, the captured image is displayed in
            // raw picture callback.
            if (mPostViewPictureCallbackTime != 0) {
                mShutterToPictureDisplayedTime =
                        mPostViewPictureCallbackTime - mShutterCallbackTime;
                mPictureDisplayedToJpegCallbackTime =
                        mJpegPictureCallbackTime - mPostViewPictureCallbackTime;
            } else {
                mShutterToPictureDisplayedTime =
                        mRawPictureCallbackTime - mShutterCallbackTime;
                mPictureDisplayedToJpegCallbackTime =
                        mJpegPictureCallbackTime - mRawPictureCallbackTime;
            }
            Log.v(TAG, "mPictureDisplayedToJpegCallbackTime = "
                    + mPictureDisplayedToJpegCallbackTime + "ms");

            mFocusManager.updateFocusUI(); // Ensure focus indicator is hidden.

            boolean needRestartPreview = !mIsImageCaptureIntent
                    && !mPreviewRestartSupport
                    && (mCameraState != LONGSHOT)
                    && (mSnapshotMode != CameraInfo.CAMERA_SUPPORT_MODE_ZSL)
                    && (mReceivedSnapNum == mBurstSnapNum);
            if (needRestartPreview) {
                setupPreview();
                if (CameraUtil.FOCUS_MODE_CONTINUOUS_PICTURE.equals(
                    mFocusManager.getFocusMode())) {
                    mCameraDevice.cancelAutoFocus();
                }
            } else if ((mReceivedSnapNum == mBurstSnapNum)
                        && (mCameraState != LONGSHOT)){
                mFocusManager.resetTouchFocus();
                if (CameraUtil.FOCUS_MODE_CONTINUOUS_PICTURE.equals(
                        mFocusManager.getFocusMode())) {
                    mCameraDevice.cancelAutoFocus();
                }
                mUI.resumeFaceDetection();
                if (!mIsImageCaptureIntent) {
                    setCameraState(IDLE);
                }
                startFaceDetection();
            }

            mLastPhotoTakenWithRefocus = mRefocus;
            if (mRefocus) {
                final String[] NAMES = { "00.jpg", "01.jpg", "02.jpg", "03.jpg",
                    "04.jpg", "DepthMapImage.y", "AllFocusImage.jpg" };
                try {
                    FileOutputStream out = mActivity.openFileOutput(NAMES[mReceivedSnapNum - 1],
                            Context.MODE_PRIVATE);
                    out.write(jpegData, 0, jpegData.length);
                    out.close();
                } catch (Exception e) {
                }
            }
            if (!mRefocus || (mRefocus && mReceivedSnapNum == 7)) {
                ExifInterface exif = Exif.getExif(jpegData);
                int orientation = Exif.getOrientation(exif);
                if (!mIsImageCaptureIntent) {
                    // Burst snapshot. Generate new image name.
                    if (mReceivedSnapNum > 1) {
                        mNamedImages.nameNewImage(mCaptureStartTime, mRefocus);
                    }
                    // Calculate the width and the height of the jpeg.
                    Size s = mParameters.getPictureSize();
                    int width, height;
                    if ((mJpegRotation + orientation) % 180 == 0) {
                        width = s.width;
                        height = s.height;
                    } else {
                        width = s.height;
                        height = s.width;
                    }
                    String pictureFormat = mParameters.get(KEY_PICTURE_FORMAT);
                    if (pictureFormat != null && !pictureFormat.equalsIgnoreCase(PIXEL_FORMAT_JPEG)) {
                        // overwrite width and height if raw picture
                        String pair = mParameters.get(KEY_QC_RAW_PICUTRE_SIZE);
                        if (pair != null) {
                            int pos = pair.indexOf('x');
                            if (pos != -1) {
                                width = Integer.parseInt(pair.substring(0, pos));
                                height = Integer.parseInt(pair.substring(pos + 1));
                            }
                        }
                    }
                    NamedEntity name = mNamedImages.getNextNameEntity();
                    String title = (name == null) ? null : name.title;
                    long date = (name == null) ? -1 : name.date;
                    // Handle debug mode outputs
                    if (mDebugUri != null) {
                        // If using a debug uri, save jpeg there.
                        saveToDebugUri(jpegData);
                        // Adjust the title of the debug image shown in mediastore.
                        if (title != null) {
                            title = DEBUG_IMAGE_PREFIX + title;
                        }
                     }
                     if (title == null) {
                         Log.e(TAG, "Unbalanced name/data pair");
                     } else {
                        if (date == -1) {
                            date = mCaptureStartTime;
                        }
                        if (mHeading >= 0) {
                            // heading direction has been updated by the sensor.
                            ExifTag directionRefTag = exif.buildTag(
                              ExifInterface.TAG_GPS_IMG_DIRECTION_REF,
                              ExifInterface.GpsTrackRef.MAGNETIC_DIRECTION);
                            ExifTag directionTag = exif.buildTag(
                              ExifInterface.TAG_GPS_IMG_DIRECTION,
                              new Rational(mHeading, 1));
                            exif.setTag(directionRefTag);
                            exif.setTag(directionTag);
                        }
                        String mPictureFormat = mParameters.get(KEY_PICTURE_FORMAT);
                            mActivity.getMediaSaveService().addImage(
                                    jpegData, title, date, mLocation, width, height,
                                    orientation, exif, mOnMediaSavedListener,
                                    mContentResolver, mPictureFormat);
                            if (mRefocus && mReceivedSnapNum == 7) {
                                 mUI.showRefocusToast(mRefocus);
                            }
                        }
                        // Animate capture with real jpeg data instead of a preview frame.
                        if (mCameraState != LONGSHOT) {
                            Size pic_size = mParameters.getPictureSize();
                            if ((pic_size.width <= 352) && (pic_size.height<= 288)) {
                                mUI.setDownFactor(2); //Downsample by 2 for CIF & below
                            } else {
                                mUI.setDownFactor(4);
                            }
                            if (mAnimateCapture) {
                                mUI.animateCapture(jpegData, orientation, mMirror);
                            }
                        } else {
                            // In long shot mode, we do not want to update the preview thumbnail
                            // for each snapshot, instead, keep the last jpeg data and orientation,
                            // use it to show the final one at the end of long shot.
                            mLastJpegData = jpegData;
                            mLastJpegOrientation = orientation;
                        }

                    } else {
                        stopPreview();
                        mJpegImageData = jpegData;
                        if (!mQuickCapture) {
                            mUI.showCapturedImageForReview(jpegData, orientation, mMirror);
                        } else {
                            onCaptureDone();
                        }
                    }
                    // Check this in advance of each shot so we don't add to shutter
                    // latency. It's true that someone else could write to the SD card in
                    // the mean time and fill it, but that could have happened between the
                    // shutter press and saving the JPEG too.
                    mActivity.updateStorageSpaceAndHint();
                    mUI.updateRemainingPhotos(--mRemainingPhotos);
                    long now = System.currentTimeMillis();
                    mJpegCallbackFinishTime = now - mJpegPictureCallbackTime;
                    Log.v(TAG, "mJpegCallbackFinishTime = "
                            + mJpegCallbackFinishTime + "ms");

                    if (mReceivedSnapNum == mBurstSnapNum) {
                        mJpegPictureCallbackTime = 0;
                    }

                    if (mHiston && (mSnapshotMode ==CameraInfo.CAMERA_SUPPORT_MODE_ZSL)) {
                        mActivity.runOnUiThread(new Runnable() {
                        public void run() {
                            if (mGraphView != null) {
                                mGraphView.setVisibility(View.VISIBLE);
                                mGraphView.PreviewChanged();
                            }
                        }
                    });
                }
                if (mSnapshotMode == CameraInfo.CAMERA_SUPPORT_MODE_ZSL &&
                        mCameraState != LONGSHOT &&
                        mReceivedSnapNum == mBurstSnapNum &&
                        !mIsImageCaptureIntent) {
                    cancelAutoFocus();
                }
            }
        }
    }

    private OnSeekBarChangeListener mSeekListener = new OnSeekBarChangeListener() {
        public void onStartTrackingTouch(SeekBar bar) {
        // no support
        }
        public void onProgressChanged(SeekBar bar, int progress, boolean fromtouch) {
        }
        public void onStopTrackingTouch(SeekBar bar) {
        }
    };

    private final class AutoFocusCallback implements CameraAFCallback {
        @Override
        public void onAutoFocus(
                boolean focused, CameraProxy camera) {
            if (mPaused) return;

            mAutoFocusTime = System.currentTimeMillis() - mFocusStartTime;
            Log.v(TAG, "mAutoFocusTime = " + mAutoFocusTime + "ms");
            //don't reset the camera state while capture is in progress
            //otherwise, it might result in another takepicture
            switch (mCameraState) {
                case PhotoController.LONGSHOT:
                case SNAPSHOT_IN_PROGRESS:
                    break;
                default:
                    setCameraState(IDLE);
                    break;
            }
            mFocusManager.onAutoFocus(focused, mUI.isShutterPressed());
        }
    }

    @TargetApi(Build.VERSION_CODES.JELLY_BEAN)
    private final class AutoFocusMoveCallback
            implements CameraAFMoveCallback {
        @Override
        public void onAutoFocusMoving(
                boolean moving, CameraProxy camera) {
            mFocusManager.onAutoFocusMoving(moving);
        }
    }

    /**
     * This class is just a thread-safe queue for name,date holder objects.
     */
    public static class NamedImages {
        private Vector<NamedEntity> mQueue;

        public NamedImages() {
            mQueue = new Vector<NamedEntity>();
        }

        public void nameNewImage(long date) {
            NamedEntity r = new NamedEntity();
            r.title = CameraUtil.createJpegName(date);
            r.date = date;
            mQueue.add(r);
        }

        public void nameNewImage(long date, boolean refocus) {
            NamedEntity r = new NamedEntity();
            r.title = CameraUtil.createJpegName(date, refocus);
            r.date = date;
            mQueue.add(r);
        }

        public NamedEntity getNextNameEntity() {
            synchronized(mQueue) {
                if (!mQueue.isEmpty()) {
                    return mQueue.remove(0);
                }
            }
            return null;
        }

        public static class NamedEntity {
            public String title;
            public long date;
        }
    }

    private void setCameraState(int state) {
        mCameraState = state;
        switch (state) {
            case PhotoController.PREVIEW_STOPPED:
            case PhotoController.SNAPSHOT_IN_PROGRESS:
            case PhotoController.LONGSHOT:
            case PhotoController.SWITCHING_CAMERA:
                mUI.enableGestures(false);
                break;
            case PhotoController.IDLE:
                mUI.enableGestures(true);
                break;
        }
    }

    private void animateAfterShutter() {
        // Only animate when in full screen capture mode
        // i.e. If monkey/a user swipes to the gallery during picture taking,
        // don't show animation
        if (!mIsImageCaptureIntent) {
            mUI.animateFlash();
        }
    }

    @Override
    public boolean capture() {
        // If we are already in the middle of taking a snapshot or the image save request
        // is full then ignore.
        if (mCameraDevice == null || mCameraState == SNAPSHOT_IN_PROGRESS
                || mCameraState == SWITCHING_CAMERA
                || mActivity.getMediaSaveService() == null
                || mActivity.getMediaSaveService().isQueueFull()) {
            return false;
        }
        mCaptureStartTime = System.currentTimeMillis();
        mPostViewPictureCallbackTime = 0;
        mJpegImageData = null;

        final boolean animateBefore = (mSceneMode == CameraUtil.SCENE_MODE_HDR);
        if(mHiston) {
            if (mSnapshotMode != CameraInfo.CAMERA_SUPPORT_MODE_ZSL) {
                mHiston = false;
                mCameraDevice.setHistogramMode(null);
            }
            mActivity.runOnUiThread(new Runnable() {
                public void run() {
                    if(mGraphView != null)
                        mGraphView.setVisibility(View.INVISIBLE);
                }
            });
        }

        if (animateBefore) {
            animateAfterShutter();
        }

        if (mCameraState == LONGSHOT) {
            mCameraDevice.setLongshot(true);
        }

        // Set rotation and gps data.
        int orientation = mOrientation;
        mJpegRotation = CameraUtil.getJpegRotation(mCameraId, orientation);
        String pictureFormat = mParameters.get(KEY_PICTURE_FORMAT);
        Location loc = getLocationAccordPictureFormat(pictureFormat);

        synchronized (mCameraDevice) {
            mParameters.setRotation(mJpegRotation);
            CameraUtil.setGpsParameters(mParameters, loc);

            if (mRefocus) {
                mParameters.set(CameraSettings.KEY_QC_LEGACY_BURST,
                        CameraSettings.KEY_QC_RE_FOCUS_COUNT);
            } else {
                mParameters.remove(CameraSettings.KEY_QC_LEGACY_BURST);
            }

            // Unlock AE&AWB, if they continue
            // to be locked during snapshot, then
            // side effects could be triggered w.r.t.
            // flash.
            mFocusManager.setAeAwbLock(false);
            setAutoExposureLockIfSupported();
            setAutoWhiteBalanceLockIfSupported();

            mCameraDevice.setParameters(mParameters);
            mParameters = mCameraDevice.getParameters();
        }

        mBurstSnapNum = mParameters.getInt("num-snaps-per-shutter");
        mReceivedSnapNum = 0;
        mPreviewRestartSupport = SystemProperties.getBoolean(
                PERSIST_PREVIEW_RESTART, false);
        mPreviewRestartSupport &= CameraSettings.isInternalPreviewSupported(
                mParameters);
        mPreviewRestartSupport &= (mBurstSnapNum == 1);
        mPreviewRestartSupport &= PIXEL_FORMAT_JPEG.equalsIgnoreCase(
                pictureFormat);

        // We don't want user to press the button again while taking a
        // multi-second HDR photo. For longshot, no need to disable.
        if (mCameraState != LONGSHOT) {
            mUI.enableShutter(false);
        }

        if (mCameraState == LONGSHOT) {
            mLongShotCaptureCountLimit = SystemProperties.getInt(
                                    "persist.camera.longshot.shotnum", 0);
            mLongShotCaptureCount = 1;
            if(mLongshotSave) {
                mCameraDevice.takePicture(mHandler,
                        new LongshotShutterCallback(),
                        mRawPictureCallback, mPostViewPictureCallback,
                        new LongshotPictureCallback(loc));
            } else {
                mCameraDevice.takePicture(mHandler,
                        new LongshotShutterCallback(),
                        mRawPictureCallback, mPostViewPictureCallback,
                        new JpegPictureCallback(loc));
            }
        } else {
            mCameraDevice.enableShutterSound(!mRefocus);
            mCameraDevice.takePicture(mHandler,
                    new ShutterCallback(!animateBefore),
                    mRawPictureCallback, mPostViewPictureCallback,
                    new JpegPictureCallback(loc));
            setCameraState(SNAPSHOT_IN_PROGRESS);
        }

        mNamedImages.nameNewImage(mCaptureStartTime, mRefocus);

        if (mSnapshotMode != CameraInfo.CAMERA_SUPPORT_MODE_ZSL) {
            mFaceDetectionStarted = false;
        }
        UsageStatistics.onEvent(UsageStatistics.COMPONENT_CAMERA,
                UsageStatistics.ACTION_CAPTURE_DONE, "Photo", 0,
                UsageStatistics.hashFileName(mNamedImages.mQueue.lastElement().title + ".jpg"));
        return true;
    }

    @Override
    public void setFocusParameters() {
        setCameraParameters(UPDATE_PARAM_PREFERENCE);
    }

    private Location getLocationAccordPictureFormat(String pictureFormat) {
        if (pictureFormat != null &&
                PIXEL_FORMAT_JPEG.equalsIgnoreCase(pictureFormat)) {
            return mLocationManager.getCurrentLocation();
        }
        return null;
    }

    private int getPreferredCameraId(ComboPreferences preferences) {
        int intentCameraId = CameraUtil.getCameraFacingIntentExtras(mActivity);
        if (intentCameraId != -1) {
            // Testing purpose. Launch a specific camera through the intent
            // extras.
            return intentCameraId;
        } else {
            return CameraSettings.readPreferredCameraId(preferences);
        }
    }

    private void updateCommonManual3ASettings() {
        String touchAfAec = mParameters.TOUCH_AF_AEC_OFF;
        mSceneMode = Parameters.SCENE_MODE_AUTO;
        String flashMode = Parameters.FLASH_MODE_OFF;
        String redeyeReduction = mActivity.getString(R.string.
                pref_camera_redeyereduction_entry_disable);
        String aeBracketing = mActivity.getString(R.string.
                pref_camera_ae_bracket_hdr_entry_off);
        String colorEffect = mActivity.getString(R.string.
                pref_camera_coloreffect_default);
        String exposureCompensation = CameraSettings.EXPOSURE_DEFAULT_VALUE;

        if (mManual3AEnabled > 0) {
            overrideCameraSettings(flashMode, null, null,
                                   exposureCompensation, touchAfAec,
                                   mParameters.getAutoExposure(),
                                   Integer.toString(mParameters.getSaturation()),
                                   Integer.toString(mParameters.getContrast()),
                                   Integer.toString(mParameters.getSharpness()),
                                   colorEffect,
                                   mSceneMode, redeyeReduction, aeBracketing);
            mUI.overrideSettings(CameraSettings.KEY_LONGSHOT,
                        mActivity.getString(R.string.setting_off_value));
        } else {
            //enable all
            touchAfAec = mActivity.getString(
                    R.string.pref_camera_touchafaec_default);
            overrideCameraSettings(null, null, null,
                                   null, touchAfAec, null,
                                   null, null, null, null,
                                   null, null, null);
            mUI.overrideSettings(CameraSettings.KEY_LONGSHOT, null);
        }

        String isoMode = mParameters.getISOValue();
        final String isoManual = CameraSettings.KEY_MANUAL_ISO;
        if (isoMode.equals(isoManual)) {
            final String isoPref = mPreferences.getString(
                    CameraSettings.KEY_ISO,
                    mActivity.getString(R.string.pref_camera_iso_default));
            mUI.overrideSettings(CameraSettings.KEY_ISO, isoPref);
        }
        if ((mManual3AEnabled & MANUAL_WB) != 0) {
            String whiteBalance = mPreferences.getString(
                    CameraSettings.KEY_WHITE_BALANCE,
                    mActivity.getString(R.string.pref_camera_whitebalance_default));
            mUI.overrideSettings(CameraSettings.KEY_WHITE_BALANCE, whiteBalance);
        }
        if ((mManual3AEnabled & MANUAL_FOCUS) != 0) {
            mUI.overrideSettings(CameraSettings.KEY_FOCUS_MODE,
                    mFocusManager.getFocusMode());
        }
    }

    private void updateCameraSettings() {
        String sceneMode = null;
        String flashMode = null;
        String redeyeReduction = null;
        String aeBracketing = null;
        String focusMode = null;
        String colorEffect = null;
        String exposureCompensation = null;
        String touchAfAec = null;
        boolean disableLongShot = false;

        String ubiFocusOn = mActivity.getString(R.string.
            pref_camera_advanced_feature_value_ubifocus_on);
        String continuousShotOn =
                mActivity.getString(R.string.setting_on_value);
        String reFocusOn = mActivity.getString(R.string.
            pref_camera_advanced_feature_value_refocus_on);
        String chromaFlashOn = mActivity.getString(R.string.
            pref_camera_advanced_feature_value_chromaflash_on);
        String optiZoomOn = mActivity.getString(R.string.
            pref_camera_advanced_feature_value_optizoom_on);
        String fssrOn = mActivity.getString(R.string.
            pref_camera_advanced_feature_value_FSSR_on);
        String truPortraitOn = mActivity.getString(R.string.
            pref_camera_advanced_feature_value_trueportrait_on);
        String multiTouchFocusOn = mActivity.getString(R.string.
            pref_camera_advanced_feature_value_multi_touch_focus_on);
        String optiZoom =
            mParameters.get(CameraSettings.KEY_QC_OPTI_ZOOM);
        String chromaFlash =
            mParameters.get(CameraSettings.KEY_QC_CHROMA_FLASH);
        String ubiFocus =
            mParameters.get(CameraSettings.KEY_QC_AF_BRACKETING);
        String fssr =
            mParameters.get(CameraSettings.KEY_QC_FSSR);
        String truePortrait =
            mParameters.get(CameraSettings.KEY_QC_TP);
        String multiTouchFocus =
            mParameters.get(CameraSettings.KEY_QC_MULTI_TOUCH_FOCUS);
        String stillMoreOn = mActivity.getString(R.string.
            pref_camera_advanced_feature_value_stillmore_on);
        String stillMore =
            mParameters.get(CameraSettings.KEY_QC_STILL_MORE);
        String continuousShot =
                mParameters.get("long-shot");

        if (mManual3AEnabled > 0) {
            disableLongShot = true;
        }

        if ((continuousShot != null) && continuousShot.equals(continuousShotOn)) {
            String pictureFormat = mActivity.getString(R.string.
                    pref_camera_picture_format_value_jpeg);
            mUI.overrideSettings(CameraSettings.KEY_PICTURE_FORMAT, pictureFormat);
        } else {
            mUI.overrideSettings(CameraSettings.KEY_PICTURE_FORMAT, null);
        }
        String reFocus =
            mParameters.get(CameraSettings.KEY_QC_RE_FOCUS);

        if (mFocusManager.isZslEnabled()) {
            String pictureFormat = mActivity.getString(R.string.
                    pref_camera_picture_format_value_jpeg);
            mUI.overrideSettings(CameraSettings.KEY_PICTURE_FORMAT, pictureFormat);
        } else {
            mUI.overrideSettings(CameraSettings.KEY_PICTURE_FORMAT, null);
        }
        if ((multiTouchFocus != null && multiTouchFocus.equals(multiTouchFocusOn)) ||
                (chromaFlash != null && chromaFlash.equals(chromaFlashOn)) ||
                (optiZoom != null && optiZoom.equals(optiZoomOn)) ||
                (fssr != null && fssr.equals(fssrOn)) ||
                (truePortrait != null && truePortrait.equals(truPortraitOn)) ||
                (stillMore != null && stillMore.equals(stillMoreOn))) {
            if (optiZoom != null && optiZoom.equals(optiZoomOn)) {
                sceneMode = null;
            } else {
                mSceneMode = sceneMode = Parameters.SCENE_MODE_AUTO;
            }
            flashMode = Parameters.FLASH_MODE_OFF;
            focusMode = Parameters.FOCUS_MODE_INFINITY;
            redeyeReduction = mActivity.getString(R.string.
                pref_camera_redeyereduction_entry_disable);
            aeBracketing = mActivity.getString(R.string.
                pref_camera_ae_bracket_hdr_entry_off);
            colorEffect = mActivity.getString(R.string.
                pref_camera_coloreffect_default);
            exposureCompensation = CameraSettings.EXPOSURE_DEFAULT_VALUE;

            overrideCameraSettings(flashMode, null, focusMode,
                                   exposureCompensation, touchAfAec, null,
                                   null, null, null, colorEffect,
                                   sceneMode, redeyeReduction, aeBracketing);
            disableLongShot = true;
        }

        // If scene mode is set, for  white balance and focus mode
        // read settings from preferences so we retain user preferences.
        if (!Parameters.SCENE_MODE_AUTO.equals(mSceneMode)) {
            flashMode = mParameters.FLASH_MODE_OFF;
            String whiteBalance = Parameters.WHITE_BALANCE_AUTO;
            focusMode = mFocusManager.getFocusMode();
            colorEffect = mParameters.getColorEffect();
            String defaultEffect = mActivity.getString(R.string.pref_camera_coloreffect_default);
            if (CameraUtil.SCENE_MODE_HDR.equals(mSceneMode)
                    && colorEffect != null & !colorEffect.equals(defaultEffect)) {
                disableLongShot = true;
                // Change the colorEffect to default(None effect) when HDR ON.
                colorEffect = defaultEffect;
                mUI.setPreference(CameraSettings.KEY_COLOR_EFFECT, colorEffect);
                mParameters.setColorEffect(colorEffect);
                mCameraDevice.setParameters(mParameters);
                mParameters = mCameraDevice.getParameters();
            }
            exposureCompensation =
                Integer.toString(mParameters.getExposureCompensation());
            touchAfAec = mCurrTouchAfAec;

            overrideCameraSettings(flashMode, whiteBalance, focusMode,
                    exposureCompensation, touchAfAec,
                    mParameters.getAutoExposure(),
                    Integer.toString(mParameters.getSaturation()),
                    Integer.toString(mParameters.getContrast()),
                    Integer.toString(mParameters.getSharpness()),
                    colorEffect,
                    sceneMode, redeyeReduction, aeBracketing);
        } else if (mFocusManager.isZslEnabled()) {
            focusMode = mParameters.getFocusMode();
            overrideCameraSettings(flashMode, null, focusMode,
                                   exposureCompensation, touchAfAec, null,
                                   null, null, null, colorEffect,
                                   sceneMode, redeyeReduction, aeBracketing);
        } else {
            if (mManual3AEnabled > 0) {
                updateCommonManual3ASettings();
            } else {
                overrideCameraSettings(flashMode, null, focusMode,
                                       exposureCompensation, touchAfAec, null,
                                       null, null, null, colorEffect,
                                       sceneMode, redeyeReduction, aeBracketing);
            }
        }
        /* Disable focus if aebracket is ON */
        String aeBracket = mParameters.get(CameraSettings.KEY_QC_AE_BRACKETING);
        if (!aeBracket.equalsIgnoreCase("off")) {
            String fMode = Parameters.FLASH_MODE_OFF;
            mUI.overrideSettings(CameraSettings.KEY_FLASH_MODE, fMode);
            mParameters.setFlashMode(fMode);
        }
        if (disableLongShot) {
            mUI.overrideSettings(CameraSettings.KEY_LONGSHOT,
                    mActivity.getString(R.string.setting_off_value));
        } else {
            mUI.overrideSettings(CameraSettings.KEY_LONGSHOT, null);
        }
    }

    private void overrideCameraSettings(final String flashMode,
            final String whiteBalance, final String focusMode,
            final String exposureMode, final String touchMode,
            final String autoExposure, final String saturation,
            final String contrast, final String sharpness,
            final String coloreffect, final String sceneMode,
            final String redeyeReduction, final String aeBracketing) {
        mUI.overrideSettings(
                CameraSettings.KEY_FLASH_MODE, flashMode,
                CameraSettings.KEY_WHITE_BALANCE, whiteBalance,
                CameraSettings.KEY_FOCUS_MODE, focusMode,
                CameraSettings.KEY_EXPOSURE, exposureMode,
                CameraSettings.KEY_TOUCH_AF_AEC, touchMode,
                CameraSettings.KEY_AUTOEXPOSURE, autoExposure,
                CameraSettings.KEY_SATURATION, saturation,
                CameraSettings.KEY_CONTRAST, contrast,
                CameraSettings.KEY_SHARPNESS, sharpness,
                CameraSettings.KEY_COLOR_EFFECT, coloreffect,
                CameraSettings.KEY_SCENE_MODE, sceneMode,
                CameraSettings.KEY_REDEYE_REDUCTION, redeyeReduction,
                CameraSettings.KEY_AE_BRACKET_HDR, aeBracketing);
    }

    private void loadCameraPreferences() {
        CameraSettings settings = new CameraSettings(mActivity, mInitialParams,
                mCameraId, CameraHolder.instance().getCameraInfo());
        mPreferenceGroup = settings.getPreferenceGroup(R.xml.camera_preferences);

        int numOfCams = Camera.getNumberOfCameras();

        Log.e(TAG,"loadCameraPreferences() updating camera_id pref");

        IconListPreference switchIconPref =
                (IconListPreference)mPreferenceGroup.findPreference(
                CameraSettings.KEY_CAMERA_ID);

        //if numOfCams < 2 then switchIconPref will be null as there is no switch icon in this case
        if (switchIconPref == null)
            return;

        int[] iconIds = new int[numOfCams];
        String[] entries = new String[numOfCams];
        String[] labels = new String[numOfCams];
        int[] largeIconIds = new int[numOfCams];

        for(int i=0;i<numOfCams;i++) {
            CameraInfo info = CameraHolder.instance().getCameraInfo()[i];
            if(info.facing == CameraInfo.CAMERA_FACING_BACK) {
                iconIds[i] = R.drawable.ic_switch_back;
                entries[i] = mActivity.getResources().getString(R.string.pref_camera_id_entry_back);
                labels[i] = mActivity.getResources().getString(R.string.pref_camera_id_label_back);
                largeIconIds[i] = R.drawable.ic_switch_back;
            } else {
                iconIds[i] = R.drawable.ic_switch_front;
                entries[i] = mActivity.getResources().getString(R.string.pref_camera_id_entry_front);
                labels[i] = mActivity.getResources().getString(R.string.pref_camera_id_label_front);
                largeIconIds[i] = R.drawable.ic_switch_front;
            }
        }

        switchIconPref.setIconIds(iconIds);
        switchIconPref.setEntries(entries);
        switchIconPref.setLabels(labels);
        switchIconPref.setLargeIconIds(largeIconIds);

    }

    @Override
    public void onOrientationChanged(int orientation) {
        // We keep the last known orientation. So if the user first orient
        // the camera then point the camera to floor or sky, we still have
        // the correct orientation.
        if (orientation == OrientationEventListener.ORIENTATION_UNKNOWN) return;
        int oldOrientation = mOrientation;
        mOrientation = CameraUtil.roundOrientation(orientation, mOrientation);
        if (oldOrientation != mOrientation) {
            if (mParameters != null && mCameraDevice != null && mCameraState == IDLE) {
                Log.v(TAG, "onOrientationChanged, update parameters");
                synchronized (mCameraDevice) {
                    setFlipValue();
                    mCameraDevice.setParameters(mParameters);
                }
            }
            mUI.setOrientation(mOrientation, true);
            if (mGraphView != null) {
                mGraphView.setRotation(-mOrientation);
            }
        }

        // Show the toast after getting the first orientation changed.
        if (mHandler.hasMessages(SHOW_TAP_TO_FOCUS_TOAST)) {
            mHandler.removeMessages(SHOW_TAP_TO_FOCUS_TOAST);
            showTapToFocusToast();
        }

        // need to re-initialize mGraphView to show histogram on rotate
        mGraphView = (GraphView)mRootView.findViewById(R.id.graph_view);
        if(mGraphView != null){
            mGraphView.setAlpha(0.75f);
            mGraphView.setPhotoModuleObject(this);
            mGraphView.PreviewChanged();
        }
    }

    @Override
    public void onStop() {}

    @Override
    public void onCaptureCancelled() {
        mActivity.setResultEx(Activity.RESULT_CANCELED, new Intent());
        mActivity.finish();
    }

    @Override
    public void onCaptureRetake() {
        if (mPaused)
            return;
        mUI.hidePostCaptureAlert();
        setupPreview();
    }

    @Override
    public void onCaptureDone() {
        if (mPaused) {
            return;
        }

        byte[] data = mJpegImageData;

        if (mCropValue == null) {
            // First handle the no crop case -- just return the value.  If the
            // caller specifies a "save uri" then write the data to its
            // stream. Otherwise, pass back a scaled down version of the bitmap
            // directly in the extras.
            if (mSaveUri != null) {
                OutputStream outputStream = null;
                try {
                    outputStream = mContentResolver.openOutputStream(mSaveUri);
                    outputStream.write(data);
                    outputStream.close();

                    mActivity.setResultEx(Activity.RESULT_OK);
                    mActivity.finish();
                } catch (IOException ex) {
                    // ignore exception
                } finally {
                    CameraUtil.closeSilently(outputStream);
                }
            } else {
                ExifInterface exif = Exif.getExif(data);
                int orientation = Exif.getOrientation(exif);
                Bitmap bitmap = CameraUtil.makeBitmap(data, 50 * 1024);
                bitmap = CameraUtil.rotate(bitmap, orientation);
                mActivity.setResultEx(Activity.RESULT_OK,
                        new Intent("inline-data").putExtra("data", bitmap));
                mActivity.finish();
            }
        } else {
            // Save the image to a temp file and invoke the cropper
            Uri tempUri = null;
            FileOutputStream tempStream = null;
            try {
                File path = mActivity.getFileStreamPath(sTempCropFilename);
                path.delete();
                tempStream = mActivity.openFileOutput(sTempCropFilename, 0);
                tempStream.write(data);
                tempStream.close();
                tempUri = Uri.fromFile(path);
            } catch (FileNotFoundException ex) {
                mActivity.setResultEx(Activity.RESULT_CANCELED);
                mActivity.finish();
                return;
            } catch (IOException ex) {
                mActivity.setResultEx(Activity.RESULT_CANCELED);
                mActivity.finish();
                return;
            } finally {
                CameraUtil.closeSilently(tempStream);
            }

            Bundle newExtras = new Bundle();
            if (mCropValue.equals("circle")) {
                newExtras.putString("circleCrop", "true");
            }
            if (mSaveUri != null) {
                newExtras.putParcelable(MediaStore.EXTRA_OUTPUT, mSaveUri);
            } else {
                newExtras.putBoolean(CameraUtil.KEY_RETURN_DATA, true);
            }
            if (mActivity.isSecureCamera()) {
                newExtras.putBoolean(CameraUtil.KEY_SHOW_WHEN_LOCKED, true);
            }

            // TODO: Share this constant.
            final String CROP_ACTION = "com.android.camera.action.CROP";
            Intent cropIntent = new Intent(CROP_ACTION);

            cropIntent.setData(tempUri);
            cropIntent.putExtras(newExtras);

            mActivity.startActivityForResult(cropIntent, REQUEST_CROP);
        }
    }

    @Override
    public void onShutterButtonFocus(boolean pressed) {
        if (mCameraDevice == null
                || mPaused || mUI.collapseCameraControls()
                || (mCameraState == SNAPSHOT_IN_PROGRESS)
                || (mCameraState == PREVIEW_STOPPED)
                || (null == mFocusManager)) {
            Log.v(TAG, "onShutterButtonFocus error case mCameraState = " + mCameraState
                + "mCameraDevice = " + mCameraDevice + "mPaused =" + mPaused);
            return;
        }

        synchronized(mCameraDevice) {
           if (mCameraState == LONGSHOT) {
               mLongshotActive = false;
               mCameraDevice.setLongshot(false);
               mUI.animateCapture(mLastJpegData, mLastJpegOrientation, mMirror);
               mLastJpegData = null;
               if (!mFocusManager.isZslEnabled()) {
                   setupPreview();
               } else {
                   setCameraState(IDLE);
                   mFocusManager.resetTouchFocus();
                   if (CameraUtil.FOCUS_MODE_CONTINUOUS_PICTURE.equals(
                           mFocusManager.getFocusMode())) {
                       mCameraDevice.cancelAutoFocus();
                   }
                   mUI.resumeFaceDetection();
               }
           }
        }

        // Do not do focus if there is not enough storage.
        if (pressed && !canTakePicture()) return;

        if (pressed) {
            mFocusManager.onShutterDown();
        } else {
            // for countdown mode, we need to postpone the shutter release
            // i.e. lock the focus during countdown.
            if (!mUI.isCountingDown()) {
                mFocusManager.onShutterUp();
            }
        }
    }

    @Override
    public synchronized void onShutterButtonClick() {
        if (mPaused || mUI.collapseCameraControls()
                || (mCameraState == SWITCHING_CAMERA)
                || (mCameraState == PREVIEW_STOPPED)
                || (null == mFocusManager)) return;

        // Do not take the picture if there is not enough storage.
        if (mActivity.getStorageSpaceBytes() <= Storage.LOW_STORAGE_THRESHOLD_BYTES) {
            Log.i(TAG, "Not enough space or storage not ready. remaining="
                    + mActivity.getStorageSpaceBytes());
            return;
        }
        Log.v(TAG, "onShutterButtonClick: mCameraState=" + mCameraState);

        if (mSceneMode == CameraUtil.SCENE_MODE_HDR) {
            mUI.hideSwitcher();
            mUI.setSwipingEnabled(false);
        }

         //Need to disable focus for ZSL mode
        if (mFocusManager != null) {
            if (mSnapshotMode == CameraInfo.CAMERA_SUPPORT_MODE_ZSL) {
                mFocusManager.setZslEnable(true);
            } else {
                mFocusManager.setZslEnable(false);
            }
        }

        // If the user wants to do a snapshot while the previous one is still
        // in progress, remember the fact and do it after we finish the previous
        // one and re-start the preview. Snapshot in progress also includes the
        // state that autofocus is focusing and a picture will be taken when
        // focus callback arrives.
        if ((((mFocusManager != null) && mFocusManager.isFocusingSnapOnFinish())
                || mCameraState == SNAPSHOT_IN_PROGRESS)
                && !mIsImageCaptureIntent) {
            mSnapshotOnIdle = true;
            return;
        }

        String timer = mPreferences.getString(
                CameraSettings.KEY_TIMER,
                mActivity.getString(R.string.pref_camera_timer_default));
        boolean playSound = mPreferences.getString(CameraSettings.KEY_TIMER_SOUND_EFFECTS,
                mActivity.getString(R.string.pref_camera_timer_sound_default))
                .equals(mActivity.getString(R.string.setting_on_value));

        int seconds = Integer.parseInt(timer);
        // When shutter button is pressed, check whether the previous countdown is
        // finished. If not, cancel the previous countdown and start a new one.
        if (mUI.isCountingDown()) {
            mUI.cancelCountDown();
        }
        if (seconds > 0) {
            String zsl = mPreferences.getString(CameraSettings.KEY_ZSL,
                    mActivity.getString(R.string.pref_camera_zsl_default));
            mUI.overrideSettings(CameraSettings.KEY_ZSL, zsl);
            mUI.startCountDown(seconds, playSound);
        } else {
            mSnapshotOnIdle = false;
            mFocusManager.doSnap();
        }
    }

    @Override
    public void onShutterButtonLongClick() {
        // Do not take the picture if there is not enough storage.
        if (mActivity.getStorageSpaceBytes() <= Storage.LOW_STORAGE_THRESHOLD_BYTES) {
            Log.i(TAG, "Not enough space or storage not ready. remaining="
                    + mActivity.getStorageSpaceBytes());
            return;
        }

        if ((null != mCameraDevice) && ((mCameraState == IDLE) || (mCameraState == FOCUSING))) {
            //Add on/off Menu for longshot
            String longshot_enable = mPreferences.getString(
                CameraSettings.KEY_LONGSHOT,
                mActivity.getString(R.string.pref_camera_longshot_default));

            Log.d(TAG, "longshot_enable = " + longshot_enable);
            if (longshot_enable.equals("on")) {
                boolean enable = SystemProperties.getBoolean(PERSIST_LONG_SAVE, false);
                mLongshotSave = enable;

                //Cancel the previous countdown when long press shutter button for longshot.
                if (mUI.isCountingDown()) {
                    mUI.cancelCountDown();
                }
                //check whether current memory is enough for longshot.
                if(isLongshotNeedCancel()) {
                    return;
                }
                mLongshotActive = true;
                setCameraState(PhotoController.LONGSHOT);
                mFocusManager.doSnap();
            }
        }
    }

    @Override
    public void installIntentFilter() {
        // Do nothing.
    }

    @Override
    public boolean updateStorageHintOnResume() {
        return mFirstTimeInitialized;
    }

    @Override
    public void onResumeBeforeSuper() {
        mPaused = false;
    }

    private void openCamera() {
        // We need to check whether the activity is paused before long
        // operations to ensure that onPause() can be done ASAP.
        if (mPaused) {
            return;
        }
        Log.v(TAG, "Open camera device.");
        mCameraDevice = CameraUtil.openCamera(
                mActivity, mCameraId, mHandler,
                mActivity.getCameraOpenErrorCallback());
        if (mCameraDevice == null) {
            Log.e(TAG, "Failed to open camera:" + mCameraId);
            mHandler.sendEmptyMessage(OPEN_CAMERA_FAIL);
            return;
        }
        mParameters = mCameraDevice.getParameters();
        mCameraPreviewParamsReady = true;
        mInitialParams = mParameters;
        if (mFocusManager == null) initializeFocusManager();
        initializeCapabilities();
        mHandler.sendEmptyMessageDelayed(CAMERA_OPEN_DONE,100);
        return;
    }

    @Override
    public void onResumeAfterSuper() {
        mLastPhotoTakenWithRefocus = false;
        // Add delay on resume from lock screen only, in order to to speed up
        // the onResume --> onPause --> onResume cycle from lock screen.
        // Don't do always because letting go of thread can cause delay.
        String action = mActivity.getIntent().getAction();
        if (MediaStore.INTENT_ACTION_STILL_IMAGE_CAMERA.equals(action)
                || MediaStore.INTENT_ACTION_STILL_IMAGE_CAMERA_SECURE.equals(action)) {
            Log.v(TAG, "On resume, from lock screen.");
            // Note: onPauseAfterSuper() will delete this runnable, so we will
            // at most have 1 copy queued up.
            mHandler.postDelayed(new Runnable() {
                public void run() {
                    onResumeTasks();
                }
            }, ON_RESUME_TASKS_DELAY_MSEC);
        } else {
            Log.v(TAG, "On resume.");
            onResumeTasks();
        }

        if (mSoundPool == null) {
            mSoundPool = new SoundPool(1, AudioManager.STREAM_NOTIFICATION, 0);
            mRefocusSound = mSoundPool.load(mActivity, R.raw.camera_click_x5, 1);
        }

        mHandler.post(new Runnable(){
            @Override
            public void run(){
                mActivity.updateStorageSpaceAndHint();
                updateRemainingPhotos();
            }
        });
    }

    private void updateRemainingPhotos() {
        if (mJpegFileSizeEstimation != 0) {
            mRemainingPhotos = (int) 
                    ((mActivity.getStorageSpaceBytes() - Storage.LOW_STORAGE_THRESHOLD_BYTES)
                    / mJpegFileSizeEstimation);
        } else {
            mRemainingPhotos = -1;
        }
        mUI.updateRemainingPhotos(mRemainingPhotos);
    }

    private void onResumeTasks() {
        Log.v(TAG, "Executing onResumeTasks.");
        if (mOpenCameraFail || mCameraDisabled) return;

        if (mOpenCameraThread == null) {
            mOpenCameraThread = new OpenCameraThread();
            mOpenCameraThread.start();
        }

        mJpegPictureCallbackTime = 0;
        mZoomValue = 0;

        // If first time initialization is not finished, put it in the
        // message queue.
        if (!mFirstTimeInitialized) {
            mHandler.sendEmptyMessage(FIRST_TIME_INIT);
        } else {
            initializeSecondTime();
        }
        mUI.initDisplayChangeListener();
        keepScreenOnAwhile();
        mUI.updateOnScreenIndicators(mParameters, mPreferenceGroup,
                        mPreferences);

        UsageStatistics.onContentViewChanged(
                UsageStatistics.COMPONENT_CAMERA, "PhotoModule");

        Sensor gsensor = mSensorManager.getDefaultSensor(Sensor.TYPE_ACCELEROMETER);
        if (gsensor != null) {
            mSensorManager.registerListener(this, gsensor, SensorManager.SENSOR_DELAY_NORMAL);
        }

        Sensor msensor = mSensorManager.getDefaultSensor(Sensor.TYPE_MAGNETIC_FIELD);
        if (msensor != null) {
            mSensorManager.registerListener(this, msensor, SensorManager.SENSOR_DELAY_NORMAL);
        }

        mOnResumeTime = SystemClock.uptimeMillis();
        checkDisplayRotation();

        mAnimateCapture = SystemProperties.getBoolean(
                PERSIST_CAPTURE_ANIMATION, true);
    }

    @Override
    public void onPauseBeforeSuper() {
        mPaused = true;
        Sensor gsensor = mSensorManager.getDefaultSensor(Sensor.TYPE_ACCELEROMETER);
        if (gsensor != null) {
            mSensorManager.unregisterListener(this, gsensor);
        }

        Sensor msensor = mSensorManager.getDefaultSensor(Sensor.TYPE_MAGNETIC_FIELD);
        if (msensor != null) {
            mSensorManager.unregisterListener(this, msensor);
        }

        if (mSoundPool != null) {
            mSoundPool.release();
            mSoundPool = null;
        }

        Log.d(TAG, "remove idle handleer in onPause");
        removeIdleHandler();
    }

    @Override
    public void onPauseAfterSuper() {
        Log.v(TAG, "On pause.");
        mUI.showPreviewCover();

        try {
            if (mOpenCameraThread != null) {
                mOpenCameraThread.join();
            }
        } catch (InterruptedException ex) {
            // ignore
        }
        mOpenCameraThread = null;
        // Reset the focus first. Camera CTS does not guarantee that
        // cancelAutoFocus is allowed after preview stops.
        if (mCameraDevice != null && mCameraState != PREVIEW_STOPPED) {
            mCameraDevice.cancelAutoFocus();
        }
        resetManual3ASettings();
        // If the camera has not been opened asynchronously yet,
        // and startPreview hasn't been called, then this is a no-op.
        // (e.g. onResume -> onPause -> onResume).
        stopPreview();

        mNamedImages = null;

        if (mLocationManager != null) mLocationManager.recordLocation(false);

        // If we are in an image capture intent and has taken
        // a picture, we just clear it in onPause.
        mJpegImageData = null;

        // Remove the messages and runnables in the queue.
        mHandler.removeCallbacksAndMessages(null);

        closeCamera();

        resetScreenOn();
        mUI.onPause();

        mPendingSwitchCameraId = -1;
        if (mFocusManager != null) mFocusManager.removeMessages();
        MediaSaveService s = mActivity.getMediaSaveService();
        if (s != null) {
            s.setListener(null);
        }
        mUI.removeDisplayChangeListener();
    }

    /**
     * The focus manager is the first UI related element to get initialized,
     * and it requires the RenderOverlay, so initialize it here
     */
    private void initializeFocusManager() {
        // Create FocusManager object. startPreview needs it.
        // if mFocusManager not null, reuse it
        // otherwise create a new instance
        if (mFocusManager != null) {
            mFocusManager.removeMessages();
        } else {
            CameraInfo info = CameraHolder.instance().getCameraInfo()[mCameraId];
            mMirror = (info.facing == CameraInfo.CAMERA_FACING_FRONT);
            String[] defaultFocusModes = mActivity.getResources().getStringArray(
                    R.array.pref_camera_focusmode_default_array);
            mFocusManager = new FocusOverlayManager(mPreferences, defaultFocusModes,
                    mInitialParams, this, mMirror,
                    mActivity.getMainLooper(), mUI);
        }
    }

    private void updateFocusManager(PhotoUI mUI) {
        // Idea here is to let focus manager create in camera open thread
        // (in initializeFocusManager) even if photoUI is null by that time so
        // as to not block start preview process. Once UI creation is done,
        // we will update focus manager with proper UI.
        if (mFocusManager != null && mUI != null) {
            mFocusManager.setPhotoUI(mUI);

            View root = mUI.getRootView();
            // These depend on camera parameters.
            int width = root.getWidth();
            int height = root.getHeight();
            mFocusManager.setPreviewSize(width, height);
        }
    }

    @Override
    public void onConfigurationChanged(Configuration newConfig) {
        Log.v(TAG, "onConfigurationChanged");
        setDisplayOrientation();
        resizeForPreviewAspectRatio();
    }

    @Override
    public void updateCameraOrientation() {
        if (mDisplayRotation != CameraUtil.getDisplayRotation(mActivity)) {
            setDisplayOrientation();
        }
    }

    @Override
    public void onActivityResult(
            int requestCode, int resultCode, Intent data) {
        switch (requestCode) {
            case REQUEST_CROP: {
                Intent intent = new Intent();
                if (data != null) {
                    Bundle extras = data.getExtras();
                    if (extras != null) {
                        intent.putExtras(extras);
                    }
                }
                mActivity.setResultEx(resultCode, intent);
                mActivity.finish();

                File path = mActivity.getFileStreamPath(sTempCropFilename);
                path.delete();

                break;
            }
        }
    }

    protected CameraManager.CameraProxy getCamera() {
        return mCameraDevice;
    }

    private boolean canTakePicture() {
        return isCameraIdle() && (mActivity.getStorageSpaceBytes() > Storage.LOW_STORAGE_THRESHOLD_BYTES);
    }

    @Override
    public void autoFocus() {
        mFocusStartTime = System.currentTimeMillis();
        mCameraDevice.autoFocus(mHandler, mAutoFocusCallback);
        setCameraState(FOCUSING);
    }

    @Override
    public void cancelAutoFocus() {
        if (null != mCameraDevice ) {
            mCameraDevice.cancelAutoFocus();
            setCameraState(IDLE);
            setCameraParameters(UPDATE_PARAM_PREFERENCE);
        }
    }

    // Preview area is touched. Handle touch focus.
    @Override
    public void onSingleTapUp(View view, int x, int y) {
        if (mPaused || mCameraDevice == null || !mFirstTimeInitialized
                || mCameraState == SNAPSHOT_IN_PROGRESS
                || mCameraState == SWITCHING_CAMERA
                || mCameraState == PREVIEW_STOPPED) {
            return;
        }
        //If Touch AF/AEC is disabled in UI, return
        if(this.mTouchAfAecFlag == false) {
            return;
        }
        // Check if metering area or focus area is supported.
        if (!mFocusAreaSupported && !mMeteringAreaSupported) return;
        if (! mFocusManager.getPreviewRect().contains(x, y)) return;
        mFocusManager.onSingleTapUp(x, y);
    }

    @Override
    public boolean onBackPressed() {
        return mUI.onBackPressed();
    }

    @Override
    public boolean onKeyDown(int keyCode, KeyEvent event) {
        switch (keyCode) {
            case KeyEvent.KEYCODE_VOLUME_UP:
            case KeyEvent.KEYCODE_VOLUME_DOWN:
                if (CameraUtil.volumeKeyShutterDisable(mActivity)) {
                   return false;
                }
            case KeyEvent.KEYCODE_FOCUS:
                if (/*TODO: mActivity.isInCameraApp() &&*/ mFirstTimeInitialized) {
                    if (event.getRepeatCount() == 0) {
                        onShutterButtonFocus(true);
                    }
                    return true;
                }
                return false;
            case KeyEvent.KEYCODE_CAMERA:
                if (mFirstTimeInitialized && event.getRepeatCount() == 0) {
                    onShutterButtonClick();
                }
                return true;
        case KeyEvent.KEYCODE_DPAD_LEFT:
            if ( (mCameraState != PREVIEW_STOPPED) && (mFocusManager != null) &&
                  (mFocusManager.getCurrentFocusState() != mFocusManager.STATE_FOCUSING) &&
                  (mFocusManager.getCurrentFocusState() != mFocusManager.STATE_FOCUSING_SNAP_ON_FINISH) ) {
                if (mbrightness > MINIMUM_BRIGHTNESS) {
                    mbrightness-=mbrightness_step;
                    synchronized (mCameraDevice) {
                        /* Set the "luma-adaptation" parameter */
                        mParameters = mCameraDevice.getParameters();
                        mParameters.set("luma-adaptation", String.valueOf(mbrightness));
                        mCameraDevice.setParameters(mParameters);
                    }
                }
                brightnessProgressBar.setProgress(mbrightness);
                Editor editor = mPreferences.edit();
                editor.putInt(CameraSettings.KEY_BRIGHTNESS, mbrightness);
                editor.apply();
                brightnessProgressBar.setVisibility(View.INVISIBLE);
                mBrightnessVisible = true;
            }
            break;
           case KeyEvent.KEYCODE_DPAD_RIGHT:
            if ( (mCameraState != PREVIEW_STOPPED) && (mFocusManager != null) &&
                  (mFocusManager.getCurrentFocusState() != mFocusManager.STATE_FOCUSING) &&
                  (mFocusManager.getCurrentFocusState() != mFocusManager.STATE_FOCUSING_SNAP_ON_FINISH) ) {
                if (mbrightness < MAXIMUM_BRIGHTNESS) {
                    mbrightness+=mbrightness_step;
                    synchronized (mCameraDevice) {
                        /* Set the "luma-adaptation" parameter */
                        mParameters = mCameraDevice.getParameters();
                        mParameters.set("luma-adaptation", String.valueOf(mbrightness));
                        mCameraDevice.setParameters(mParameters);
                    }
                }
                brightnessProgressBar.setProgress(mbrightness);
                Editor editor = mPreferences.edit();
                editor.putInt(CameraSettings.KEY_BRIGHTNESS, mbrightness);
                editor.apply();
                brightnessProgressBar.setVisibility(View.INVISIBLE);
                mBrightnessVisible = true;
            }
            break;
            case KeyEvent.KEYCODE_DPAD_CENTER:
                // If we get a dpad center event without any focused view, move
                // the focus to the shutter button and press it.
                if (mFirstTimeInitialized && event.getRepeatCount() == 0) {
                    // Start auto-focus immediately to reduce shutter lag. After
                    // the shutter button gets the focus, onShutterButtonFocus()
                    // will be called again but it is fine.
                    onShutterButtonFocus(true);
                    mUI.pressShutterButton();
                }
                return true;
        }
        return false;
    }

    @Override
    public boolean onKeyUp(int keyCode, KeyEvent event) {
        switch (keyCode) {
            case KeyEvent.KEYCODE_VOLUME_UP:
            case KeyEvent.KEYCODE_VOLUME_DOWN:
                if (/*mActivity.isInCameraApp() && */ mFirstTimeInitialized
                        && !CameraUtil.volumeKeyShutterDisable(mActivity)) {
                    onShutterButtonClick();
                    return true;
                }
                return false;
            case KeyEvent.KEYCODE_FOCUS:
                if (mFirstTimeInitialized) {
                    onShutterButtonFocus(false);
                }
                return true;
        }
        return false;
    }

    private void closeCamera() {
        Log.v(TAG, "Close camera device.");
        if (mCameraDevice != null) {
            mCameraDevice.setZoomChangeListener(null);
            mCameraDevice.setFaceDetectionCallback(null, null);
            mCameraDevice.setErrorCallback(null);

            if (mActivity.isSecureCamera() && !CameraActivity.isFirstStartAfterScreenOn()) {
                // Blocks until camera is actually released.
                CameraHolder.instance().strongRelease();
            } else {
                CameraHolder.instance().release();
            }

            mFaceDetectionStarted = false;
            mCameraDevice = null;
            setCameraState(PREVIEW_STOPPED);
            if (mFocusManager != null) {
                mFocusManager.onCameraReleased();
            }
        }
    }

    private void setDisplayOrientation() {
        mDisplayRotation = CameraUtil.getDisplayRotation(mActivity);
        mDisplayOrientation = CameraUtil.getDisplayOrientation(mDisplayRotation, mCameraId);
        mCameraDisplayOrientation = mDisplayOrientation;
        // This will be called again in checkDisplayRotation(), so there
        // should not be any problem even if mUI is null.
        if (mUI != null) {
            mUI.setDisplayOrientation(mDisplayOrientation);
        }
        if (mFocusManager != null) {
            mFocusManager.setDisplayOrientation(mDisplayOrientation);
        }
        // Change the camera display orientation
        if (mCameraDevice != null) {
            mCameraDevice.setDisplayOrientation(mCameraDisplayOrientation);
        }
    }

    /** Only called by UI thread. */
    private void setupPreview() {
        mFocusManager.resetTouchFocus();
        startPreview();
    }

    /** This can run on a background thread, so don't do UI updates here. Post any
             view updates to MainHandler or do it on onPreviewStarted() .  */
    private void startPreview() {
        if (mPaused || mCameraDevice == null || mParameters == null) {
            return;
        }

        synchronized (mCameraDevice) {
            SurfaceHolder sh = null;
            Log.v(TAG, "startPreview: SurfaceHolder (MDP path)");
            if (mUI != null) {
                sh = mUI.getSurfaceHolder();
            }

            // Let UI set its expected aspect ratio
            mCameraDevice.setPreviewDisplay(sh);
        }

        if (!mCameraPreviewParamsReady) {
            Log.w(TAG, "startPreview: parameters for preview are not ready.");
            return;
        }
        mErrorCallback.setActivity(mActivity);
        mCameraDevice.setErrorCallback(mErrorCallback);
        // ICS camera frameworks has a bug. Face detection state is not cleared 1589
        // after taking a picture. Stop the preview to work around it. The bug
        // was fixed in JB.
        if (mCameraState != PREVIEW_STOPPED && mCameraState != INIT) {
            stopPreview();
        }

        if (!mSnapshotOnIdle) {
            mFocusManager.setAeAwbLock(false); // Unlock AE and AWB.
        }

        setCameraParameters(UPDATE_PARAM_ALL);
        mCameraDevice.setOneShotPreviewCallback(mHandler,
                new CameraManager.CameraPreviewDataCallback() {
                    @Override
                    public void onPreviewFrame(byte[] data, CameraProxy camera) {
                        mUI.hidePreviewCover();
                    }
                });
        mCameraDevice.startPreview();

        mHandler.sendEmptyMessage(ON_PREVIEW_STARTED);

        setDisplayOrientation();

        if (!mSnapshotOnIdle) {
            // If the focus mode is continuous autofocus, call cancelAutoFocus to
            // resume it because it may have been paused by autoFocus call.
            if (CameraUtil.FOCUS_MODE_CONTINUOUS_PICTURE.equals(mFocusManager.getFocusMode())) {
                mCameraDevice.cancelAutoFocus();
            }
        } else {
            mHandler.post(mDoSnapRunnable);
        }
    }

    @Override
    public void stopPreview() {
        if (mCameraDevice != null && mCameraState != PREVIEW_STOPPED) {
            Log.v(TAG, "stopPreview");
            mCameraDevice.stopPreview();
        }
        setCameraState(PREVIEW_STOPPED);
        if (mFocusManager != null) mFocusManager.onPreviewStopped();
        stopFaceDetection();
    }

    @SuppressWarnings("deprecation")
    private void updateCameraParametersInitialize() {
        // Reset preview frame rate to the maximum because it may be lowered by
        // video camera application.
        int[] fpsRange = CameraUtil.getPhotoPreviewFpsRange(mParameters);
        if (fpsRange != null && fpsRange.length > 0) {
            mParameters.setPreviewFpsRange(
                    fpsRange[Parameters.PREVIEW_FPS_MIN_INDEX],
                    fpsRange[Parameters.PREVIEW_FPS_MAX_INDEX]);
        }

        mParameters.set(CameraUtil.RECORDING_HINT, CameraUtil.FALSE);

        // Disable video stabilization. Convenience methods not available in API
        // level <= 14
        String vstabSupported = mParameters.get("video-stabilization-supported");
        if ("true".equals(vstabSupported)) {
            mParameters.set("video-stabilization", "false");
        }
    }

    private void updateCameraParametersZoom() {
        // Set zoom.
        if (mParameters.isZoomSupported()) {
            Parameters p = mCameraDevice.getParameters();
            mZoomValue = p.getZoom();
            mParameters.setZoom(mZoomValue);
        }
    }
    private boolean needRestart() {
        mRestartPreview = false;
        String zsl = mPreferences.getString(CameraSettings.KEY_ZSL,
                                  mActivity.getString(R.string.pref_camera_zsl_default));
        if(zsl.equals("on") && mSnapshotMode != CameraInfo.CAMERA_SUPPORT_MODE_ZSL
           && mCameraState != PREVIEW_STOPPED) {
            //Switch on ZSL Camera mode
            Log.v(TAG, "Switching to ZSL Camera Mode. Restart Preview");
            mRestartPreview = true;
            return mRestartPreview;
        }
        if(zsl.equals("off") && mSnapshotMode != CameraInfo.CAMERA_SUPPORT_MODE_NONZSL
                 && mCameraState != PREVIEW_STOPPED) {
            //Switch on Normal Camera mode
            Log.v(TAG, "Switching to Normal Camera Mode. Restart Preview");
            mRestartPreview = true;
            return mRestartPreview;
        }
        return mRestartPreview;
    }

    private void qcomUpdateAdvancedFeatures(String ubiFocus,
                                            String chromaFlash,
                                            String reFocus,
                                            String optiZoom,
                                            String fssr,
                                            String truePortrait,
                                            String multiTouchFocus,
                                            String stillMore) {
        if (CameraUtil.isSupported(ubiFocus,
              CameraSettings.getSupportedAFBracketingModes(mParameters))) {
            mParameters.set(CameraSettings.KEY_QC_AF_BRACKETING, ubiFocus);
        }
        if (CameraUtil.isSupported(chromaFlash,
              CameraSettings.getSupportedChromaFlashModes(mParameters))) {
            mParameters.set(CameraSettings.KEY_QC_CHROMA_FLASH, chromaFlash);
        }
        if (CameraUtil.isSupported(optiZoom,
              CameraSettings.getSupportedOptiZoomModes(mParameters))) {
            mParameters.set(CameraSettings.KEY_QC_OPTI_ZOOM, optiZoom);
        }
        if (CameraUtil.isSupported(reFocus,
              CameraSettings.getSupportedRefocusModes(mParameters))) {
            mParameters.set(CameraSettings.KEY_QC_RE_FOCUS, reFocus);
        }
        if (CameraUtil.isSupported(fssr,
              CameraSettings.getSupportedFSSRModes(mParameters))) {
             mParameters.set(CameraSettings.KEY_QC_FSSR, fssr);
        }
        if (CameraUtil.isSupported(truePortrait,
              CameraSettings.getSupportedTruePortraitModes(mParameters))) {
            mParameters.set(CameraSettings.KEY_QC_TP, truePortrait);
        }
        if(CameraUtil.isSupported(multiTouchFocus,
              CameraSettings.getSupportedMultiTouchFocusModes(mParameters))) {
            mParameters.set(CameraSettings.KEY_QC_MULTI_TOUCH_FOCUS, multiTouchFocus);
        }
        if (CameraUtil.isSupported(stillMore,
              CameraSettings.getSupportedStillMoreModes(mParameters))) {
            mParameters.set(CameraSettings.KEY_QC_STILL_MORE, stillMore);
        }
    }

    /** This can run on a background thread, so don't do UI updates here.*/
    private void qcomUpdateCameraParametersPreference() {
        //qcom Related Parameter update
        //Set Brightness.
        mParameters.set("luma-adaptation", String.valueOf(mbrightness));

        String longshot_enable = mPreferences.getString(
                CameraSettings.KEY_LONGSHOT,
                mActivity.getString(R.string.pref_camera_longshot_default));
        mParameters.set("long-shot", longshot_enable);
        String optizoomOn = mActivity.getString(R.string
                .pref_camera_advanced_feature_value_optizoom_on);

        if (Parameters.SCENE_MODE_AUTO.equals(mSceneMode) ||
            CameraUtil.SCENE_MODE_HDR.equals(mSceneMode) ||
            optizoomOn.equals(mSceneMode)) {
            // Set Touch AF/AEC parameter.
            String touchAfAec = mPreferences.getString(
                 CameraSettings.KEY_TOUCH_AF_AEC,
                 mActivity.getString(R.string.pref_camera_touchafaec_default));
            if (CameraUtil.isSupported(touchAfAec, mParameters.getSupportedTouchAfAec())) {
                mCurrTouchAfAec = touchAfAec;
                mParameters.setTouchAfAec(touchAfAec);
            }
        } else {
            mParameters.setTouchAfAec(mParameters.TOUCH_AF_AEC_OFF);
            mFocusManager.resetTouchFocus();
        }
        try {
            if(mParameters.getTouchAfAec().equals(mParameters.TOUCH_AF_AEC_ON))
                this.mTouchAfAecFlag = true;
            else
                this.mTouchAfAecFlag = false;
        } catch(Exception e){
            Log.e(TAG, "Handled NULL pointer Exception");
        }

        // Set Picture Format
        // Picture Formats specified in UI should be consistent with
        // PIXEL_FORMAT_JPEG and PIXEL_FORMAT_RAW constants
        String pictureFormat = mPreferences.getString(
                CameraSettings.KEY_PICTURE_FORMAT,
                mActivity.getString(R.string.pref_camera_picture_format_default));

        //Change picture format to JPEG if camera is start from other APK by intent.
        if (mIsImageCaptureIntent && !pictureFormat.equals(PIXEL_FORMAT_JPEG)) {
            pictureFormat = PIXEL_FORMAT_JPEG;
            Editor editor = mPreferences.edit();
            editor.putString(CameraSettings.KEY_PICTURE_FORMAT,
                mActivity.getString(R.string.pref_camera_picture_format_value_jpeg));
            editor.apply();
        }
        Log.v(TAG, "Picture format value =" + pictureFormat);
        mParameters.set(KEY_PICTURE_FORMAT, pictureFormat);

        // Set JPEG quality.
        String jpegQuality = mPreferences.getString(
                CameraSettings.KEY_JPEG_QUALITY,
                mActivity.getString(R.string.pref_camera_jpegquality_default));
        //mUnsupportedJpegQuality = false;
        Size pic_size = mParameters.getPictureSize();
        if (pic_size == null) {
            Log.e(TAG, "error getPictureSize: size is null");
        }
        else{
            if("100".equals(jpegQuality) && (pic_size.width >= 3200)){
                //mUnsupportedJpegQuality = true;
            }else {
                mParameters.setJpegQuality(JpegEncodingQualityMappings.getQualityNumber(jpegQuality));
                int jpegFileSize = estimateJpegFileSize(pic_size, jpegQuality);
                if (jpegFileSize != mJpegFileSizeEstimation) {
                    mJpegFileSizeEstimation = jpegFileSize;
                    mHandler.post(new Runnable() {
                        @Override
                        public void run() {
                            updateRemainingPhotos();
                        }
                    });
                }
            }
        }

        // Set Selectable Zone Af parameter.
        String selectableZoneAf = mPreferences.getString(
            CameraSettings.KEY_SELECTABLE_ZONE_AF,
            mActivity.getString(R.string.pref_camera_selectablezoneaf_default));
        List<String> str = mParameters.getSupportedSelectableZoneAf();
        if (CameraUtil.isSupported(selectableZoneAf, mParameters.getSupportedSelectableZoneAf())) {
            mParameters.setSelectableZoneAf(selectableZoneAf);
        }

        // Set wavelet denoise mode
        if (mParameters.getSupportedDenoiseModes() != null) {
            String Denoise = mPreferences.getString( CameraSettings.KEY_DENOISE,
                             mActivity.getString(R.string.pref_camera_denoise_default));
            mParameters.setDenoise(Denoise);
        }
        // Set Redeye Reduction
        String redeyeReduction = mPreferences.getString(
                CameraSettings.KEY_REDEYE_REDUCTION,
                mActivity.getString(R.string.pref_camera_redeyereduction_default));
        if (CameraUtil.isSupported(redeyeReduction,
            mParameters.getSupportedRedeyeReductionModes())) {
            mParameters.setRedeyeReductionMode(redeyeReduction);
        }
        // Set ISO parameter
        if ((mManual3AEnabled & MANUAL_EXPOSURE) == 0) {
            String iso = mPreferences.getString(
                    CameraSettings.KEY_ISO,
                    mActivity.getString(R.string.pref_camera_iso_default));
            if (CameraUtil.isSupported(iso,
                mParameters.getSupportedIsoValues())) {
                mParameters.setISOValue(iso);
            }
        }
        // Set color effect parameter.
        String colorEffect = mPreferences.getString(
                CameraSettings.KEY_COLOR_EFFECT,
                mActivity.getString(R.string.pref_camera_coloreffect_default));
        Log.v(TAG, "Color effect value =" + colorEffect);
        if (CameraUtil.isSupported(colorEffect, mParameters.getSupportedColorEffects())) {
            mParameters.setColorEffect(colorEffect);
        }
        //Set Saturation
        String saturationStr = mPreferences.getString(
                CameraSettings.KEY_SATURATION,
                mActivity.getString(R.string.pref_camera_saturation_default));
        int saturation = Integer.parseInt(saturationStr);
        Log.v(TAG, "Saturation value =" + saturation);
        if((0 <= saturation) && (saturation <= mParameters.getMaxSaturation())){
            mParameters.setSaturation(saturation);
        }
        // Set contrast parameter.
        String contrastStr = mPreferences.getString(
                CameraSettings.KEY_CONTRAST,
                mActivity.getString(R.string.pref_camera_contrast_default));
        int contrast = Integer.parseInt(contrastStr);
        Log.v(TAG, "Contrast value =" +contrast);
        if((0 <= contrast) && (contrast <= mParameters.getMaxContrast())){
            mParameters.setContrast(contrast);
        }
        // Set sharpness parameter
        String sharpnessStr = mPreferences.getString(
                CameraSettings.KEY_SHARPNESS,
                mActivity.getString(R.string.pref_camera_sharpness_default));
        int sharpness = Integer.parseInt(sharpnessStr) *
                (mParameters.getMaxSharpness()/MAX_SHARPNESS_LEVEL);
        Log.v(TAG, "Sharpness value =" + sharpness);
        if((0 <= sharpness) && (sharpness <= mParameters.getMaxSharpness())){
            mParameters.setSharpness(sharpness);
        }
        // Set Face Recognition
        String faceRC = mPreferences.getString(
                CameraSettings.KEY_FACE_RECOGNITION,
                mActivity.getString(R.string.pref_camera_facerc_default));
        Log.v(TAG, "Face Recognition value = " + faceRC);
        if (CameraUtil.isSupported(faceRC,
                CameraSettings.getSupportedFaceRecognitionModes(mParameters))) {
            mParameters.set(CameraSettings.KEY_QC_FACE_RECOGNITION, faceRC);
        }
        // Set AE Bracketing
        String aeBracketing = mPreferences.getString(
                CameraSettings.KEY_AE_BRACKET_HDR,
                mActivity.getString(R.string.pref_camera_ae_bracket_hdr_default));
        Log.v(TAG, "AE Bracketing value =" + aeBracketing);
        if (CameraUtil.isSupported(aeBracketing,
                CameraSettings.getSupportedAEBracketingModes(mParameters))) {
            mParameters.set(CameraSettings.KEY_QC_AE_BRACKETING, aeBracketing);
        }

        // Set CDS
        String cds = mPreferences.getString(
                CameraSettings.KEY_CDS_MODE,
                mActivity.getString(R.string.pref_camera_cds_default));
        if ((mPrevSavedCDS == null) && (cds != null)) {
            mPrevSavedCDS = cds;
        }
        if (CameraUtil.isSupported(cds,
                CameraSettings.getSupportedCDSModes(mParameters))) {
            mParameters.set(CameraSettings.KEY_QC_CDS_MODE, cds);
        }

        // Set TNR
        String tnr = mPreferences.getString(
                CameraSettings.KEY_TNR_MODE,
                mActivity.getString(R.string.pref_camera_tnr_default));
        if (CameraUtil.isSupported(tnr,
                CameraSettings.getSupportedTNRModes(mParameters))) {
            if (!tnr.equals(mActivity.getString(R.string.
                    pref_camera_tnr_value_off))) {
                mParameters.set(CameraSettings.KEY_QC_CDS_MODE,
                        mActivity.getString(R.string.pref_camera_cds_value_off));
                mActivity.runOnUiThread(new Runnable() {
                    @Override
                    public void run() {
                        mUI.overrideSettings(CameraSettings.KEY_QC_CDS_MODE,
                            mActivity.getString(R.string.pref_camera_cds_value_off));
                    }
                });
                if (cds != null) {
                    mPrevSavedCDS = cds;
                }
                isTNREnabled = true;
            } else if (isTNREnabled) {
                mParameters.set(CameraSettings.KEY_QC_CDS_MODE, mPrevSavedCDS);
                mActivity.runOnUiThread(new Runnable() {
                    @Override
                    public void run() {
                        mUI.overrideSettings(CameraSettings.KEY_QC_CDS_MODE,
                            mPrevSavedCDS);
                    }
                });
                isTNREnabled = false;
            }
            mParameters.set(CameraSettings.KEY_QC_TNR_MODE, tnr);
        }

        // Set hdr mode
        String hdrMode = mPreferences.getString(
                CameraSettings.KEY_HDR_MODE,
                mActivity.getString(R.string.pref_camera_hdr_mode_default));
        Log.v(TAG, "HDR Mode value =" + hdrMode);
        if (CameraUtil.isSupported(hdrMode,
                CameraSettings.getSupportedHDRModes(mParameters))) {
            mParameters.set(CameraSettings.KEY_SNAPCAM_HDR_MODE, hdrMode);
        }

        // Set hdr need 1x
        String hdrNeed1x = mPreferences.getString(
                CameraSettings.KEY_HDR_NEED_1X,
                mActivity.getString(R.string.pref_camera_hdr_need_1x_default));
        Log.v(TAG, "HDR need 1x value =" + hdrNeed1x);
        if (CameraUtil.isSupported(hdrNeed1x,
                CameraSettings.getSupportedHDRNeed1x(mParameters))) {
            mParameters.set(CameraSettings.KEY_SNAPCAM_HDR_NEED_1X, hdrNeed1x);
        }

        // Set Advanced features.
        String advancedFeature = mPreferences.getString(
                CameraSettings.KEY_ADVANCED_FEATURES,
                mActivity.getString(R.string.pref_camera_advanced_feature_default));
        Log.e(TAG, " advancedFeature value =" + advancedFeature);

        mRefocus = false;
        if(advancedFeature != null) {
             String ubiFocusOff = mActivity.getString(R.string.
                 pref_camera_advanced_feature_value_ubifocus_off);
             String chromaFlashOff = mActivity.getString(R.string.
                 pref_camera_advanced_feature_value_chromaflash_off);
             String optiZoomOff = mActivity.getString(R.string.
                 pref_camera_advanced_feature_value_optizoom_off);
             String reFocusOff = mActivity.getString(R.string.
                 pref_camera_advanced_feature_value_refocus_off);
             String fssrOff = mActivity.getString(R.string.
                 pref_camera_advanced_feature_value_FSSR_off);
             String truePortraitOff = mActivity.getString(R.string.
                 pref_camera_advanced_feature_value_trueportrait_off);
             String multiTouchFocusOff = mActivity.getString(R.string.
                 pref_camera_advanced_feature_value_multi_touch_focus_off);
             String stillMoreOff = mActivity.getString(R.string.
                 pref_camera_advanced_feature_value_stillmore_off);

             if (advancedFeature.equals(mActivity.getString(R.string.
                 pref_camera_advanced_feature_value_ubifocus_on))) {
                 qcomUpdateAdvancedFeatures(advancedFeature,
                                           chromaFlashOff,
                                           reFocusOff,
                                           optiZoomOff,
                                           fssrOff,
                                           truePortraitOff,
                                           multiTouchFocusOff,
                                           stillMoreOff);
            } else if (advancedFeature.equals(mActivity.getString(R.string.
                 pref_camera_advanced_feature_value_chromaflash_on))) {
                 qcomUpdateAdvancedFeatures(ubiFocusOff,
                                           advancedFeature,
                                           reFocusOff,
                                           optiZoomOff,
                                           fssrOff,
                                           truePortraitOff,
                                           multiTouchFocusOff,
                                           stillMoreOff);
            } else if (advancedFeature.equals(mActivity.getString(R.string.
                 pref_camera_advanced_feature_value_refocus_on))) {
                 qcomUpdateAdvancedFeatures(ubiFocusOff,
                                           chromaFlashOff,
                                           advancedFeature,
                                           optiZoomOff,
                                           fssrOff,
                                           truePortraitOff,
                                           multiTouchFocusOff,
                                           stillMoreOff);
                 mRefocus = true;
            } else if (advancedFeature.equals(mActivity.getString(R.string.
                pref_camera_advanced_feature_value_optizoom_on))) {
                qcomUpdateAdvancedFeatures(ubiFocusOff,
                                           chromaFlashOff,
                                           reFocusOff,
                                           advancedFeature,
                                           fssrOff,
                                           truePortraitOff,
                                           multiTouchFocusOff,
                                           stillMoreOff);
            } else if (advancedFeature.equals(mActivity.getString(R.string.
                pref_camera_advanced_feature_value_FSSR_on))) {
                 qcomUpdateAdvancedFeatures(ubiFocusOff,
                                           chromaFlashOff,
                                           reFocusOff,
                                           optiZoomOff,
                                           advancedFeature,
                                           truePortraitOff,
                                           multiTouchFocusOff,
                                           stillMoreOff);
            } else if (advancedFeature.equals(mActivity.getString(R.string.
                pref_camera_advanced_feature_value_trueportrait_on))) {
                qcomUpdateAdvancedFeatures(ubiFocusOff,
                                           chromaFlashOff,
                                           reFocusOff,
                                           optiZoomOff,
                                           fssrOff,
                                           advancedFeature,
                                           multiTouchFocusOff,
                                           stillMoreOff);
            } else if (advancedFeature.equals(mActivity.getString(R.string.
                pref_camera_advanced_feature_value_multi_touch_focus_on))) {
                qcomUpdateAdvancedFeatures(ubiFocusOff,
                                           chromaFlashOff,
                                           reFocusOff,
                                           optiZoomOff,
                                           fssrOff,
                                           truePortraitOff,
                                           advancedFeature,
                                           stillMoreOff);
            } else if (advancedFeature.equals(mActivity.getString(R.string.
                pref_camera_advanced_feature_value_stillmore_on))) {
                qcomUpdateAdvancedFeatures(ubiFocusOff,
                                           chromaFlashOff,
                                           reFocusOff,
                                           optiZoomOff,
                                           fssrOff,
                                           truePortraitOff,
                                           multiTouchFocusOff,
                                           advancedFeature);
            } else {
                qcomUpdateAdvancedFeatures(ubiFocusOff,
                                           chromaFlashOff,
                                           reFocusOff,
                                           optiZoomOff,
                                           fssrOff,
                                           truePortraitOff,
                                           multiTouchFocusOff,
                                           stillMoreOff);
            }
        }

        if (mActivity.getString(R.string.pref_camera_advanced_feature_value_trueportrait_on)
                .equals(advancedFeature)) {
            // face detection must always be on for truePortrait
            if (CameraUtil.isSupported(Parameters.FACE_DETECTION_ON, mParameters.getSupportedFaceDetectionModes())) {
                mActivity.runOnUiThread(new Runnable() {
                    @Override
                    public void run() {
                        mUI.overrideSettings(CameraSettings.KEY_FACE_DETECTION, Parameters.FACE_DETECTION_ON);
                    }
                });

                mParameters.setFaceDetectionMode(Parameters.FACE_DETECTION_ON);
                if(mFaceDetectionEnabled == false) {
                    mFaceDetectionEnabled = true;
                    startFaceDetection();
                }
            }
        } else {
            // Set face detetction parameter.
            // clear override to re-enable setting if true portrait is off.
            mActivity.runOnUiThread(new Runnable() {
                @Override
                public void run() {
                    mUI.overrideSettings(CameraSettings.KEY_FACE_DETECTION, null);
                }
            });

            String faceDetection = mPreferences.getString(
                CameraSettings.KEY_FACE_DETECTION,
                mActivity.getString(R.string.pref_camera_facedetection_default));

            if (CameraUtil.isSupported(faceDetection, mParameters.getSupportedFaceDetectionModes())) {
                mParameters.setFaceDetectionMode(faceDetection);
                if(faceDetection.equals("on") && mFaceDetectionEnabled == false) {
                    mFaceDetectionEnabled = true;
                    startFaceDetection();
                }
                if(faceDetection.equals("off") && mFaceDetectionEnabled == true) {
                    stopFaceDetection();
                    mFaceDetectionEnabled = false;
                }
            }
        }

        // Set auto exposure parameter.
        String autoExposure = mPreferences.getString(
                CameraSettings.KEY_AUTOEXPOSURE,
                mActivity.getString(R.string.pref_camera_autoexposure_default));
        Log.v(TAG, "autoExposure value =" + autoExposure);
        if (CameraUtil.isSupported(autoExposure, mParameters.getSupportedAutoexposure())) {
            mParameters.setAutoExposure(autoExposure);
        }

        // Set anti banding parameter.
        String antiBanding = mPreferences.getString(
                 CameraSettings.KEY_ANTIBANDING,
                 mActivity.getString(R.string.pref_camera_antibanding_default));
        Log.v(TAG, "antiBanding value =" + antiBanding);
        if (CameraUtil.isSupported(antiBanding, mParameters.getSupportedAntibanding())) {
            mParameters.setAntibanding(antiBanding);
        }

        String zsl = mPreferences.getString(CameraSettings.KEY_ZSL,
                                  mActivity.getString(R.string.pref_camera_zsl_default));
        String auto_hdr = mPreferences.getString(CameraSettings.KEY_AUTO_HDR,
                                       mActivity.getString(R.string.pref_camera_hdr_default));
        if (CameraUtil.isAutoHDRSupported(mParameters)) {
            mParameters.set("auto-hdr-enable",auto_hdr);
            if (auto_hdr.equals("enable")) {
                mActivity.runOnUiThread(new Runnable() {
                    public void run() {
                        if (mDrawAutoHDR != null) {
                            mDrawAutoHDR.setVisibility(View.VISIBLE);
                        }
                    }
                });
                mParameters.setSceneMode("asd");
                mCameraDevice.setMetadataCb(mMetaDataCallback);
            }
            else {
                mAutoHdrEnable = false;
                mActivity.runOnUiThread( new Runnable() {
                    public void run () {
                        if (mDrawAutoHDR != null) {
                            mDrawAutoHDR.setVisibility (View.INVISIBLE);
                        }
                    }
                });
            }
        }
        mParameters.setZSLMode(zsl);
        if(zsl.equals("on")) {
            //Switch on ZSL Camera mode
            mSnapshotMode = CameraInfo.CAMERA_SUPPORT_MODE_ZSL;
            mParameters.setCameraMode(1);
            mFocusManager.setZslEnable(true);

            //Raw picture format is not supported under ZSL mode
            mParameters.set(KEY_PICTURE_FORMAT, PIXEL_FORMAT_JPEG);

            //Try to set CAF for ZSL
            if(CameraUtil.isSupported(Parameters.FOCUS_MODE_CONTINUOUS_PICTURE,
                    mParameters.getSupportedFocusModes()) && !mFocusManager.isTouch()) {
                mFocusManager.overrideFocusMode(Parameters.FOCUS_MODE_CONTINUOUS_PICTURE);
                mParameters.setFocusMode(Parameters.FOCUS_MODE_CONTINUOUS_PICTURE);
            } else if (mFocusManager.isTouch()) {
                mFocusManager.overrideFocusMode(null);
                mParameters.setFocusMode(mFocusManager.getFocusMode());
            } else {
                // If not supported use the current mode
                mFocusManager.overrideFocusMode(mFocusManager.getFocusMode());
            }

            if (!pictureFormat.equals(PIXEL_FORMAT_JPEG)) {
                mActivity.runOnUiThread(new Runnable() {
                    public void run() {
                        RotateTextToast.makeText(mActivity, R.string.error_app_unsupported_raw,
                                Toast.LENGTH_SHORT).show();
                    }
                });
            }
        } else if(zsl.equals("off")) {
            mSnapshotMode = CameraInfo.CAMERA_SUPPORT_MODE_NONZSL;
            mParameters.setCameraMode(0);
            mFocusManager.setZslEnable(false);
            if ((mManual3AEnabled & MANUAL_FOCUS) == 0) {
                mFocusManager.overrideFocusMode(null);
                mParameters.setFocusMode(mFocusManager.getFocusMode());
            }
        }

        //Set Histogram
        String histogram = mPreferences.getString(
                CameraSettings.KEY_HISTOGRAM,
                mActivity.getString(R.string.pref_camera_histogram_default));
        if (CameraUtil.isSupported(histogram,
            mParameters.getSupportedHistogramModes()) && mCameraDevice != null) {
            // Call for histogram
            if(histogram.equals("enable")) {
                mActivity.runOnUiThread(new Runnable() {
                    public void run() {
                        if(mGraphView != null) {
                            mGraphView.setVisibility(View.VISIBLE);
                            mGraphView.PreviewChanged();
                        }
                    }
                });
                mCameraDevice.setHistogramMode(mStatsCallback);
                mHiston = true;
            } else {
                mHiston = false;
                mActivity.runOnUiThread(new Runnable() {
                    public void run() {
                         if (mGraphView != null)
                             mGraphView.setVisibility(View.INVISIBLE);
                         }
                    });
                mCameraDevice.setHistogramMode(null);
            }
        }

        setFlipValue();

        /* Disable focus if aebracket is ON */
        String aeBracket = mParameters.get(CameraSettings.KEY_QC_AE_BRACKETING);
        if (!aeBracket.equalsIgnoreCase("off")) {
            String fMode = Parameters.FLASH_MODE_OFF;
            mParameters.setFlashMode(fMode);
        }
    }

    private int estimateJpegFileSize(final Size size, final String quality) {
        int[] ratios = mActivity.getResources().getIntArray(R.array.jpegquality_compression_ratio);
        String[] qualities = mActivity.getResources().getStringArray(
                R.array.pref_camera_jpegquality_entryvalues);
        int ratio = 0;
        for (int i = ratios.length - 1; i >= 0; --i) {
            if (qualities[i].equals(quality)) {
                ratio = ratios[i];
                break;
            }
        }

        if (ratio == 0) {
            return 0;
        } else {
            return size.width * size.height * 3 / ratio;
        }
    }

    private void setFlipValue() {
        // Read Flip mode from adb command
        //value: 0(default) - FLIP_MODE_OFF
        //value: 1 - FLIP_MODE_H
        //value: 2 - FLIP_MODE_V
        //value: 3 - FLIP_MODE_VH
        int preview_flip_value = SystemProperties.getInt("debug.camera.preview.flip", 0);
        int video_flip_value = SystemProperties.getInt("debug.camera.video.flip", 0);
        int picture_flip_value = SystemProperties.getInt("debug.camera.picture.flip", 0);
        int rotation = CameraUtil.getJpegRotation(mCameraId, mOrientation);
        mParameters.setRotation(rotation);
        if (rotation == 90 || rotation == 270) {
            // in case of 90 or 270 degree, V/H flip should reverse
            if (preview_flip_value == 1) {
                preview_flip_value = 2;
            } else if (preview_flip_value == 2) {
                preview_flip_value = 1;
            }
            if (video_flip_value == 1) {
                video_flip_value = 2;
            } else if (video_flip_value == 2) {
                video_flip_value = 1;
            }
            if (picture_flip_value == 1) {
                picture_flip_value = 2;
            } else if (picture_flip_value == 2) {
                picture_flip_value = 1;
            }
        }
        String preview_flip = CameraUtil.getFilpModeString(preview_flip_value);
        String video_flip = CameraUtil.getFilpModeString(video_flip_value);
        String picture_flip = CameraUtil.getFilpModeString(picture_flip_value);
        if(CameraUtil.isSupported(preview_flip, CameraSettings.getSupportedFlipMode(mParameters))){
            mParameters.set(CameraSettings.KEY_QC_PREVIEW_FLIP, preview_flip);
        }
        if(CameraUtil.isSupported(video_flip, CameraSettings.getSupportedFlipMode(mParameters))){
            mParameters.set(CameraSettings.KEY_QC_VIDEO_FLIP, video_flip);
        }
        if(CameraUtil.isSupported(picture_flip, CameraSettings.getSupportedFlipMode(mParameters))){
            mParameters.set(CameraSettings.KEY_QC_SNAPSHOT_PICTURE_FLIP, picture_flip);
        }
    }

    @TargetApi(Build.VERSION_CODES.JELLY_BEAN)
    private void setAutoExposureLockIfSupported() {
        if (mAeLockSupported) {
            mParameters.setAutoExposureLock(mFocusManager.getAeAwbLock());
        }
    }

    @TargetApi(Build.VERSION_CODES.JELLY_BEAN)
    private void setAutoWhiteBalanceLockIfSupported() {
        if (mAwbLockSupported) {
            mParameters.setAutoWhiteBalanceLock(mFocusManager.getAeAwbLock());
        }
    }

    private void setFocusAreasIfSupported() {
        if (mFocusAreaSupported) {
            mParameters.setFocusAreas(mFocusManager.getFocusAreas());
        }
    }

    private void setMeteringAreasIfSupported() {
        if (mMeteringAreaSupported) {
            mParameters.setMeteringAreas(mFocusManager.getMeteringAreas());
        }
    }

    /** This can run on a background thread, so don't do UI updates here.*/
    private boolean updateCameraParametersPreference() {
        setAutoExposureLockIfSupported();
        setAutoWhiteBalanceLockIfSupported();
        setFocusAreasIfSupported();
        setMeteringAreasIfSupported();

        // initialize focus mode
        if ((mManual3AEnabled & MANUAL_FOCUS) == 0) {
            mFocusManager.overrideFocusMode(null);
            mParameters.setFocusMode(mFocusManager.getFocusMode());
        }

        // Set picture size.
        String pictureSize = mPreferences.getString(
                CameraSettings.KEY_PICTURE_SIZE, null);
        if (pictureSize == null) {
            CameraSettings.initialCameraPictureSize(mActivity, mParameters);
        } else {
            Size old_size = mParameters.getPictureSize();
            Log.v(TAG, "old picture_size = " + old_size.width + " x " + old_size.height);
            List<Size> supported = mParameters.getSupportedPictureSizes();
            CameraSettings.setCameraPictureSize(
                    pictureSize, supported, mParameters);
            Size size = mParameters.getPictureSize();
            Log.v(TAG, "new picture_size = " + size.width + " x " + size.height);
            if (old_size != null && size != null) {
                if(!size.equals(old_size) && mCameraState != PREVIEW_STOPPED) {
                    Log.v(TAG, "Picture Size changed. Restart Preview");
                    mRestartPreview = true;
                }
            }
        }
        Size size = mParameters.getPictureSize();

        // Set a preview size that is closest to the viewfinder height and has
        // the right aspect ratio.
        List<Size> sizes = mParameters.getSupportedPreviewSizes();
        Size optimalSize = CameraUtil.getOptimalPreviewSize(mActivity, sizes,
                (double) size.width / size.height);

        //Read Preview Resolution from adb command
        //value: 0(default) - Default value as per snapshot aspect ratio
        //value: 1 - 640x480
        //value: 2 - 720x480
        //value: 3 - 1280x720
        //value: 4 - 1920x1080
        int preview_resolution = SystemProperties.getInt("persist.camera.preview.size", 0);
        switch (preview_resolution) {
            case 1: {
                optimalSize.width = 640;
                optimalSize.height = 480;
                Log.v(TAG, "Preview resolution hardcoded to 640x480");
                break;
            }
            case 2: {
                optimalSize.width = 720;
                optimalSize.height = 480;
                Log.v(TAG, "Preview resolution hardcoded to 720x480");
                break;
            }
            case 3: {
                optimalSize.width = 1280;
                optimalSize.height = 720;
                Log.v(TAG, "Preview resolution hardcoded to 1280x720");
                break;
            }
            case 4: {
                optimalSize.width = 1920;
                optimalSize.height = 1080;
                Log.v(TAG, "Preview resolution hardcoded to 1920x1080");
                break;
            }
            default: {
                Log.v(TAG, "Preview resolution as per Snapshot aspect ratio");
                break;
            }
        }

        Size original = mParameters.getPreviewSize();
        if (!original.equals(optimalSize)) {
            mParameters.setPreviewSize(optimalSize.width, optimalSize.height);

            // Zoom related settings will be changed for different preview
            // sizes, so set and read the parameters to get latest values
            if (mHandler.getLooper() == Looper.myLooper()) {
                // On UI thread only, not when camera starts up
                setupPreview();
            } else {
                mCameraDevice.setParameters(mParameters);
            }
            mParameters = mCameraDevice.getParameters();
            Log.v(TAG, "Preview Size changed. Restart Preview");
            mRestartPreview = true;
        }

        Log.v(TAG, "Preview size is " + optimalSize.width + "x" + optimalSize.height);
        size = mParameters.getPictureSize();

        // Set jpegthumbnail size
        // Set a jpegthumbnail size that is closest to the Picture height and has
        // the right aspect ratio.
        List<Size> supported = mParameters.getSupportedJpegThumbnailSizes();
        optimalSize = CameraUtil.getOptimalJpegThumbnailSize(supported,
                (double) size.width / size.height);
        original = mParameters.getJpegThumbnailSize();
        if (!original.equals(optimalSize)) {
            mParameters.setJpegThumbnailSize(optimalSize.width, optimalSize.height);
        }

        Log.v(TAG, "Thumbnail size is " + optimalSize.width + "x" + optimalSize.height);

        // Since changing scene mode may change supported values, set scene mode
        // first. HDR is a scene mode. To promote it in UI, it is stored in a
        // separate preference.
        String onValue = mActivity.getString(R.string.setting_on_value);
        String hdr = mPreferences.getString(CameraSettings.KEY_CAMERA_HDR,
                mActivity.getString(R.string.pref_camera_hdr_default));
        String hdrPlus = mPreferences.getString(CameraSettings.KEY_CAMERA_HDR_PLUS,
                mActivity.getString(R.string.pref_camera_hdr_plus_default));
        boolean hdrOn = onValue.equals(hdr);
        boolean hdrPlusOn = onValue.equals(hdrPlus);

        boolean doGcamModeSwitch = false;
        if (hdrPlusOn && GcamHelper.hasGcamCapture()) {
            // Kick off mode switch to gcam.
            doGcamModeSwitch = true;
        } else {
            if (hdrOn) {
                mSceneMode = CameraUtil.SCENE_MODE_HDR;
                if (!(Parameters.SCENE_MODE_AUTO).equals(mParameters.getSceneMode())
                    && !(Parameters.SCENE_MODE_HDR).equals(mParameters.getSceneMode())) {
                    mParameters.setSceneMode(Parameters.SCENE_MODE_AUTO);
                    mCameraDevice.setParameters(mParameters);
                    mParameters = mCameraDevice.getParameters();
                }
            } else {
                mSceneMode = mPreferences.getString(
                        CameraSettings.KEY_SCENE_MODE,
                        mActivity.getString(R.string.pref_camera_scenemode_default));
            }
        }

        String refocusOn = mActivity.getString(R.string
                .pref_camera_advanced_feature_value_refocus_on);
        String optizoomOn = mActivity.getString(R.string
                .pref_camera_advanced_feature_value_optizoom_on);
        if (refocusOn.equals(mSceneMode)) {
            try {
                mSceneMode = Parameters.SCENE_MODE_AUTO;
                mUI.setPreference(CameraSettings.KEY_ADVANCED_FEATURES, refocusOn);
                mUI.showRefocusDialog();
            } catch (NullPointerException e) {
            }
        } else if (optizoomOn.equals(mSceneMode)) {
            try {
                mSceneMode = Parameters.SCENE_MODE_AUTO;
                mUI.setPreference(CameraSettings.KEY_ADVANCED_FEATURES, optizoomOn);
            } catch (NullPointerException e) {
            }
        } else if (mSceneMode == null) {
            mSceneMode = Parameters.SCENE_MODE_AUTO;
        }

        if (CameraUtil.isSupported(mSceneMode, mParameters.getSupportedSceneModes())) {
            if (!mParameters.getSceneMode().equals(mSceneMode)) {
                mParameters.setSceneMode(mSceneMode);

                // Setting scene mode will change the settings of flash mode,
                // white balance, and focus mode. Here we read back the
                // parameters, so we can know those settings.
                mCameraDevice.setParameters(mParameters);
                mParameters = mCameraDevice.getParameters();
            }
        }

        // Set JPEG quality.
        int jpegQuality;
        if(mCameraId>1) {
            jpegQuality=95; //Temproray Solution for camera ids greater than 1. Proper fix TBD.
        } else {
            jpegQuality = CameraProfile.getJpegEncodingQualityParameter(mCameraId,
                CameraProfile.QUALITY_HIGH);
        }

        mParameters.setJpegQuality(jpegQuality);

        // For the following settings, we need to check if the settings are
        // still supported by latest driver, if not, ignore the settings.

        // Set exposure compensation
        int value = CameraSettings.readExposure(mPreferences);
        int max = mParameters.getMaxExposureCompensation();
        int min = mParameters.getMinExposureCompensation();
        if (value >= min && value <= max) {
            mParameters.setExposureCompensation(value);
        } else {
            Log.w(TAG, "invalid exposure range: " + value);
        }

        if (Parameters.SCENE_MODE_AUTO.equals(mSceneMode)) {
            // Set flash mode.
            String flashMode = mPreferences.getString(
                    CameraSettings.KEY_FLASH_MODE,
                    mActivity.getString(R.string.pref_camera_flashmode_default));
            List<String> supportedFlash = mParameters.getSupportedFlashModes();
            if (CameraUtil.isSupported(flashMode, supportedFlash)) {
                mParameters.setFlashMode(flashMode);
            } else {
                flashMode = mParameters.getFlashMode();
                if (flashMode == null) {
                    flashMode = mActivity.getString(
                            R.string.pref_camera_flashmode_no_flash);
                }
            }

            // Set white balance parameter.
            if ((mManual3AEnabled & MANUAL_WB) == 0) {
                String whiteBalance = mPreferences.getString(
                        CameraSettings.KEY_WHITE_BALANCE,
                        mActivity.getString(R.string.pref_camera_whitebalance_default));
                if (CameraUtil.isSupported(whiteBalance,
                        mParameters.getSupportedWhiteBalance())) {
                    mParameters.setWhiteBalance(whiteBalance);
                } else {
                    whiteBalance = mParameters.getWhiteBalance();
                    if (whiteBalance == null) {
                        whiteBalance = Parameters.WHITE_BALANCE_AUTO;
                    }
                }
            }

            // Set focus mode.
            if ((mManual3AEnabled & MANUAL_FOCUS) == 0) {
                mFocusManager.overrideFocusMode(null);
                mParameters.setFocusMode(mFocusManager.getFocusMode());
            }
        } else {
            mFocusManager.overrideFocusMode(mParameters.getFocusMode());
            if (CameraUtil.isSupported(Parameters.FLASH_MODE_OFF,
                    mParameters.getSupportedFlashModes())) {
                mParameters.setFlashMode(Parameters.FLASH_MODE_OFF);
            }
            if (CameraUtil.isSupported(Parameters.WHITE_BALANCE_AUTO,
                    mParameters.getSupportedWhiteBalance())) {
                mParameters.setWhiteBalance(Parameters.WHITE_BALANCE_AUTO);
            }
        }

        if (mContinuousFocusSupported && ApiHelper.HAS_AUTO_FOCUS_MOVE_CALLBACK) {
            updateAutoFocusMoveCallback();
        }

        String makeupParamValue = mPreferences.getString(CameraSettings.KEY_TS_MAKEUP_UILABLE,
                mActivity.getString(R.string.pref_camera_tsmakeup_default));
        mParameters.set(CameraSettings.KEY_TS_MAKEUP_PARAM, makeupParamValue);
        Log.v(TAG,"updateCameraParametersPreference(): TSMakeup " + CameraSettings.KEY_TS_MAKEUP_PARAM +" value = " + makeupParamValue);

        if(TsMakeupManager.MAKEUP_ON.equals(makeupParamValue)) {
            String makeupWhitenValue = mPreferences.getString(CameraSettings.KEY_TS_MAKEUP_LEVEL_WHITEN,
                    mActivity.getString(R.string.pref_camera_tsmakeup_level_default));
            String makeupCleanValue = mPreferences.getString(CameraSettings.KEY_TS_MAKEUP_LEVEL_CLEAN,
                    mActivity.getString(R.string.pref_camera_tsmakeup_level_default));
            mParameters.set(CameraSettings.KEY_TS_MAKEUP_PARAM_WHITEN, makeupWhitenValue);
            mParameters.set(CameraSettings.KEY_TS_MAKEUP_PARAM_CLEAN, makeupCleanValue);
        }

        //QCom related parameters updated here.
        qcomUpdateCameraParametersPreference();
        return doGcamModeSwitch;
    }

    @TargetApi(Build.VERSION_CODES.JELLY_BEAN)
    private void updateAutoFocusMoveCallback() {
        if (mParameters.getFocusMode().equals(CameraUtil.FOCUS_MODE_CONTINUOUS_PICTURE)) {
            mCameraDevice.setAutoFocusMoveCallback(mHandler,
                    (CameraAFMoveCallback) mAutoFocusMoveCallback);
        } else {
            mCameraDevice.setAutoFocusMoveCallback(null, null);
        }
    }

    // We separate the parameters into several subsets, so we can update only
    // the subsets actually need updating. The PREFERENCE set needs extra
    // locking because the preference can be changed from GLThread as well.
    private void setCameraParameters(int updateSet) {
        if (mCameraDevice == null) {
            return;
        }
        synchronized (mCameraDevice) {
            boolean doModeSwitch = false;

            if ((updateSet & UPDATE_PARAM_INITIALIZE) != 0) {
                updateCameraParametersInitialize();
            }

            if ((updateSet & UPDATE_PARAM_ZOOM) != 0) {
                updateCameraParametersZoom();
            }

            if ((updateSet & UPDATE_PARAM_PREFERENCE) != 0) {
                doModeSwitch = updateCameraParametersPreference();
            }

            mCameraDevice.setParameters(mParameters);

            // Switch to gcam module if HDR+ was selected
            if (doModeSwitch && !mIsImageCaptureIntent) {
                mHandler.sendEmptyMessage(SWITCH_TO_GCAM_MODULE);
            }
        }
    }

    // If the Camera is idle, update the parameters immediately, otherwise
    // accumulate them in mUpdateSet and update later.
    private void setCameraParametersWhenIdle(int additionalUpdateSet) {
        mUpdateSet |= additionalUpdateSet;
        if (mCameraDevice == null) {
            // We will update all the parameters when we open the device, so
            // we don't need to do anything now.
            mUpdateSet = 0;
            return;
        } else if (isCameraIdle()) {
            setCameraParameters(mUpdateSet);
             if(mRestartPreview && mCameraState != PREVIEW_STOPPED) {
                Log.v(TAG, "Restarting Preview...");
                stopPreview();
                resizeForPreviewAspectRatio();
                startPreview();
                setCameraState(IDLE);
            }
            mRestartPreview = false;
            updateCameraSettings();
            mUpdateSet = 0;
        } else {
            if (!mHandler.hasMessages(SET_CAMERA_PARAMETERS_WHEN_IDLE)) {
                mHandler.sendEmptyMessageDelayed(
                        SET_CAMERA_PARAMETERS_WHEN_IDLE, 1000);
            }
        }
    }

    @Override
    public boolean isCameraIdle() {
        return (mCameraState == IDLE) ||
                (mCameraState == PREVIEW_STOPPED) ||
                ((mFocusManager != null) && mFocusManager.isFocusCompleted()
                        && (mCameraState != SWITCHING_CAMERA));
    }

    @Override
    public boolean isImageCaptureIntent() {
        String action = mActivity.getIntent().getAction();
        return (MediaStore.ACTION_IMAGE_CAPTURE.equals(action)
                || CameraActivity.ACTION_IMAGE_CAPTURE_SECURE.equals(action));
    }

    private void setupCaptureParams() {
        Bundle myExtras = mActivity.getIntent().getExtras();
        if (myExtras != null) {
            mSaveUri = (Uri) myExtras.getParcelable(MediaStore.EXTRA_OUTPUT);
            mCropValue = myExtras.getString("crop");
        }
    }

    private void UpdateManualFocusSettings() {
        //dismiss all popups first, because we need to show edit dialog
        mUI.collapseCameraControls();
        final AlertDialog.Builder alert = new AlertDialog.Builder(mActivity);
        LinearLayout linear = new LinearLayout(mActivity);
        linear.setOrientation(1);
        alert.setTitle("Manual Focus Settings");
        alert.setNegativeButton("Cancel",new DialogInterface.OnClickListener()
        {
            public void onClick(DialogInterface dialog,int id)
            {
                dialog.cancel();
            }
        });
        final TextView focusPositionText = new TextView(mActivity);
        String scaleMode = mActivity.getString(
                R.string.pref_camera_manual_focus_value_scale_mode);
        String diopterMode = mActivity.getString(
                R.string.pref_camera_manual_focus_value_diopter_mode);
        String manualFocusMode = mPreferences.getString(
                CameraSettings.KEY_MANUAL_FOCUS,
                mActivity.getString(R.string.pref_camera_manual_focus_default));

        Log.v(TAG, "manualFocusMode selected = " + manualFocusMode);
        if (manualFocusMode.equals(scaleMode)) {
            final SeekBar focusbar = new SeekBar(mActivity);
            final int minFocusPos = mParameters.getInt(CameraSettings.KEY_MIN_FOCUS_SCALE);
            final int maxFocusPos = mParameters.getInt(CameraSettings.KEY_MAX_FOCUS_SCALE);
            //update mparameters to fetch latest focus position
            mParameters = mCameraDevice.getParameters();
            final int CurFocusPos = mParameters.getInt(CameraSettings.KEY_MANUAL_FOCUS_SCALE);
            focusbar.setProgress(CurFocusPos);
            focusPositionText.setText("Current focus position is " + CurFocusPos);

            alert.setMessage("Enter focus position in the range of " + minFocusPos
                    + " to " + maxFocusPos);

            focusbar.setOnSeekBarChangeListener(new OnSeekBarChangeListener() {
                @Override
                public void onStopTrackingTouch(SeekBar seekBar) {
                }

                @Override
                public void onStartTrackingTouch(SeekBar seekBar) {
                }

                @Override
                public void onProgressChanged(SeekBar seekBar, int progress,boolean fromUser) {
                    focusPositionText.setText("Current focus position is " + progress);
                }
            });
            linear.addView(focusbar);
            linear.addView(focusPositionText);
            alert.setView(linear);
            alert.setPositiveButton("Ok",new DialogInterface.OnClickListener()
            {
                public void onClick(DialogInterface dialog,int id)
                {
                    int focusPos = focusbar.getProgress();
                    Log.v(TAG, "Setting focus position : " + focusPos);
                    mManual3AEnabled |= MANUAL_FOCUS;
                    mParameters.setFocusMode(Parameters.FOCUS_MODE_MANUAL_POSITION);
                    mParameters.set(CameraSettings.KEY_MANUAL_FOCUS_TYPE, 2); // 2 for scale mode
                    mParameters.set(CameraSettings.KEY_MANUAL_FOCUS_POSITION, focusPos);
                    updateCommonManual3ASettings();
                    onSharedPreferenceChanged();
                }
            });
            alert.show();
        } else if (manualFocusMode.equals(diopterMode)) {
            String minFocusStr = mParameters.get(CameraSettings.KEY_MIN_FOCUS_DIOPTER);
            String maxFocusStr = mParameters.get(CameraSettings.KEY_MAX_FOCUS_DIOPTER);
            final double minFocusPos = Double.parseDouble(minFocusStr);
            final double maxFocusPos = Double.parseDouble(maxFocusStr);
            final EditText input = new EditText(mActivity);
            int floatType = InputType.TYPE_NUMBER_FLAG_DECIMAL | InputType.TYPE_CLASS_NUMBER;
            input.setInputType(floatType);
            alert.setMessage("Enter focus position in the range of " + minFocusPos
                    + " to " + maxFocusPos);
            //update mparameters to fetch latest focus position
            mParameters = mCameraDevice.getParameters();
            final String CurFocusPos = mParameters.get(CameraSettings.KEY_MANUAL_FOCUS_DIOPTER);
            focusPositionText.setText("Current focus position is " + CurFocusPos);
            linear.addView(input);
            linear.addView(focusPositionText);
            alert.setView(linear);
            alert.setPositiveButton("Ok",new DialogInterface.OnClickListener()
            {
                public void onClick(DialogInterface dialog,int id)
                {
                    double focuspos = 0;
                    String focusStr = input.getText().toString();
                    if (focusStr.length() > 0) {
                        try {
                            focuspos = Double.parseDouble(focusStr);
                        } catch (NumberFormatException e) {
                            Log.w(TAG, "Input foucspos " + focuspos + " is invalid");
                            focuspos = maxFocusPos + 1f;
                        }

                    } else {
                        RotateTextToast.makeText(mActivity, "Invalid focus position",
                                Toast.LENGTH_SHORT).show();
                        return;
                    }
                    if (focuspos >= minFocusPos && focuspos <= maxFocusPos) {
                        Log.v(TAG, "Setting focus position : " + focusStr);
                        mManual3AEnabled |= MANUAL_FOCUS;
                        mParameters.setFocusMode(Parameters.FOCUS_MODE_MANUAL_POSITION);
                        //focus type 3 is diopter mode
                        mParameters.set(CameraSettings.KEY_MANUAL_FOCUS_TYPE, 3);
                        mParameters.set(CameraSettings.KEY_MANUAL_FOCUS_POSITION, focusStr);
                        updateCommonManual3ASettings();
                        onSharedPreferenceChanged();
                    } else {
                        RotateTextToast.makeText(mActivity, "Invalid focus position",
                                Toast.LENGTH_SHORT).show();
                    }
                }
            });
            alert.show();
        } else {
            mManual3AEnabled &= ~MANUAL_FOCUS;
            mParameters.setFocusMode(mFocusManager.getFocusMode());
            mUI.overrideSettings(CameraSettings.KEY_FOCUS_MODE, null);
            updateCommonManual3ASettings();
            onSharedPreferenceChanged();
        }
    }

    private void UpdateManualWBSettings() {
        //dismiss all popups first, because we need to show edit dialog
        mUI.collapseCameraControls();
        final AlertDialog.Builder alert = new AlertDialog.Builder(mActivity);
        LinearLayout linear = new LinearLayout(mActivity);
        linear.setOrientation(1);
        alert.setTitle("Manual White Balance Settings");
        alert.setNegativeButton("Cancel",new DialogInterface.OnClickListener()
        {
            public void onClick(DialogInterface dialog,int id)
            {
                dialog.cancel();
            }
        });

        String cctMode = mActivity.getString(
                R.string.pref_camera_manual_wb_value_color_temperature);
        String rgbGainMode = mActivity.getString(
                R.string.pref_camera_manual_wb_value_rbgb_gains);
        String manualWBMode = mPreferences.getString(
                CameraSettings.KEY_MANUAL_WB,
                mActivity.getString(R.string.pref_camera_manual_wb_default));
        final String wbPref = mPreferences.getString(
                CameraSettings.KEY_WHITE_BALANCE,
                mActivity.getString(R.string.pref_camera_whitebalance_default));
        Log.v(TAG, "manualWBMode selected = " + manualWBMode);
        if (manualWBMode.equals(cctMode)) {
            final TextView CCTtext = new TextView(mActivity);
            final EditText CCTinput = new EditText(mActivity);
            CCTinput.setInputType(InputType.TYPE_CLASS_NUMBER);
            final int minCCT = mParameters.getInt(CameraSettings.KEY_MIN_WB_CCT);
            final int maxCCT = mParameters.getInt(CameraSettings.KEY_MAX_WB_CCT);

            //refresh camera parameters to get latest CCT value
            mParameters = mCameraDevice.getParameters();
            String currentCCT = mParameters.get(CameraSettings.KEY_MANUAL_WB_CCT);
            if (currentCCT != null) {
                CCTtext.setText("Current CCT is " + currentCCT);
            }
            alert.setMessage("Enter CCT value in the range of " + minCCT+ " to " + maxCCT);
            linear.addView(CCTinput);
            linear.addView(CCTtext);
            alert.setView(linear);
            alert.setPositiveButton("Ok",new DialogInterface.OnClickListener()
            {
                public void onClick(DialogInterface dialog,int id)
                {
                    int newCCT = -1;
                    String cct = CCTinput.getText().toString();
                    if (cct.length() > 0) {
                        newCCT = Integer.parseInt(cct);
                    }
                    if (newCCT <= maxCCT && newCCT >= minCCT) {
                        mManual3AEnabled |= MANUAL_WB;
                        Log.v(TAG, "Setting CCT value : " + newCCT);
                        mParameters.setWhiteBalance(CameraSettings.KEY_MANUAL_WHITE_BALANCE);
                        //0 corresponds to manual CCT mode
                        mParameters.set(CameraSettings.KEY_MANUAL_WB_TYPE, 0);
                        mParameters.set(CameraSettings.KEY_MANUAL_WB_VALUE, newCCT);
                        updateCommonManual3ASettings();
                        onSharedPreferenceChanged();
                    } else {
                        RotateTextToast.makeText(mActivity, "Invalid CCT", Toast.LENGTH_SHORT)
                                .show();
                    }
                }
            });
            alert.show();
        } else if (manualWBMode.equals(rgbGainMode)) {
            final TextView RGBtext = new TextView(mActivity);
            final EditText Rinput = new EditText(mActivity);
            Rinput.setHint("Enter R gain here");
            final EditText Ginput = new EditText(mActivity);
            Ginput.setHint("Enter G gain here");
            final EditText Binput = new EditText(mActivity);
            Binput.setHint("Enter B gain here");

            int floatType = InputType.TYPE_NUMBER_FLAG_DECIMAL | InputType.TYPE_CLASS_NUMBER;
            Rinput.setInputType(floatType);
            Ginput.setInputType(floatType);
            Binput.setInputType(floatType);

            String minGainStr = mParameters.get(CameraSettings.KEY_MIN_WB_GAIN);
            final double minGain = Double.parseDouble(minGainStr);
            String maxGainStr = mParameters.get(CameraSettings.KEY_MAX_WB_GAIN);
            final double maxGain = Double.parseDouble(maxGainStr);

            //refresh camera parameters to get latest WB gains
            mParameters = mCameraDevice.getParameters();
            String currentGains = mParameters.get(CameraSettings.KEY_MANUAL_WB_GAINS);
            if (currentGains != null) {
                RGBtext.setText("Current RGB gains are " + currentGains);
            }

            alert.setMessage("Enter RGB gains in the range of " + minGain
                + " to " + maxGain);
            linear.addView(Rinput);
            linear.addView(Ginput);
            linear.addView(Binput);
            linear.addView(RGBtext);
            alert.setView(linear);
            alert.setPositiveButton("Ok",new DialogInterface.OnClickListener()
            {
                public void onClick(DialogInterface dialog,int id)
                {
                    String Rgain = Rinput.getText().toString();
                    String Ggain = Ginput.getText().toString();
                    String Bgain = Binput.getText().toString();
                    double Rgainf = -1;
                    double Ggainf = -1;
                    double Bgainf = -1;
                    if (Rgain.length() > 0 && Ggain.length() > 0 && Bgain.length() > 0) {
                        try {
                            Rgainf = Double.parseDouble(Rgain);
                            Ggainf = Double.parseDouble(Ggain);
                            Bgainf = Double.parseDouble(Bgain);
                        } catch (NumberFormatException e) {
                            Log.w(TAG, "Input RGB gain is invalid");
                            Rgainf = maxGain + 1f;
                            Ggainf = maxGain + 1f;
                            Bgainf = maxGain + 1f;
                        }
                        String RGBGain = Rgain + "," + Ggain + "," + Bgain;
                        if (Rgainf <= maxGain && Rgainf >= minGain &&
                            Ggainf <= maxGain && Ggainf >= minGain &&
                            Bgainf <= maxGain && Bgainf >= minGain) {
                            Log.v(TAG, "Setting RGB gains : " + RGBGain);
                            mManual3AEnabled |= MANUAL_WB;
                            mParameters.setWhiteBalance(CameraSettings.KEY_MANUAL_WHITE_BALANCE);
                            // 1 corresponds to manual WB gain mode
                            mParameters.set(CameraSettings.KEY_MANUAL_WB_TYPE, 1);
                            mParameters.set(CameraSettings.KEY_MANUAL_WB_VALUE, RGBGain);
                            updateCommonManual3ASettings();
                            onSharedPreferenceChanged();
                        } else {
                            RotateTextToast.makeText(mActivity, "Invalid RGB gains",
                                    Toast.LENGTH_SHORT).show();
                        }
                    } else {
                        RotateTextToast.makeText(mActivity, "Invalid RGB gains",
                                    Toast.LENGTH_SHORT).show();
                    }
                }
            });
            alert.show();
        } else {
            //reset white balance
            mManual3AEnabled &= ~MANUAL_WB;
            mUI.overrideSettings(CameraSettings.KEY_WHITE_BALANCE, null);
            updateCommonManual3ASettings();
            onSharedPreferenceChanged();
        }
    }

    private void UpdateManualExposureSettings() {
        //dismiss all popups first, because we need to show edit dialog
        mUI.collapseCameraControls();
        final AlertDialog.Builder alert = new AlertDialog.Builder(mActivity);
        LinearLayout linear = new LinearLayout(mActivity);
        linear.setOrientation(1);
        final TextView ISOtext = new TextView(mActivity);
        final EditText ISOinput = new EditText(mActivity);
        final TextView ExpTimeText = new TextView(mActivity);
        final EditText ExpTimeInput = new EditText(mActivity);
        ISOinput.setInputType(InputType.TYPE_CLASS_NUMBER);
        int floatType = InputType.TYPE_NUMBER_FLAG_DECIMAL | InputType.TYPE_CLASS_NUMBER;
        ExpTimeInput.setInputType(floatType);
        alert.setTitle("Manual Exposure Settings");
        alert.setNegativeButton("Cancel",new DialogInterface.OnClickListener()
        {
            public void onClick(DialogInterface dialog,int id)
            {
                dialog.cancel();
            }
        });

        mParameters = mCameraDevice.getParameters();
        final int minISO = mParameters.getInt(CameraSettings.KEY_MIN_ISO);
        final int maxISO = mParameters.getInt(CameraSettings.KEY_MAX_ISO);
        String isoMode = mParameters.getISOValue();
        final String isoManual = CameraSettings.KEY_MANUAL_ISO;
        String currentISO = mParameters.get(CameraSettings.KEY_CURRENT_ISO);
        if (currentISO != null) {
            ISOtext.setText("Current ISO is " + currentISO);
        }

        final String minExpTime = mParameters.get(CameraSettings.KEY_MIN_EXPOSURE_TIME);
        final String maxExpTime = mParameters.get(CameraSettings.KEY_MAX_EXPOSURE_TIME);
        String currentExpTime = mParameters.get(CameraSettings.KEY_CURRENT_EXPOSURE_TIME);
        if (currentExpTime != null) {
            ExpTimeText.setText("Current exposure time is " + currentExpTime);
        }

        String isoPriority = mActivity.getString(
                R.string.pref_camera_manual_exp_value_ISO_priority);
        String expTimePriority = mActivity.getString(
                R.string.pref_camera_manual_exp_value_exptime_priority);
        String userSetting = mActivity.getString(
                R.string.pref_camera_manual_exp_value_user_setting);
        String manualExposureMode = mPreferences.getString(
                CameraSettings.KEY_MANUAL_EXPOSURE,
                mActivity.getString(R.string.pref_camera_manual_exp_default));
        Log.v(TAG, "manual Exposure Mode selected = " + manualExposureMode);
        if (manualExposureMode.equals(isoPriority)) {
            alert.setMessage("Enter ISO in the range of " + minISO + " to " + maxISO);
            linear.addView(ISOinput);
            linear.addView(ISOtext);
            alert.setView(linear);
            alert.setPositiveButton("Ok",new DialogInterface.OnClickListener()
            {
                public void onClick(DialogInterface dialog,int id)
                {
                    int newISO = -1;
                    String iso = ISOinput.getText().toString();
                    Log.v(TAG, "string iso length " + iso.length());
                    if (iso.length() > 0) {
                        newISO = Integer.parseInt(iso);
                    }
                    if (newISO <= maxISO && newISO >= minISO) {
                        Log.v(TAG, "Setting ISO : " + newISO);
                        mManual3AEnabled |= MANUAL_EXPOSURE;
                        mParameters.setISOValue(isoManual);
                        mParameters.set(CameraSettings.KEY_CONTINUOUS_ISO, newISO);
                        mParameters.set(CameraSettings.KEY_EXPOSURE_TIME, "0");
                        updateCommonManual3ASettings();
                        onSharedPreferenceChanged();
                    } else {
                        RotateTextToast.makeText(mActivity, "Invalid ISO", Toast.LENGTH_SHORT).show();
                    }
                }
            });
            alert.show();
        } else if (manualExposureMode.equals(expTimePriority)) {
            alert.setMessage("Enter exposure time in the range of " + minExpTime
                + "ms to " + maxExpTime + "ms");
            linear.addView(ExpTimeInput);
            linear.addView(ExpTimeText);
            alert.setView(linear);
            alert.setPositiveButton("Ok",new DialogInterface.OnClickListener()
            {
                public void onClick(DialogInterface dialog,int id)
                {
                    double newExpTime = -1;
                    String expTime = ExpTimeInput.getText().toString();
                    if (expTime.length() > 0) {
                        try {
                            newExpTime = Double.parseDouble(expTime);
                        } catch (NumberFormatException e) {
                            Log.w(TAG, "Input expTime " + expTime + " is invalid");
                            newExpTime = Double.parseDouble(maxExpTime) + 1f;
                        }
                    }
                    if (newExpTime <= Double.parseDouble(maxExpTime) &&
                        newExpTime >= Double.parseDouble(minExpTime)) {
                        Log.v(TAG, "Setting Exposure time : " + newExpTime);
                        mManual3AEnabled |= MANUAL_EXPOSURE;
                        mParameters.set(CameraSettings.KEY_EXPOSURE_TIME, expTime);
                        mParameters.setISOValue(Parameters.ISO_AUTO);
                        mUI.setPreference(CameraSettings.KEY_ISO, Parameters.ISO_AUTO);
                        mUI.overrideSettings(CameraSettings.KEY_ISO, null);
                        updateCommonManual3ASettings();
                        onSharedPreferenceChanged();
                    } else {
                        RotateTextToast.makeText(mActivity, "Invalid exposure time",
                                Toast.LENGTH_SHORT).show();
                    }
                }
            });
            alert.show();
        } else if (manualExposureMode.equals(userSetting)) {
            alert.setMessage("Full manual mode - Enter both ISO and Exposure Time");
            final TextView ISORangeText = new TextView(mActivity);
            final TextView ExpTimeRangeText = new TextView(mActivity);
            ISORangeText.setText("Enter ISO in the range of " + minISO + " to " + maxISO);
            ExpTimeRangeText.setText("Enter exposure time in the range of " + minExpTime
                    + "ms to " + maxExpTime + "ms");
            linear.addView(ISORangeText);
            linear.addView(ISOinput);
            linear.addView(ISOtext);
            linear.addView(ExpTimeRangeText);
            linear.addView(ExpTimeInput);
            linear.addView(ExpTimeText);
            alert.setView(linear);
            alert.setPositiveButton("Ok",new DialogInterface.OnClickListener()
            {
                public void onClick(DialogInterface dialog,int id)
                {
                    int newISO = -1;
                    String iso = ISOinput.getText().toString();
                    Log.v(TAG, "string iso length " + iso.length());
                    if (iso.length() > 0) {
                        newISO = Integer.parseInt(iso);
                    }
                    double newExpTime = -1;
                    String expTime = ExpTimeInput.getText().toString();
                    if (expTime.length() > 0) {
                        try {
                            newExpTime = Double.parseDouble(expTime);
                        } catch (NumberFormatException e) {
                            Log.w(TAG, "input newExpTime " + newExpTime + " is invalid");
                            newExpTime = Double.parseDouble(maxExpTime) + 1f;
                        }

                    }
                    if (newISO <= maxISO && newISO >= minISO &&
                        newExpTime <= Double.parseDouble(maxExpTime) &&
                        newExpTime >= Double.parseDouble(minExpTime)) {
                        mManual3AEnabled |= MANUAL_EXPOSURE;
                        Log.v(TAG, "Setting ISO : " + newISO);
                        mParameters.setISOValue(isoManual);
                        mParameters.set(CameraSettings.KEY_CONTINUOUS_ISO, newISO);
                        Log.v(TAG, "Setting Exposure time : " + newExpTime);
                        mParameters.set(CameraSettings.KEY_EXPOSURE_TIME, expTime);
                        updateCommonManual3ASettings();
                        onSharedPreferenceChanged();
                    } else {
                        RotateTextToast.makeText(mActivity, "Invalid input", Toast.LENGTH_SHORT)
                                .show();
                    }
                }
            });
            alert.show();
        } else {
            mManual3AEnabled &= ~MANUAL_EXPOSURE;
            //auto exposure mode - reset both exposure time and ISO
            mParameters.set(CameraSettings.KEY_EXPOSURE_TIME, "0");
            mUI.overrideSettings(CameraSettings.KEY_ISO, null);
            updateCommonManual3ASettings();
            onSharedPreferenceChanged();
        }
    }

    // Return true if the preference has the specified key but not the value.
    private static boolean notSame(ListPreference pref, String key, String value) {
        return (key.equals(pref.getKey()) && !value.equals(pref.getValue()));
    }

    @Override
    public void onSharedPreferenceChanged(ListPreference pref) {
        // ignore the events after "onPause()"
        if (mPaused) return;

        //filter off unsupported settings
        final String settingOff = mActivity.getString(R.string.setting_off_value);
        if (!CameraSettings.isZSLHDRSupported(mParameters)) {
            //HDR internally uses AE-bracketing. Disable both if not supported.
            if (notSame(pref, CameraSettings.KEY_CAMERA_HDR, settingOff) ||
                notSame(pref, CameraSettings.KEY_AE_BRACKET_HDR, settingOff)) {
                mUI.setPreference(CameraSettings.KEY_ZSL,settingOff);
            } else if (notSame(pref,CameraSettings.KEY_ZSL,settingOff)) {
                mUI.setPreference(CameraSettings.KEY_CAMERA_HDR, settingOff);
                mUI.setPreference(CameraSettings.KEY_AE_BRACKET_HDR, settingOff);
            }
        }

        if(CameraSettings.KEY_MANUAL_EXPOSURE.equals(pref.getKey())) {
            UpdateManualExposureSettings();
            return;
        }
        if (CameraSettings.KEY_MANUAL_WB.equals(pref.getKey())) {
            UpdateManualWBSettings();
            return;
        }
        if (CameraSettings.KEY_MANUAL_FOCUS.equals(pref.getKey())) {
            UpdateManualFocusSettings();
            return;
        }

        if (CameraSettings.KEY_CAMERA_SAVEPATH.equals(pref.getKey())) {
            Storage.setSaveSDCard(
                    mPreferences.getString(CameraSettings.KEY_CAMERA_SAVEPATH, "0").equals("1"));
            mActivity.updateStorageSpaceAndHint();
            updateRemainingPhotos();
        }

        if (CameraSettings.KEY_QC_CHROMA_FLASH.equals(pref.getKey())) {
            mUI.setPreference(CameraSettings.KEY_ADVANCED_FEATURES, pref.getValue());
        }

        String ubiFocusOff = mActivity.getString(R.string.
                pref_camera_advanced_feature_value_ubifocus_off);
        String chromaFlashOff = mActivity.getString(R.string.
                pref_camera_advanced_feature_value_chromaflash_off);
        String optiZoomOff = mActivity.getString(R.string.
                pref_camera_advanced_feature_value_optizoom_off);
        String reFocusOff = mActivity.getString(R.string.
                pref_camera_advanced_feature_value_refocus_off);
        String fssrOff = mActivity.getString(R.string.
                pref_camera_advanced_feature_value_FSSR_off);
        String truePortraitOff = mActivity.getString(R.string.
                pref_camera_advanced_feature_value_trueportrait_off);
        String multiTouchFocusOff = mActivity.getString(R.string.
                pref_camera_advanced_feature_value_multi_touch_focus_off);
        String stillMoreOff = mActivity.getString(R.string.
                pref_camera_advanced_feature_value_stillmore_off);
        String advancedFeatureOff = mActivity.getString(R.string.
                pref_camera_advanced_feature_value_none);
        if (notSame(pref, CameraSettings.KEY_QC_OPTI_ZOOM, optiZoomOff) ||
<<<<<<< HEAD
                notSame(pref, CameraSettings.KEY_QC_CHROMA_FLASH, chromaFlashOff) ||
=======
>>>>>>> 77bac6bd
                notSame(pref, CameraSettings.KEY_QC_AF_BRACKETING, ubiFocusOff) ||
                notSame(pref, CameraSettings.KEY_QC_FSSR, fssrOff) ||
                notSame(pref, CameraSettings.KEY_QC_TP, truePortraitOff) ||
                notSame(pref, CameraSettings.KEY_QC_MULTI_TOUCH_FOCUS, multiTouchFocusOff) ||
                notSame(pref, CameraSettings.KEY_QC_STILL_MORE, stillMoreOff) ||
                notSame(pref, CameraSettings.KEY_QC_RE_FOCUS, reFocusOff) ||
                notSame(pref, CameraSettings.KEY_ADVANCED_FEATURES, advancedFeatureOff)) {
            RotateTextToast.makeText(mActivity, R.string.advanced_capture_disable_continuous_shot,
                    Toast.LENGTH_LONG).show();
        }
        //call generic onSharedPreferenceChanged
        onSharedPreferenceChanged();
    }

    @Override
    public void onSharedPreferenceChanged() {
        // ignore the events after "onPause()"
        if (mPaused) return;

        boolean recordLocation = RecordLocationPreference.get(
                mPreferences, mContentResolver);
        mLocationManager.recordLocation(recordLocation);
        if(needRestart()){
            Log.v(TAG, "Restarting Preview... Camera Mode Changed");
            stopPreview();
            startPreview();
            setCameraState(IDLE);
            mRestartPreview = false;
        }
        /* Check if the PhotoUI Menu is initialized or not. This
         * should be initialized during onCameraOpen() which should
         * have been called by now. But for some reason that is not
         * executed till now, then schedule these functionality for
         * later by posting a message to the handler */
        if (mUI.mMenuInitialized) {
            setCameraParametersWhenIdle(UPDATE_PARAM_PREFERENCE);
            mUI.updateOnScreenIndicators(mParameters, mPreferenceGroup,
                mPreferences);
        } else {
            mHandler.sendEmptyMessage(SET_PHOTO_UI_PARAMS);
        }
        resizeForPreviewAspectRatio();
    }

    @Override
    public void onCameraPickerClicked(int cameraId) {
        if (mPaused || mPendingSwitchCameraId != -1) return;

        mPendingSwitchCameraId = cameraId;

        Log.v(TAG, "Start to switch camera. cameraId=" + cameraId);
        // We need to keep a preview frame for the animation before
        // releasing the camera. This will trigger onPreviewTextureCopied.
        //TODO: Need to animate the camera switch
        switchCamera();
    }

    // Preview texture has been copied. Now camera can be released and the
    // animation can be started.
    @Override
    public void onPreviewTextureCopied() {
        mHandler.sendEmptyMessage(SWITCH_CAMERA);
    }

    @Override
    public void onCaptureTextureCopied() {
    }

    @Override
    public void onUserInteraction() {
        if (!mActivity.isFinishing()) keepScreenOnAwhile();
    }

    private void resetScreenOn() {
        mHandler.removeMessages(CLEAR_SCREEN_DELAY);
        mActivity.getWindow().clearFlags(WindowManager.LayoutParams.FLAG_KEEP_SCREEN_ON);
    }

    private void keepScreenOnAwhile() {
        mHandler.removeMessages(CLEAR_SCREEN_DELAY);
        mActivity.getWindow().addFlags(WindowManager.LayoutParams.FLAG_KEEP_SCREEN_ON);
        mHandler.sendEmptyMessageDelayed(CLEAR_SCREEN_DELAY, SCREEN_DELAY);
    }

    @Override
    public void onOverriddenPreferencesClicked() {
        if (mPaused) return;
        mUI.showPreferencesToast();
    }

    private void showTapToFocusToast() {
        // TODO: Use a toast?
        new RotateTextToast(mActivity, R.string.tap_to_focus, 0).show();
        // Clear the preference.
        Editor editor = mPreferences.edit();
        editor.putBoolean(CameraSettings.KEY_CAMERA_FIRST_USE_HINT_SHOWN, false);
        editor.apply();
    }

    private void initializeCapabilities() {
        mFocusAreaSupported = CameraUtil.isFocusAreaSupported(mInitialParams);
        mMeteringAreaSupported = CameraUtil.isMeteringAreaSupported(mInitialParams);
        mAeLockSupported = CameraUtil.isAutoExposureLockSupported(mInitialParams);
        mAwbLockSupported = CameraUtil.isAutoWhiteBalanceLockSupported(mInitialParams);
        mContinuousFocusSupported = mInitialParams.getSupportedFocusModes().contains(
                CameraUtil.FOCUS_MODE_CONTINUOUS_PICTURE);
    }

    @Override
    public void onCountDownFinished() {
        mSnapshotOnIdle = false;
        mFocusManager.doSnap();
        mFocusManager.onShutterUp();
        mUI.overrideSettings(CameraSettings.KEY_ZSL, null);
        mUI.showUIAfterCountDown();
    }

    @Override
    public void onShowSwitcherPopup() {
        mUI.onShowSwitcherPopup();
    }

    @Override
    public int onZoomChanged(int index) {
        // Not useful to change zoom value when the activity is paused.
        if (mPaused) return index;
        mZoomValue = index;
        if (mParameters == null || mCameraDevice == null) return index;
        // Set zoom parameters asynchronously
        synchronized (mCameraDevice) {
            mParameters.setZoom(mZoomValue);
            mCameraDevice.setParameters(mParameters);
            Parameters p = mCameraDevice.getParameters();
            if (p != null) return p.getZoom();
        }
        return index;
    }

    @Override
    public int getCameraState() {
        return mCameraState;
    }

    @Override
    public void onQueueStatus(boolean full) {
        mUI.enableShutter(!full);
    }

    @Override
    public void onMediaSaveServiceConnected(MediaSaveService s) {
        // We set the listener only when both service and shutterbutton
        // are initialized.
        if (mFirstTimeInitialized) {
            s.setListener(this);
        }
    }

    @Override
    public void onAccuracyChanged(Sensor sensor, int accuracy) {
    }

    @Override
    public void onSensorChanged(SensorEvent event) {
        int type = event.sensor.getType();
        float[] data;
        if (type == Sensor.TYPE_ACCELEROMETER) {
            data = mGData;
        } else if (type == Sensor.TYPE_MAGNETIC_FIELD) {
            data = mMData;
        } else {
            // we should not be here.
            return;
        }
        for (int i = 0; i < 3 ; i++) {
            data[i] = event.values[i];
        }
        float[] orientation = new float[3];
        SensorManager.getRotationMatrix(mR, null, mGData, mMData);
        SensorManager.getOrientation(mR, orientation);
        mHeading = (int) (orientation[0] * 180f / Math.PI) % 360;
        if (mHeading < 0) {
            mHeading += 360;
        }
    }
    @Override
    public void onPreviewFocusChanged(boolean previewFocused) {
        mUI.onPreviewFocusChanged(previewFocused);
    }
    // TODO: Delete this function after old camera code is removed
    @Override
    public void onRestorePreferencesClicked() {}

/*
 * Provide a mapping for Jpeg encoding quality levels
 * from String representation to numeric representation.
 */
    @Override
    public boolean arePreviewControlsVisible() {
        return mUI.arePreviewControlsVisible();
    }

    // For debugging only.
    public void setDebugUri(Uri uri) {
        mDebugUri = uri;
    }

    // For debugging only.
    private void saveToDebugUri(byte[] data) {
        if (mDebugUri != null) {
            OutputStream outputStream = null;
            try {
                outputStream = mContentResolver.openOutputStream(mDebugUri);
                outputStream.write(data);
                outputStream.close();
            } catch (IOException e) {
                Log.e(TAG, "Exception while writing debug jpeg file", e);
            } finally {
                CameraUtil.closeSilently(outputStream);
            }
        }
    }

    public boolean isRefocus() {
        return mLastPhotoTakenWithRefocus;
    }

    @Override
    public void onMakeupLevel(String key, String value) {
        synchronized (mCameraDevice) {
            onMakeupLevelSync(key, value);
        }
    }

    public void onMakeupLevelSync(String key, String value) {
        Log.d(TAG, "PhotoModule.onMakeupLevel(): key is " + key + ", value is " + value);

        if(TextUtils.isEmpty(value)) {
            return;
        }

        String prefValue = TsMakeupManager.MAKEUP_ON;
        if(TsMakeupManager.MAKEUP_OFF.equals(value)) {
            prefValue = TsMakeupManager.MAKEUP_OFF;
        }

        Log.d(TAG, "onMakeupLevel(): prefValue is " + prefValue);
        mParameters.set(CameraSettings.KEY_TS_MAKEUP_PARAM, prefValue);

        if(!TextUtils.isDigitsOnly(value)) {
            if(TsMakeupManager.MAKEUP_NONE.equals(value)) {
                ListPreference pref = mPreferenceGroup.findPreference(CameraSettings.KEY_TS_MAKEUP_LEVEL_WHITEN);
                if(pref != null) {
                    String whitenValue = pref.getValue();
                    if(TextUtils.isEmpty(whitenValue)) {
                        whitenValue = mActivity.getString(R.string.pref_camera_tsmakeup_level_default);
                    }
                    pref.setMakeupSeekBarValue(whitenValue);
                    mParameters.set(CameraSettings.KEY_TS_MAKEUP_PARAM_WHITEN, Integer.parseInt(whitenValue));
                }

                pref = mPreferenceGroup.findPreference(CameraSettings.KEY_TS_MAKEUP_LEVEL_CLEAN);
                if(pref != null) {
                    String cleanValue = pref.getValue();
                    if(TextUtils.isEmpty(cleanValue)) {
                        cleanValue = mActivity.getString(R.string.pref_camera_tsmakeup_level_default);
                    }
                    pref.setMakeupSeekBarValue(cleanValue);
                    mParameters.set(CameraSettings.KEY_TS_MAKEUP_PARAM_CLEAN, Integer.parseInt(cleanValue));
                }
            }
        } else {
            if(CameraSettings.KEY_TS_MAKEUP_LEVEL.equals(key)) {
                if(mParameters != null) {
                    mParameters.set(CameraSettings.KEY_TS_MAKEUP_PARAM_WHITEN, Integer.parseInt(value));
                    mParameters.set(CameraSettings.KEY_TS_MAKEUP_PARAM_CLEAN, Integer.parseInt(value));
                }
                ListPreference pref = mPreferenceGroup.findPreference(CameraSettings.KEY_TS_MAKEUP_LEVEL_WHITEN);
                if(pref != null) {
                    pref.setMakeupSeekBarValue(value);
                }
                pref = mPreferenceGroup.findPreference(CameraSettings.KEY_TS_MAKEUP_LEVEL_CLEAN);
                if(pref != null) {
                    pref.setMakeupSeekBarValue(value);
                }
            } else if(CameraSettings.KEY_TS_MAKEUP_LEVEL_WHITEN.equals(key)) {
                if(mParameters != null) {
                    mParameters.set(CameraSettings.KEY_TS_MAKEUP_PARAM_WHITEN, Integer.parseInt(value));
                }
            } else if(CameraSettings.KEY_TS_MAKEUP_LEVEL_CLEAN.equals(key)) {
                if(mParameters != null) {
                    mParameters.set(CameraSettings.KEY_TS_MAKEUP_PARAM_CLEAN, Integer.parseInt(value));
                }
            }
        }

        mCameraDevice.setParameters(mParameters);
        mParameters = mCameraDevice.getParameters();
    }
}

/* Below is no longer needed, except to get rid of compile error
 * TODO: Remove these
 */
class JpegEncodingQualityMappings {
    private static final String TAG = "JpegEncodingQualityMappings";
    private static final int DEFAULT_QUALITY = 85;
    private static HashMap<String, Integer> mHashMap =
            new HashMap<String, Integer>();

    static {
        mHashMap.put("normal",    CameraProfile.QUALITY_LOW);
        mHashMap.put("fine",      CameraProfile.QUALITY_MEDIUM);
        mHashMap.put("superfine", CameraProfile.QUALITY_HIGH);
    }

    // Retrieve and return the Jpeg encoding quality number
    // for the given quality level.
    public static int getQualityNumber(String jpegQuality) {
        try{
            int qualityPercentile = Integer.parseInt(jpegQuality);
            if(qualityPercentile >= 0 && qualityPercentile <=100)
                return qualityPercentile;
            else
                return DEFAULT_QUALITY;
        } catch(NumberFormatException nfe){
            //chosen quality is not a number, continue
        }
        Integer quality = mHashMap.get(jpegQuality);
        if (quality == null) {
            Log.w(TAG, "Unknown Jpeg quality: " + jpegQuality);
            return DEFAULT_QUALITY;
        }
        return CameraProfile.getJpegEncodingQualityParameter(quality.intValue());
    }
}

class GraphView extends View {
    private Bitmap  mBitmap;
    private Paint   mPaint = new Paint();
    private Paint   mPaintRect = new Paint();
    private Canvas  mCanvas = new Canvas();
    private float   mScale = (float)3;
    private float   mWidth;
    private float   mHeight;
    private PhotoModule mPhotoModule;
    private CameraManager.CameraProxy mGraphCameraDevice;
    private float scaled;
    private static final int STATS_SIZE = 256;
    private static final String TAG = "GraphView";


    public GraphView(Context context, AttributeSet attrs) {
        super(context,attrs);

        mPaint.setFlags(Paint.ANTI_ALIAS_FLAG);
        mPaintRect.setColor(0xFFFFFFFF);
        mPaintRect.setStyle(Paint.Style.FILL);
    }
    @Override
    protected void onSizeChanged(int w, int h, int oldw, int oldh) {
        mBitmap = Bitmap.createBitmap(w, h, Bitmap.Config.RGB_565);
        mCanvas.setBitmap(mBitmap);
        mWidth = w;
        mHeight = h;
        super.onSizeChanged(w, h, oldw, oldh);
    }
    @Override
    protected void onDraw(Canvas canvas) {
        Log.v(TAG, "in Camera.java ondraw");
        if(mPhotoModule == null || !mPhotoModule.mHiston ) {
            Log.e(TAG, "returning as histogram is off ");
            return;
        }

        if (mBitmap != null) {
            final Paint paint = mPaint;
            final Canvas cavas = mCanvas;
            final float border = 5;
            float graphheight = mHeight - (2 * border);
            float graphwidth = mWidth - (2 * border);
            float left,top,right,bottom;
            float bargap = 0.0f;
            float barwidth = graphwidth/STATS_SIZE;

            cavas.drawColor(0xFFAAAAAA);
            paint.setColor(Color.BLACK);

            for (int k = 0; k <= (graphheight /32) ; k++) {
                float y = (float)(32 * k)+ border;
                cavas.drawLine(border, y, graphwidth + border , y, paint);
            }
            for (int j = 0; j <= (graphwidth /32); j++) {
                float x = (float)(32 * j)+ border;
                cavas.drawLine(x, border, x, graphheight + border, paint);
            }
            synchronized(PhotoModule.statsdata) {
                 //Assumption: The first element contains
                //            the maximum value.
                int maxValue = Integer.MIN_VALUE;
                if ( 0 == PhotoModule.statsdata[0] ) {
                    for ( int i = 1 ; i <= STATS_SIZE ; i++ ) {
                         if ( maxValue < PhotoModule.statsdata[i] ) {
                             maxValue = PhotoModule.statsdata[i];
                         }
                    }
                } else {
                    maxValue = PhotoModule.statsdata[0];
                }
                mScale = ( float ) maxValue;
                for(int i=1 ; i<=STATS_SIZE ; i++)  {
                    scaled = (PhotoModule.statsdata[i]/mScale)*STATS_SIZE;
                    if(scaled >= (float)STATS_SIZE)
                        scaled = (float)STATS_SIZE;
                    left = (bargap * (i+1)) + (barwidth * i) + border;
                    top = graphheight + border;
                    right = left + barwidth;
                    bottom = top - scaled;
                    cavas.drawRect(left, top, right, bottom, mPaintRect);
                }
            }
            canvas.drawBitmap(mBitmap, 0, 0, null);
        }
        if (mPhotoModule.mHiston && mPhotoModule!= null) {
            mGraphCameraDevice = mPhotoModule.getCamera();
            if (mGraphCameraDevice != null){
                mGraphCameraDevice.sendHistogramData();
            }
        }
    }
    public void PreviewChanged() {
        invalidate();
    }
    public void setPhotoModuleObject(PhotoModule photoModule) {
        mPhotoModule = photoModule;
    }
}

class DrawAutoHDR extends View{

    private static final String TAG = "AutoHdrView";
    private PhotoModule mPhotoModule;

    public DrawAutoHDR (Context context, AttributeSet attrs) {
        super(context,attrs);
    }

    @Override
    protected void onDraw (Canvas canvas) {
        if (mPhotoModule == null)
            return;
        if (mPhotoModule.mAutoHdrEnable) {
            Paint AutoHDRPaint = new Paint();
            AutoHDRPaint.setColor(Color.WHITE);
            AutoHDRPaint.setAlpha (0);
            canvas.drawPaint(AutoHDRPaint);
            AutoHDRPaint.setStyle(Paint.Style.STROKE);
            AutoHDRPaint.setColor(Color.MAGENTA);
            AutoHDRPaint.setStrokeWidth(1);
            AutoHDRPaint.setTextSize(16);
            AutoHDRPaint.setAlpha (255);
            canvas.drawText("HDR On",200,100,AutoHDRPaint);
        }
        else {
            super.onDraw(canvas);
            return;
        }
    }

    public void AutoHDR () {
        invalidate();
    }

    public void setPhotoModuleObject (PhotoModule photoModule) {
        mPhotoModule = photoModule;
    }
}<|MERGE_RESOLUTION|>--- conflicted
+++ resolved
@@ -532,6 +532,7 @@
         if (mCameraState == SNAPSHOT_IN_PROGRESS) {
             return;
         }
+        mUI.hidePreviewCover();
         setCameraState(IDLE);
         mFocusManager.onPreviewStarted();
         startFaceDetection();
@@ -2687,15 +2688,8 @@
         }
 
         setCameraParameters(UPDATE_PARAM_ALL);
-        mCameraDevice.setOneShotPreviewCallback(mHandler,
-                new CameraManager.CameraPreviewDataCallback() {
-                    @Override
-                    public void onPreviewFrame(byte[] data, CameraProxy camera) {
-                        mUI.hidePreviewCover();
-                    }
-                });
+
         mCameraDevice.startPreview();
-
         mHandler.sendEmptyMessage(ON_PREVIEW_STARTED);
 
         setDisplayOrientation();
@@ -4321,10 +4315,6 @@
         String advancedFeatureOff = mActivity.getString(R.string.
                 pref_camera_advanced_feature_value_none);
         if (notSame(pref, CameraSettings.KEY_QC_OPTI_ZOOM, optiZoomOff) ||
-<<<<<<< HEAD
-                notSame(pref, CameraSettings.KEY_QC_CHROMA_FLASH, chromaFlashOff) ||
-=======
->>>>>>> 77bac6bd
                 notSame(pref, CameraSettings.KEY_QC_AF_BRACKETING, ubiFocusOff) ||
                 notSame(pref, CameraSettings.KEY_QC_FSSR, fssrOff) ||
                 notSame(pref, CameraSettings.KEY_QC_TP, truePortraitOff) ||
