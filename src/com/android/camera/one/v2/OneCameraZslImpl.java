--- conflicted
+++ resolved
@@ -941,17 +941,10 @@
      * @return The aspect ration, in terms of width/height of the full capture
      *         size.
      */
-<<<<<<< HEAD
-    private static double calculateFullSizeAspectRatio(CameraCharacteristics characteristics) {
-        Rect activeArraySize = characteristics.get(
-                CameraCharacteristics.SENSOR_INFO_ACTIVE_ARRAY_SIZE);
-        return (double) activeArraySize.width() / activeArraySize.height();
-=======
     private static float calculateFullSizeAspectRatio(CameraCharacteristics characteristics) {
         Rect activeArraySize =
                 characteristics.get(CameraCharacteristics.SENSOR_INFO_ACTIVE_ARRAY_SIZE);
         return ((float) activeArraySize.width()) / activeArraySize.height();
->>>>>>> 9cefdd49
     }
 
     /**
