--- conflicted
+++ resolved
@@ -89,13 +89,9 @@
     private Handler mHandler;
     Listener mListener;
     private boolean mPreviousMoving;
-<<<<<<< HEAD
-    private boolean mFocusDefault;
     private boolean mZslEnabled = false;  //QCom Parameter to disable focus for ZSL
     private boolean mTouchAFRunning = false;
     private boolean mIsAFRunning = false;
-=======
->>>>>>> 9d8187cb
 
     private FocusUI mUI;
     private final Rect mPreviewRect = new Rect(0, 0, 0, 0);
@@ -537,25 +533,18 @@
         mUI.clearFocus();
         // Initialize mFocusArea.
         mFocusArea = null;
-<<<<<<< HEAD
         // Initialize mMeteringArea.
         mMeteringArea = null;
 
-        if (mFocusAreaSupported) {
-            initializeFocusAreas(mPreviewRect.centerX(), mPreviewRect.centerY());
-        }
         // Reset metering area when no specific region is selected.
         if (mMeteringAreaSupported) {
             resetMeteringAreas();
         }
-        mFocusDefault = true;
+
         if (mTouchAFRunning && mZslEnabled) {
             mTouchAFRunning = false;
             mListener.setFocusParameters();
         }
-=======
-        mMeteringArea = null;
->>>>>>> 9d8187cb
     }
 
     private void calculateTapArea(int x, int y, float areaMultiple, Rect rect) {
