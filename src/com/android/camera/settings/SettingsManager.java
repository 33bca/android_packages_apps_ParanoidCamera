/*
 * Copyright (C) 2013 The Android Open Source Project
 *
 * Licensed under the Apache License, Version 2.0 (the "License");
 * you may not use this file except in compliance with the License.
 * You may obtain a copy of the License at
 *
 *      http://www.apache.org/licenses/LICENSE-2.0
 *
 * Unless required by applicable law or agreed to in writing, software
 * distributed under the License is distributed on an "AS IS" BASIS,
 * WITHOUT WARRANTIES OR CONDITIONS OF ANY KIND, either express or implied.
 * See the License for the specific language governing permissions and
 * limitations under the License.
 */

package com.android.camera.settings;

import android.content.Context;
import android.content.SharedPreferences;
import android.content.SharedPreferences.OnSharedPreferenceChangeListener;
import android.content.res.Resources;
import android.hardware.Camera;
import android.preference.PreferenceManager;
import android.util.SparseArray;

import com.android.camera.CurrentModuleProvider;
import com.android.camera.app.LocationManager;
import com.android.camera.debug.Log;
import com.android.camera.util.CameraUtil;
import com.android.camera.util.SettingsHelper;
import com.android.camera.util.Size;
import com.android.camera2.R;

import java.util.ArrayList;
import java.util.List;

/**
 * SettingsManager class provides an api for getting and setting both global and
 * local SharedPreferences.
 */
public class SettingsManager {
    private static final Log.Tag TAG = new Log.Tag("SettingsManager");

    private final Context mContext;
    private final CurrentModuleProvider mCurrentModuleProvider;
    private final SharedPreferences mDefaultSettings;
    private final SettingsCache mSettingsCache;
    private SharedPreferences mGlobalSettings;
    private SharedPreferences mCameraSettings;
    private final SparseArray<SharedPreferences> mModuleSettings = new SparseArray<SharedPreferences>();
    private SettingsCapabilities mCapabilities;

    private int mCameraId = -1;

    /**
     * Increment this value whenever a new StrictUpgradeCallback needs to
     * be executed.  This defines upgrade behavior that should be executed
     * strictly on app upgrades, when the upgrade behavior differs from the general,
     * lazy upgrade strategies.
     */
    private static final int STRICT_UPGRADE_VERSION = 3;

    /**
     * With this version everyone was forced to choose their location
     * settings again.
     */
    private static final int FORCE_LOCATION_CHOICE_VERSION = 2;

    /**
     * With this version, the camera size setting changed from a "small",
     * "medium" and "default" to strings representing the actual resolutions, i.e.
     * "1080x1776".
     */
    private static final int CAMERA_SIZE_SETTING_UPGRADE_VERSION = 3;

    /**
     * A List of OnSettingChangedListener's, maintained to compare to new
     * listeners and prevent duplicate registering.
     */
    private final List<OnSettingChangedListener> mListeners = new ArrayList<OnSettingChangedListener>();

    /**
     * A List of OnSharedPreferenceChangeListener's, maintained to hold pointers
     * to actually registered listeners, so they can be unregistered.
     */
    private final List<OnSharedPreferenceChangeListener> mSharedPreferenceListeners = new ArrayList<OnSharedPreferenceChangeListener>();

    public SettingsManager(Context context) {
        this(context, null);
    }

    public SettingsManager(Context context, CurrentModuleProvider currentModuleProvider) {
        mContext = context;
        mCurrentModuleProvider = currentModuleProvider;

        SettingsCache.ExtraSettings extraSettings = new SettingsHelper();
        mSettingsCache = new SettingsCache(mContext, extraSettings);

        mDefaultSettings = PreferenceManager.getDefaultSharedPreferences(context);
        initGlobal();

        // Check for a strict version upgrade.
        int version = getInt(SETTING_STRICT_UPGRADE_VERSION);
        if (STRICT_UPGRADE_VERSION != version) {
            upgrade(version);
        }
        setInt(SETTING_STRICT_UPGRADE_VERSION, STRICT_UPGRADE_VERSION);
    }

    /**
     * General settings upgrade model:
     *
     *  On app upgrade, there are three main ways Settings can be stale/incorrect:
     *  (1) if the type of a setting has changed.
     *  (2) if a set value is no longer a member of the set of possible values.
     *  (3) if the SharedPreferences backing file has changed for a setting.
     *
     *  Recovery strategies:
     *  (1) catch the ClassCastException or NumberFormatException and try to do a
     *      type conversion, or reset the setting to whatever default is valid.
     *  (2) sanitize sets, and reset to default if set value is no longer valid.
     *  (3) use the default value by virtue of the setting not yet being in the
     *      new file.
     *
     * Special cases:
     *
     *  There are some settings which shouldn't be reset to default on upgrade if
     *  possible.  We provide a callback which is executed only on strict upgrade.
     *  This callback does special case upgrades to a subset of the settings.  This
     *  contrasts  with the general upgrade strategies, which happen lazily, once a
     *  setting is used.
     *
     * Removing obsolete key/value pairs:
     *
     *  This can be done in the strict upgrade callback.  The strict upgrade callback
     *  should be idempotent, so it is important to leave removal code in the upgrade
     *  callback so the key/value pairs are removed even if a user skips a version.
     *
     * @param version the version number that we are upgrading from.
     */
    private void upgrade(int version) {

        if (version < FORCE_LOCATION_CHOICE_VERSION) {
            // Show the location dialog on upgrade if
            //  (a) the user has never set this option (status quo).
            //  (b) the user opt'ed out previously.
            if (this.isSet(SettingsManager.SETTING_RECORD_LOCATION)) {
                // Location is set in the source file defined for this setting.
                // Remove the setting if the value is false to launch the dialog.
                if (!this.getBoolean(SettingsManager.SETTING_RECORD_LOCATION)) {
                    this.remove(SettingsManager.SETTING_RECORD_LOCATION);
                }
            } else {
                // Location is not set, check to see if we're upgrading from
                // a different source file.
                if (this.isSet(SettingsManager.SETTING_RECORD_LOCATION,
                                          SettingsManager.SOURCE_GLOBAL)) {
                    boolean location = this.getBoolean(
                        SettingsManager.SETTING_RECORD_LOCATION,
                        SettingsManager.SOURCE_GLOBAL);
                    if (location) {
                        // Set the old setting only if the value is true, to prevent
                        // launching the dialog.
                        this.setBoolean(
                            SettingsManager.SETTING_RECORD_LOCATION, location);
                    }
                }
            }
        }

        if (version < CAMERA_SIZE_SETTING_UPGRADE_VERSION) {
            upgradeCameraSizeSetting(Camera.CameraInfo.CAMERA_FACING_FRONT);
            upgradeCameraSizeSetting(Camera.CameraInfo.CAMERA_FACING_BACK);
        }

        this.remove(SettingsManager.SETTING_STARTUP_MODULE_INDEX);
    }

    private void upgradeCameraSizeSetting(int facing) {
        int setting;
        if (facing == Camera.CameraInfo.CAMERA_FACING_FRONT) {
            setting = SETTING_PICTURE_SIZE_FRONT;
        } else {
            setting = SETTING_PICTURE_SIZE_BACK;
        }

        String pictureSize = this.get(setting);
        int camera = SettingsUtil.getCameraId(facing);
        if (camera != -1) {
            List<Size> supported = CameraPictureSizesCacher.getSizesForCamera(camera,
                    mContext);
            if (supported != null) {
                Size size = SettingsUtil.getPhotoSize(pictureSize, supported, camera);
                this.set(setting, SettingsUtil.sizeToSetting(size));
            }
        }
    }

    /**
     * Initialize global SharedPreferences.
     */
    private void initGlobal() {
        String globalKey = mContext.getPackageName() + "_preferences_camera";
        mGlobalSettings = mContext.getSharedPreferences(globalKey, Context.MODE_PRIVATE);
    }

    /**
     * Load and cache a module specific SharedPreferences.
     */
    public SharedPreferences getModulePreferences(int modeIndex) {
        SharedPreferences sharedPreferences = mModuleSettings.get(modeIndex);
        if (sharedPreferences == null) {
            String moduleKey = mContext.getPackageName() + "_preferences_module_" + modeIndex;
            sharedPreferences = mContext.getSharedPreferences(moduleKey, Context.MODE_PRIVATE);
            mModuleSettings.put(modeIndex, sharedPreferences);
        }
        return sharedPreferences;
    }

    /**
     * Initialize SharedPreferences for other cameras.
     */
    public void changeCamera(int cameraId, SettingsCapabilities capabilities) {
        mCapabilities = capabilities;
        mSettingsCache.setCapabilities(mCapabilities);

        if (cameraId == mCameraId) {
            return;
        }

        // We've changed camera ids, that means we need to flush the
        // settings cache of settings dependent on SettingsCapabilities.
        mSettingsCache.flush();

        // Cache the camera id so we don't need to reload preferences
        // if we're using the same camera.
        mCameraId = cameraId;

        String cameraKey = mContext.getPackageName() + "_preferences_" + cameraId;
        mCameraSettings = mContext.getSharedPreferences(
                cameraKey, Context.MODE_PRIVATE);

        for (OnSharedPreferenceChangeListener listener : mSharedPreferenceListeners) {
            mCameraSettings.registerOnSharedPreferenceChangeListener(listener);
        }
    }

    /**
     * Interface with Camera Parameters and Modules.
     */
    public interface OnSettingChangedListener {
        /**
         * Called every time a SharedPreference has been changed.
         */
        public void onSettingChanged(SettingsManager settingsManager, int setting);
    }

    private OnSharedPreferenceChangeListener getSharedPreferenceListener(
            final OnSettingChangedListener listener) {
        return new OnSharedPreferenceChangeListener() {
            @Override
            public void onSharedPreferenceChanged(
                    SharedPreferences sharedPreferences, String key) {
                Integer settingId = mSettingsCache.getId(key);
                if (settingId != null) {
                    listener.onSettingChanged(SettingsManager.this, settingId);
                } else {
                    Log.w(TAG, "Setting id from key=" + key + " is null");
                }
            }
        };
    }

    /**
     * Add an OnSettingChangedListener to the SettingsManager, which will
     * execute onSettingsChanged when any SharedPreference has been updated.
     */
    public void addListener(final OnSettingChangedListener listener) {
        if (listener == null) {
            throw new IllegalArgumentException("OnSettingChangedListener cannot be null.");
        }

        if (mListeners.contains(listener)) {
            return;
        }

        mListeners.add(listener);
        OnSharedPreferenceChangeListener sharedPreferenceListener =
                getSharedPreferenceListener(listener);
        mSharedPreferenceListeners.add(sharedPreferenceListener);

        if (mGlobalSettings != null) {
            mGlobalSettings.registerOnSharedPreferenceChangeListener(sharedPreferenceListener);
        }

        if (mCameraSettings != null) {
            mCameraSettings.registerOnSharedPreferenceChangeListener(sharedPreferenceListener);
        }

        if (mDefaultSettings != null) {
            mDefaultSettings.registerOnSharedPreferenceChangeListener(sharedPreferenceListener);
        }
    }

    /**
     * Remove a specific SettingsListener. This should be done in onPause if a
     * listener has been set.
     */
    public void removeListener(OnSettingChangedListener listener) {
        if (listener == null) {
            throw new IllegalArgumentException();
        }

        if (!mListeners.contains(listener)) {
            return;
        }

        int index = mListeners.indexOf(listener);
        mListeners.remove(listener);

        // Get the reference to the actual OnSharedPreferenceChangeListener
        // that was registered.
        OnSharedPreferenceChangeListener sharedPreferenceListener =
                mSharedPreferenceListeners.get(index);
        mSharedPreferenceListeners.remove(index);

        if (mGlobalSettings != null) {
            mGlobalSettings.unregisterOnSharedPreferenceChangeListener(
                    sharedPreferenceListener);
        }

        if (mCameraSettings != null) {
            mCameraSettings.unregisterOnSharedPreferenceChangeListener(
                    sharedPreferenceListener);
        }

        if (mDefaultSettings != null) {
            mDefaultSettings.unregisterOnSharedPreferenceChangeListener(
                    sharedPreferenceListener);
        }
    }

    /**
     * Remove all OnSharedPreferenceChangedListener's. This should be done in
     * onDestroy.
     */
    public void removeAllListeners() {
        for (OnSharedPreferenceChangeListener listener : mSharedPreferenceListeners) {
            if (mGlobalSettings != null) {
                mGlobalSettings.unregisterOnSharedPreferenceChangeListener(listener);
            }

            if (mCameraSettings != null) {
                mCameraSettings.unregisterOnSharedPreferenceChangeListener(listener);
            }

            if (mDefaultSettings != null) {
                mDefaultSettings.unregisterOnSharedPreferenceChangeListener(listener);
            }
        }
        mSharedPreferenceListeners.clear();
        mListeners.clear();
    }

    /**
     * SettingsCapabilities defines constraints around settings that need to be
     * queried from external sources, like the camera parameters. This interface
     * is camera api agnostic.
     */
    public interface SettingsCapabilities {
        /**
         * Returns a dynamically calculated list of exposure values, based on
         * the min and max exposure compensation supported by the camera device.
         */
        public String[] getSupportedExposureValues();

        /**
         * Returns a list of camera ids based on the number of cameras available
         * on the device.
         */
        public String[] getSupportedCameraIds();
    }

    /**
     * Get the camera id for which the SettingsManager has loaded camera
     * specific preferences.
     */
    public int getRegisteredCameraId() {
        return mCameraId;
    }

    // Manage individual settings.
    public static final String VALUE_NONE = "none";
    public static final String VALUE_ON = "on";
    public static final String VALUE_OFF = "off";

    public static final String TYPE_STRING = "string";
    public static final String TYPE_BOOLEAN = "boolean";
    public static final String TYPE_INTEGER = "integer";

    public static final String SOURCE_DEFAULT = "default";
    public static final String SOURCE_GLOBAL = "global";
    public static final String SOURCE_CAMERA = "camera";
    public static final String SOURCE_MODULE = "module";

    public static final boolean FLUSH_ON = true;
    public static final boolean FLUSH_OFF = false;

    // For quick lookup from id to Setting.
    public static final int SETTING_RECORD_LOCATION = 0;
    public static final int SETTING_VIDEO_QUALITY_BACK = 1;
    public static final int SETTING_VIDEO_QUALITY_FRONT = 2;
    public static final int SETTING_VIDEO_TIME_LAPSE_FRAME_INTERVAL = 3;
    public static final int SETTING_PICTURE_SIZE_BACK = 4;
    public static final int SETTING_PICTURE_SIZE_FRONT = 5;
    public static final int SETTING_JPEG_QUALITY = 6;
    public static final int SETTING_FOCUS_MODE = 7;
    public static final int SETTING_FLASH_MODE = 8;
    public static final int SETTING_VIDEOCAMERA_FLASH_MODE = 9;
    public static final int SETTING_SCENE_MODE = 11;
    public static final int SETTING_EXPOSURE_COMPENSATION_VALUE = 12;
    public static final int SETTING_VIDEO_EFFECT = 15;
    public static final int SETTING_CAMERA_ID = 16;
    public static final int SETTING_CAMERA_HDR = 17;
    public static final int SETTING_CAMERA_HDR_PLUS = 18;
    public static final int SETTING_CAMERA_FIRST_USE_HINT_SHOWN = 19;
    public static final int SETTING_VIDEO_FIRST_USE_HINT_SHOWN = 20;
    public static final int SETTING_STARTUP_MODULE_INDEX = 21;
    public static final int SETTING_KEY_CAMERA_MODULE_LAST_USED_INDEX = 23;
    public static final int SETTING_CAMERA_PANO_ORIENTATION = 24;
    public static final int SETTING_CAMERA_GRID_LINES = 25;
    public static final int SETTING_RELEASE_DIALOG_LAST_SHOWN_VERSION = 26;
    public static final int SETTING_FLASH_SUPPORTED_BACK_CAMERA = 27;
    public static final int SETTING_STRICT_UPGRADE_VERSION = 28;
    // A boolean for requesting to return to HDR plus
    // as soon as possible, if a user requests a setting/mode option
    // that forces them to leave HDR plus.
    public static final int SETTING_REQUEST_RETURN_HDR_PLUS = 30;
    public static final int SETTING_SHOULD_SHOW_REFOCUS_VIEWER_CLING = 31;
    public static final int SETTING_EXPOSURE_COMPENSATION_ENABLED = 32;
    public static final int SETTING_USER_SELECTED_ASPECT_RATIO = 33;
    public static final int SETTING_COUNTDOWN_DURATION = 34;
<<<<<<< HEAD
    public static final int SETTING_HDR_PLUS_FLASH_MODE = 35;
=======
    public static final int SETTING_SHOULD_SHOW_SETTINGS_BUTTON_CLING = 35;
>>>>>>> 26aa92bf

    // Shared preference keys.
    public static final String KEY_RECORD_LOCATION = "pref_camera_recordlocation_key";
    public static final String KEY_VIDEO_QUALITY_BACK = "pref_video_quality_back_key";
    public static final String KEY_VIDEO_QUALITY_FRONT = "pref_video_quality_front_key";
    public static final String KEY_VIDEO_TIME_LAPSE_FRAME_INTERVAL =
            "pref_video_time_lapse_frame_interval_key";
    public static final String KEY_PICTURE_SIZE_BACK = "pref_camera_picturesize_back_key";
    public static final String KEY_PICTURE_SIZE_FRONT = "pref_camera_picturesize_front_key";
    public static final String KEY_JPEG_QUALITY = "pref_camera_jpegquality_key";
    public static final String KEY_FOCUS_MODE = "pref_camera_focusmode_key";
    public static final String KEY_FLASH_MODE = "pref_camera_flashmode_key";
    public static final String KEY_VIDEOCAMERA_FLASH_MODE = "pref_camera_video_flashmode_key";
    public static final String KEY_SCENE_MODE = "pref_camera_scenemode_key";
    public static final String KEY_EXPOSURE = "pref_camera_exposure_key";
    public static final String KEY_VIDEO_EFFECT = "pref_video_effect_key";
    public static final String KEY_CAMERA_ID = "pref_camera_id_key";
    public static final String KEY_CAMERA_HDR = "pref_camera_hdr_key";
    public static final String KEY_CAMERA_HDR_PLUS = "pref_camera_hdr_plus_key";
    public static final String KEY_CAMERA_FIRST_USE_HINT_SHOWN =
            "pref_camera_first_use_hint_shown_key";
    public static final String KEY_VIDEO_FIRST_USE_HINT_SHOWN =
            "pref_video_first_use_hint_shown_key";
    public static final String KEY_STARTUP_MODULE_INDEX = "camera.startup_module";
    public static final String KEY_CAMERA_MODULE_LAST_USED =
            "pref_camera_module_last_used_index";
    public static final String KEY_CAMERA_PANO_ORIENTATION = "pref_camera_pano_orientation";
    public static final String KEY_CAMERA_GRID_LINES = "pref_camera_grid_lines";
    public static final String KEY_RELEASE_DIALOG_LAST_SHOWN_VERSION =
            "pref_release_dialog_last_shown_version";
    public static final String KEY_FLASH_SUPPORTED_BACK_CAMERA =
            "pref_flash_supported_back_camera";
    public static final String KEY_STRICT_UPGRADE_VERSION = "pref_strict_upgrade_version";
    public static final String KEY_REQUEST_RETURN_HDR_PLUS = "pref_request_return_hdr_plus";
    public static final String KEY_SHOULD_SHOW_REFOCUS_VIEWER_CLING =
            "pref_should_show_refocus_viewer_cling";
    public static final String KEY_EXPOSURE_COMPENSATION_ENABLED =
            "pref_camera_exposure_compensation_key";
    public static final String KEY_USER_SELECTED_ASPECT_RATIO = "pref_user_selected_aspect_ratio";
    public static final String KEY_COUNTDOWN_DURATION = "pref_camera_countdown_duration_key";
<<<<<<< HEAD
    public static final String KEY_HDR_PLUS_FLASH_MODE = "pref_hdr_plus_flash_mode";
=======
    public static final String KEY_SHOULD_SHOW_SETTINGS_BUTTON_CLING =
            "pref_should_show_settings_button_cling";
>>>>>>> 26aa92bf

    public static final int WHITE_BALANCE_DEFAULT_INDEX = 2;

    /**
     * Defines a simple class for holding a the spec of a setting. This spec is
     * used by the generic api methods to query and update a setting.
     */
    public static class Setting {
        private final String mSource;
        private final String mType;
        private final String mDefault;
        private final String mKey;
        private final String[] mValues;
        private final boolean mFlushOnCameraChange;

        /**
         * A constructor used to store a setting's profile.
         */
        public Setting(String source, String type, String defaultValue, String key,
                String[] values, boolean flushOnCameraChange) {
            mSource = source;
            mType = type;
            mDefault = defaultValue;
            mKey = key;
            mValues = values;
            mFlushOnCameraChange = flushOnCameraChange;
        }

        /**
         * Returns the id of a SharedPreferences instance from which this
         * Setting may be found. Possible values are {@link #SOURCE_DEFAULT},
         * {@link #SOURCE_GLOBAL}, {@link #SOURCE_CAMERA}.
         */
        public String getSource() {
            return mSource;
        }

        /**
         * Returns the type of the setting stored in SharedPreferences. Possible
         * values are {@link #TYPE_STRING}, {@link #TYPE_INTEGER},
         * {@link #TYPE_BOOLEAN}.
         */
        public String getType() {
            return mType;
        }

        /**
         * Returns the default value of this setting.
         */
        public String getDefault() {
            return mDefault;
        }

        /**
         * Returns the SharedPreferences key for this setting.
         */
        public String getKey() {
            return mKey;
        }

        /**
         * Returns an array of possible String values for this setting. If this
         * setting is not of type {@link #TYPE_STRING}, or it's not possible to
         * generate the string values, this should return null;
         */
        public String[] getStringValues() {
            return mValues;
        }

        /**
         * Returns whether the setting should be flushed from the cache when the
         * camera device has changed.
         */
        public boolean isFlushedOnCameraChanged() {
            return mFlushOnCameraChange;
        }
    }

    /**
     * Get the SharedPreferences needed to query/update the setting.
     */
    public SharedPreferences getSettingSource(Setting setting) {
        return getSettingSource(setting.getSource());
    }

    private SharedPreferences getSettingSource(String source) {
        if (source.equals(SOURCE_DEFAULT)) {
            return mDefaultSettings;
        }
        if (source.equals(SOURCE_GLOBAL)) {
            return mGlobalSettings;
        }
        if (source.equals(SOURCE_CAMERA)) {
            return mCameraSettings;
        }
        if (source.equals(SOURCE_MODULE) && mCurrentModuleProvider != null) {
            int modeIndex = CameraUtil.getCameraModeParentModeId(
                    mCurrentModuleProvider.getCurrentModuleIndex(), mContext);
            return getModulePreferences(modeIndex);
        }
        return null;
    }

    /**
     * Based on Setting id, finds the index of a Setting's String value in an
     * array of possible String values. If the Setting is not of type String,
     * this returns -1.
     * <p>
     * TODO: make this a supported api call for all types.
     * </p>
     */
    public int getStringValueIndex(int id) {
        Setting setting = mSettingsCache.get(id);
        if (setting == null || !TYPE_STRING.equals(setting.getType())) {
            return -1;
        }
        return getStringValueIndex(setting.getStringValues(), get(id));
    }

    private int getStringValueIndex(String[] possibleValues, String value) {
        if (value != null) {
            if (possibleValues != null) {
                for (int i = 0; i < possibleValues.length; i++) {
                    if (value.equals(possibleValues[i])) {
                        return i;
                    }
                }
            }
        }
        return -1;
    }

    /**
     * Based on Setting id, sets a Setting's String value using the index into
     * an array of possible String values. Fails to set a value if the index is
     * out of bounds or the Setting is not of type String.
     *
     * @return Whether the value was set.
     */
    public boolean setStringValueIndex(int id, int index) {
        Setting setting = mSettingsCache.get(id);
        if (setting == null || setting.getType() != TYPE_STRING) {
            return false;
        }

        String[] possibleValues = setting.getStringValues();
        if (possibleValues != null) {
            if (index >= 0 && index < possibleValues.length) {
                set(id, possibleValues[index]);
                return true;
            }
        }
        return false;
    }

    /**
     * Returns whether this Setting was last set as a String.
     */
    private boolean isString(int id, String source) {
        Setting setting = mSettingsCache.get(id);
        SharedPreferences preferences = getSettingSource(source);
        try {
            preferences.getString(setting.getKey(), null);
            return true;
        } catch (ClassCastException e) {
            return false;
        }
    }

    /**
     * Returns whether this Setting was last set as a boolean.
     */
    private boolean isBoolean(int id, String source) {
        Setting setting = mSettingsCache.get(id);
        SharedPreferences preferences = getSettingSource(source);
        try {
            preferences.getBoolean(setting.getKey(), false);
            return true;
        } catch (ClassCastException e) {
            return false;
        }
    }

    /**
     * Returns whether this Setting was last set as an Integer.
     */
    private boolean isInteger(int id, String source) {
        Setting setting = mSettingsCache.get(id);
        SharedPreferences preferences = getSettingSource(source);
        try {
            preferences.getInt(setting.getKey(), 0);
            return true;
        } catch (NumberFormatException e) {
            return false;
        }
    }

    /**
     * Recover a Setting by converting it to a String if the type
     * is known and the type conversion is successful, otherwise
     * reset to the default.
     */
    private String recoverToString(int id, String source) {
        String value;
        try {
            if (isBoolean(id, source)) {
                value = (getBoolean(id, source) ? VALUE_ON : VALUE_OFF);
            } else if (isInteger(id, source)) {
                value = Integer.toString(getInt(id, source));
            } else {
                throw new Exception();
            }
        } catch (Exception e) {
            value = mSettingsCache.get(id).getDefault();
        }
        set(id, source, value);
        return value;
    }

    /**
     * Recover a Setting by converting it to a boolean if the type
     * is known and the type conversion is successful, otherwise
     * reset to the default.
     */
    private boolean recoverToBoolean(int id, String source) {
        boolean value;
        try {
            if (isString(id, source)) {
                value = VALUE_ON.equals(get(id, source));
            } else if (isInteger(id, source)) {
                value = getInt(id, source) != 0;
            } else {
                throw new Exception();
            }
        } catch (Exception e) {
            value = VALUE_ON.equals(mSettingsCache.get(id).getDefault());
        }
        setBoolean(id, source, value);
        return value;
    }

    /**
     * Recover a Setting by converting it to an Integer if the type
     * is known and the type conversion is successful, otherwise
     * reset to the default.
     */
    private int recoverToInteger(int id, String source) {
        int value;
        try {
            if (isString(id, source)) {
                value = Integer.parseInt(get(id, source));
            } else if (isBoolean(id, source)) {
                value = getBoolean(id, source) ? 1 : 0;
            } else {
                throw new Exception();
            }
        } catch (Exception e) {
            value = Integer.parseInt(mSettingsCache.get(id).getDefault());
        }
        setInt(id, value);
        return value;
    }

    /**
     * Check if a String value is in the set of possible values for a Setting.
     * We only keep track of possible values for String types for now.
     */
    private String sanitize(Setting setting, String value) {
        if (setting.getStringValues() != null &&
                getStringValueIndex(setting.getStringValues(), value) < 0) {
            // If the set of possible values is not empty, and the value
            // is not in the set of possible values, use the default, because
            // the set of possible values probably changed.
            return setting.getDefault();
        }
        return value;
    }

    /**
     * Get a Setting's String value based on Setting id.
     */
    // TODO: rename to something more descriptive like getString.
    public String get(int id) {
        Setting setting = mSettingsCache.get(id);
        return get(id, setting.getSource());
    }

    /**
     * Get a Setting's String value based on Setting id and a source file id.
     */
    public String get(int id, String source) {
        Setting setting = mSettingsCache.get(id);
        SharedPreferences preferences = getSettingSource(source);
        if (preferences != null) {
            try {
                String value = preferences.getString(setting.getKey(), setting.getDefault());
                return sanitize(setting, value);
            } catch (ClassCastException e) {
                // If the api defines this Setting as a String, but the
                // last set saved it as a different type, try to recover
                // the value, but if impossible reset to default.
                return recoverToString(id, source);
            }
        } else {
            throw new IllegalStateException(
                "Setting source=" + source + " is unitialized.");
        }
    }

    /**
     * Get a Setting's boolean value based on Setting id.
     */
    public boolean getBoolean(int id) {
        Setting setting = mSettingsCache.get(id);
        return getBoolean(id, setting.getSource());
    }

    /**
     * Get a Setting's boolean value based on a Setting id and a source file id.
     */
    public boolean getBoolean(int id, String source) {
        Setting setting = mSettingsCache.get(id);
        SharedPreferences preferences = getSettingSource(source);
        boolean defaultValue = VALUE_ON.equals(setting.getDefault());
        if (preferences != null) {
            try {
                return preferences.getBoolean(setting.getKey(), defaultValue);
            } catch (ClassCastException e) {
                // If the api defines this Setting as a boolean, but the
                // last set saved it as a different type, try to recover
                // the value, but if impossible reset to default.
                return recoverToBoolean(id, source);
            }
        } else {
            throw new IllegalStateException(
                "Setting source=" + source + " is unitialized.");
        }
    }

    /**
     * Get a Setting's int value based on Setting id.
     */
    public int getInt(int id) {
        Setting setting = mSettingsCache.get(id);
        return getInt(id, setting.getSource());
    }

    /**
     * Get a Setting's int value based on Setting id and a source file id.
     */
    public int getInt(int id, String source) {
        Setting setting = mSettingsCache.get(id);
        SharedPreferences preferences = getSettingSource(source);
        int defaultValue = Integer.parseInt(setting.getDefault());
        if (preferences != null) {
            try {
                return preferences.getInt(setting.getKey(), defaultValue);
            } catch (NumberFormatException e) {
                // If the api defines this Setting as an Integer, but the
                // last set saved it as a different type, try to recover
                // the value, but if impossible reset to default.
                return recoverToInteger(id, source);
            }
        } else {
            throw new IllegalStateException(
                "Setting source=" + source + " is unitialized.");
        }
    }

    /**
     * Set a Setting with a String value based on Setting id.
     */
    // TODO: rename to something more descriptive.
    public void set(int id, String value) {
        Setting setting = mSettingsCache.get(id);
        set(id, setting.getSource(), value);
    }

    /**
     * Set a Setting with a String value based on Setting id and a source file id.
     */
    public void set(int id, String source, String value) {
        Setting setting = mSettingsCache.get(id);
        value = sanitize(setting, value);
        SharedPreferences preferences = getSettingSource(source);
        if (preferences != null) {
            preferences.edit().putString(setting.getKey(), value).apply();
        } else {
            throw new IllegalStateException(
                "Setting source=" + source + " is unitialized.");
        }
    }

    /**
     * Set a Setting with a boolean value based on Setting id.
     */
    public void setBoolean(int id, boolean value) {
        Setting setting = mSettingsCache.get(id);
        setBoolean(id, setting.getSource(), value);
    }
    /**
     * Set a Setting with a boolean value based on Setting id and a source file id.
     */
    public void setBoolean(int id, String source, boolean value) {
        Setting setting = mSettingsCache.get(id);
        SharedPreferences preferences = getSettingSource(source);
        if (preferences != null) {
            preferences.edit().putBoolean(setting.getKey(), value).apply();
        } else {
            throw new IllegalStateException(
                "Setting source=" + source + " is unitialized.");
        }
    }

    /**
     * Set a Setting with an int value based on Setting id.
     */
    public void setInt(int id, int value) {
        Setting setting = mSettingsCache.get(id);
        setInt(id, setting.getSource(), value);
    }

    /**
     * Set a Setting with an int value based on Setting id and a source file id.
     */
    public void setInt(int id, String source, int value) {
        Setting setting = mSettingsCache.get(id);
        SharedPreferences preferences = getSettingSource(source);
        if (preferences != null) {
            preferences.edit().putInt(setting.getKey(), value).apply();
        } else {
            throw new IllegalStateException(
                "Setting source=" + source + " is unitialized.");
        }
    }

    /**
     * Check if a Setting has ever been set based on Setting id.
     */
    public boolean isSet(int id) {
        Setting setting = mSettingsCache.get(id);
        return isSet(id, setting.getSource());
    }

    /**
     * Check if a Setting has ever been set based on Setting id and a source file id.
     */
    public boolean isSet(int id, String source) {
        Setting setting = mSettingsCache.get(id);
        SharedPreferences preferences = getSettingSource(source);
        if (preferences != null) {
            return preferences.contains(setting.getKey());
        } else {
            throw new IllegalStateException(
                "Setting source=" + setting.getSource() + " is unitialized.");
        }
    }

    /**
     * Set a Setting to its default value based on Setting id.
     */
    public void setDefault(int id) {
        Setting setting = mSettingsCache.get(id);
        SharedPreferences preferences = getSettingSource(setting);
        if (preferences != null) {
            preferences.edit().putString(setting.getKey(), setting.getDefault());
        } else {
            throw new IllegalStateException(
                "Setting source=" + setting.getSource() + " is unitialized.");
        }
    }

    /**
     * Check if a Setting is set to its default value.
     */
    public boolean isDefault(int id) {
        Setting setting = mSettingsCache.get(id);
        SharedPreferences preferences = getSettingSource(setting);
        if (preferences != null) {
            String type = setting.getType();
            if (TYPE_STRING.equals(type)) {
                String value = get(id);
                return (value.equals(setting.getDefault()));
            } else if (TYPE_BOOLEAN.equals(type)) {
                boolean value = getBoolean(id);
                boolean defaultValue = VALUE_ON.equals(setting.getDefault());
                return (value == defaultValue);
            } else if (TYPE_INTEGER.equals(type)) {
                int value = getInt(id);
                int defaultValue = Integer.parseInt(setting.getDefault());
                return (value == defaultValue);
            } else {
                throw new IllegalArgumentException("Type " + type + " is not known.");
            }
        } else {
            throw new IllegalStateException(
                "Setting source=" + setting.getSource() + " is unitialized.");
        }
    }

    /**
     * Remove a Setting from SharedPreferences.
     */
    public void remove(int id) {
        Setting setting = mSettingsCache.get(id);
        SharedPreferences preferences = getSettingSource(setting);
        if (preferences != null) {
            preferences.edit().remove(setting.getKey()).apply();
        } else {
            throw new IllegalStateException(
                "Setting source=" + setting.getSource() + " is unitialized.");
        }
    }

    public static Setting getLocationSetting(Context context) {
        String defaultValue = context.getString(R.string.setting_none_value);
        String[] values = null;
        return new Setting(SOURCE_DEFAULT, TYPE_BOOLEAN, defaultValue, KEY_RECORD_LOCATION,
                values, FLUSH_OFF);
    }

    public static Setting getUserSelectedAspectRatioSetting(Context context) {
        String defaultValue = context.getString(R.string.setting_off_value);
        String[] values = null;
        return new Setting(SOURCE_DEFAULT, TYPE_BOOLEAN, defaultValue,
                KEY_USER_SELECTED_ASPECT_RATIO, values, FLUSH_OFF);
    }

    public static Setting getManualExposureCompensationSetting(Context context) {
        String defaultValue = context.getString(R.string.setting_off_value);
        String[] values = null;
        return new Setting(SOURCE_DEFAULT, TYPE_BOOLEAN, defaultValue,
                KEY_EXPOSURE_COMPENSATION_ENABLED, values, FLUSH_OFF);
    }

    public static Setting getCountDownDurationSetting(Context context) {
        String defaultValue = Integer.toString(0);
        String[] values = context.getResources().getStringArray(R.array.pref_countdown_duration);
        return new Setting(SOURCE_DEFAULT, TYPE_STRING, defaultValue,
                KEY_COUNTDOWN_DURATION, values, FLUSH_OFF);
    }

    public static Setting getPictureSizeBackSetting(Context context) {
        String defaultValue = null;
        String[] values = null;
        return new Setting(SOURCE_DEFAULT, TYPE_STRING, defaultValue, KEY_PICTURE_SIZE_BACK,
                values, FLUSH_OFF);
    }

    public static Setting getPictureSizeFrontSetting(Context context) {
        String defaultValue = null;
        String[] values = null;
        return new Setting(SOURCE_DEFAULT, TYPE_STRING, defaultValue, KEY_PICTURE_SIZE_FRONT,
                values, FLUSH_OFF);
    }

    public static Setting getDefaultCameraIdSetting(Context context) {
        String defaultValue = context.getString(R.string.pref_camera_id_default);
        String[] values = context.getResources().getStringArray(
                R.array.camera_id_entryvalues);
        return new Setting(SOURCE_MODULE, TYPE_STRING, defaultValue, KEY_CAMERA_ID,
                values, FLUSH_OFF);
    }

    public static Setting getHdrSetting(Context context) {
        String defaultValue = context.getString(R.string.pref_camera_hdr_default);
        String[] values = context.getResources().getStringArray(
                R.array.pref_camera_hdr_entryvalues);
        return new Setting(SOURCE_GLOBAL, TYPE_STRING, defaultValue, KEY_CAMERA_HDR,
                values, FLUSH_OFF);
    }

    public static Setting getHdrPlusSetting(Context context) {
        String defaultValue = context.getString(R.string.pref_camera_hdr_plus_default);
        String[] values = context.getResources().getStringArray(
                R.array.pref_camera_hdr_plus_entryvalues);
        return new Setting(SOURCE_GLOBAL, TYPE_STRING, defaultValue, KEY_CAMERA_HDR_PLUS,
                values, FLUSH_OFF);
    }

    public static Setting getSceneModeSetting(Context context) {
        String defaultValue = context.getString(R.string.pref_camera_scenemode_default);
        String[] values = context.getResources().getStringArray(
                R.array.pref_camera_scenemode_entryvalues);
        return new Setting(SOURCE_CAMERA, TYPE_STRING, defaultValue, KEY_SCENE_MODE,
                values, FLUSH_OFF);
    }

    public static Setting getFlashSetting(Context context) {
        String defaultValue = context.getString(R.string.pref_camera_flashmode_default);
        String[] values = context.getResources().getStringArray(
                R.array.pref_camera_flashmode_entryvalues);
        return new Setting(SOURCE_CAMERA, TYPE_STRING, defaultValue, KEY_FLASH_MODE,
                values, FLUSH_OFF);
    }

    public static Setting getExposureSetting(Context context,
            SettingsCapabilities capabilities) {
        String defaultValue = context.getString(R.string.pref_exposure_default);
        String[] values = null;
        if (capabilities != null) {
            values = capabilities.getSupportedExposureValues();
        }
        return new Setting(SOURCE_CAMERA, TYPE_STRING, defaultValue, KEY_EXPOSURE,
                values, FLUSH_ON);
    }

    public static Setting getHintSetting(Context context) {
        String defaultValue = context.getString(R.string.setting_on_value);
        String[] values = null;
        return new Setting(SOURCE_GLOBAL, TYPE_BOOLEAN, defaultValue,
                KEY_CAMERA_FIRST_USE_HINT_SHOWN, values, FLUSH_OFF);
    }

    public static Setting getFocusModeSetting(Context context) {
        String defaultValue = null;
        String[] values = context.getResources().getStringArray(
                R.array.pref_camera_focusmode_entryvalues);
        return new Setting(SOURCE_CAMERA, TYPE_STRING, defaultValue, KEY_FOCUS_MODE,
                values, FLUSH_OFF);
    }

    public static Setting getVideoQualityBackSetting(Context context) {
        String defaultValue = context.getString(R.string.pref_video_quality_default);
        String[] values = context.getResources().getStringArray(
                R.array.pref_video_quality_entryvalues);
        return new Setting(SOURCE_DEFAULT, TYPE_STRING, defaultValue, KEY_VIDEO_QUALITY_BACK,
                values, FLUSH_OFF);
    }

    public static Setting getVideoQualityFrontSetting(Context context) {
        String defaultValue = context.getString(R.string.pref_video_quality_default);
        String[] values = context.getResources().getStringArray(
                R.array.pref_video_quality_entryvalues);
        return new Setting(SOURCE_DEFAULT, TYPE_STRING, defaultValue, KEY_VIDEO_QUALITY_FRONT,
                values, FLUSH_OFF);
    }

    public static Setting getTimeLapseFrameIntervalSetting(Context context) {
        String defaultValue = context.getString(
                R.string.pref_video_time_lapse_frame_interval_default);
        String[] values = context.getResources().getStringArray(
                R.array.pref_video_time_lapse_frame_interval_entryvalues);
        return new Setting(SOURCE_GLOBAL, TYPE_STRING, defaultValue,
                KEY_VIDEO_TIME_LAPSE_FRAME_INTERVAL, values, FLUSH_OFF);
    }

    public static Setting getJpegQualitySetting(Context context) {
        String defaultValue = context.getString(
                R.string.pref_camera_jpeg_quality_normal);
        String[] values = context.getResources().getStringArray(
                R.array.pref_camera_jpeg_quality_entryvalues);
        return new Setting(SOURCE_CAMERA, TYPE_STRING, defaultValue, KEY_JPEG_QUALITY,
                values, FLUSH_OFF);
    }

    public static Setting getVideoFlashSetting(Context context) {
        String defaultValue = context.getString(R.string.pref_camera_video_flashmode_default);
        String[] values = context.getResources().getStringArray(
                R.array.pref_camera_video_flashmode_entryvalues);
        return new Setting(SOURCE_CAMERA, TYPE_STRING, defaultValue,
                KEY_VIDEOCAMERA_FLASH_MODE, values, FLUSH_OFF);
    }

    public static Setting getVideoEffectSetting(Context context) {
        String defaultValue = context.getString(R.string.pref_video_effect_default);
        String[] values = context.getResources().getStringArray(
                R.array.pref_video_effect_entryvalues);
        return new Setting(SOURCE_GLOBAL, TYPE_STRING, defaultValue, KEY_VIDEO_EFFECT,
                values, FLUSH_OFF);
    }

    public static Setting getHintVideoSetting(Context context) {
        String defaultValue = context.getString(R.string.setting_on_value);
        String[] values = null;
        return new Setting(SOURCE_GLOBAL, TYPE_STRING, defaultValue,
                KEY_VIDEO_FIRST_USE_HINT_SHOWN, values, FLUSH_OFF);
    }

    public static Setting getStartupModuleSetting(Context context) {
        String defaultValue = context.getString(R.string.pref_camera_startup_index_default);
        String[] values = null;
        return new Setting(SOURCE_DEFAULT, TYPE_INTEGER, defaultValue,
                KEY_STARTUP_MODULE_INDEX, values, FLUSH_OFF);
    }

    public static Setting getLastUsedCameraModule(Context context) {
        String defaultValue = Integer.toString(context.getResources()
                .getInteger(R.integer.camera_mode_photo));
        return new Setting(SOURCE_DEFAULT, TYPE_INTEGER, defaultValue,
                KEY_CAMERA_MODULE_LAST_USED, null, FLUSH_OFF);
    }

    public static Setting getPanoOrientationSetting(Context context) {
        String defaultValue = context.getString(R.string.pano_orientation_horizontal);
        String[] values = context.getResources().getStringArray(
                R.array.pref_camera_pano_orientation_entryvalues);
        return new Setting(SOURCE_GLOBAL, TYPE_STRING, defaultValue,
                KEY_CAMERA_PANO_ORIENTATION, values, FLUSH_OFF);
    }

    public static Setting getGridLinesSetting(Context context) {
        String defaultValue = context.getString(R.string.setting_off_value);
        String[] values = context.getResources().getStringArray(
                R.array.pref_camera_gridlines_entryvalues);
        return new Setting(SOURCE_GLOBAL, TYPE_STRING, defaultValue,
                KEY_CAMERA_GRID_LINES, values, FLUSH_OFF);
    }

    public static Setting getReleaseDialogLastShownVersionSetting(Context context) {
        return new Setting(SOURCE_DEFAULT, TYPE_STRING, null,
                KEY_RELEASE_DIALOG_LAST_SHOWN_VERSION, null, FLUSH_OFF);
    }

    public static Setting getFlashSupportedBackCameraSetting(Context context) {
        String defaultValue = context.getString(R.string.setting_none_value);
        return new Setting(SOURCE_GLOBAL, TYPE_BOOLEAN, defaultValue,
                KEY_FLASH_SUPPORTED_BACK_CAMERA, null, FLUSH_OFF);
    }

    public static Setting getStrictUpgradeVersionSetting(Context context) {
        String defaultValue = "0";
        return new Setting(SOURCE_DEFAULT, TYPE_INTEGER, defaultValue,
                KEY_STRICT_UPGRADE_VERSION, null, FLUSH_OFF);
    }

    public static Setting getRequestReturnHdrPlusSetting(Context context) {
        String defaultValue = context.getString(R.string.setting_none_value);
        return new Setting(SOURCE_MODULE, TYPE_BOOLEAN, VALUE_OFF,
                KEY_REQUEST_RETURN_HDR_PLUS, null, FLUSH_OFF);
    }

    public static Setting getShouldShowRefocusViewerCling(Context context) {
        return new Setting(SOURCE_DEFAULT, TYPE_BOOLEAN, VALUE_ON,
                KEY_SHOULD_SHOW_REFOCUS_VIEWER_CLING, null, FLUSH_OFF);
    }

<<<<<<< HEAD
    public static Setting getHdrPlusFlashSetting(Context context) {
        String defaultValue = context.getString(R.string.pref_camera_hdr_plus_flashmode_default);
        String[] values = context.getResources().getStringArray(
                R.array.pref_camera_hdr_plus_flashmode_entryvalues);
        return new Setting(SOURCE_MODULE, TYPE_STRING, defaultValue, KEY_HDR_PLUS_FLASH_MODE,
                values, FLUSH_OFF);
=======
    public static Setting getShouldShowSettingsButtonCling(Context context) {
        return new Setting(SOURCE_DEFAULT, TYPE_BOOLEAN, VALUE_ON,
                KEY_SHOULD_SHOW_SETTINGS_BUTTON_CLING, null, FLUSH_OFF);
>>>>>>> 26aa92bf
    }

    // Utilities.

    /**
     * Returns whether the camera has been set to back facing in settings.
     */
    public boolean isCameraBackFacing() {
        String cameraFacing = get(SETTING_CAMERA_ID);
        String backFacing = mContext.getString(R.string.pref_camera_id_default);
        return (Integer.parseInt(cameraFacing) == Integer.parseInt(backFacing));
    }

    /**
     * Returns whether hdr plus mode is set on.
     */
    public boolean isHdrPlusOn() {
        String hdrOn = get(SettingsManager.SETTING_CAMERA_HDR_PLUS);
        return hdrOn.equals(SettingsManager.VALUE_ON);
    }

    /**
     * Returns whether hdr mode is set on.
     */
    public boolean isHdrOn() {
        String hdrOn = get(SettingsManager.SETTING_CAMERA_HDR);
        return hdrOn.equals(SettingsManager.VALUE_ON);
    }

    /**
     * Returns whether the app should return to hdr plus mode if possible.
     */
    public boolean requestsReturnToHdrPlus() {
        return getBoolean(SettingsManager.SETTING_REQUEST_RETURN_HDR_PLUS);
    }

    /**
     * Returns whether grid lines are set on.
     */
    public boolean areGridLinesOn() {
        String gridLinesOn = get(SettingsManager.SETTING_CAMERA_GRID_LINES);
        return gridLinesOn.equals(SettingsManager.VALUE_ON);
    }

    /**
     * Returns whether pano orientation is horizontal.
     */
    public boolean isPanoOrientationHorizontal() {
        String orientation = get(SettingsManager.SETTING_CAMERA_PANO_ORIENTATION);
        String horizontal = mContext.getString(R.string.pano_orientation_horizontal);
        return orientation.equals(horizontal);
    }

    // TODO: refactor this into a separate utils module.

    /**
     * Sets the settings for whether location recording should be enabled or
     * not. Also makes sure to pass on the change to the location manager.
     */
    public void setLocation(boolean on, LocationManager locationManager) {
        setBoolean(SettingsManager.SETTING_RECORD_LOCATION, on);
        locationManager.recordLocation(on);
    }

    public void setAspectRatioSelected() {
        setBoolean(SettingsManager.SETTING_USER_SELECTED_ASPECT_RATIO, true);
    }

    public void setManualExposureCompensation(boolean on) {
        setBoolean(SettingsManager.SETTING_EXPOSURE_COMPENSATION_ENABLED, on);
    }

    /**
     * Reads the current location recording settings and passes it on to the
     * given location manager.
     */
    public void syncLocationManager(LocationManager locationManager) {
        boolean value = getBoolean(SettingsManager.SETTING_RECORD_LOCATION);
        locationManager.recordLocation(value);
    }

    /**
     * Returns the maximum video recording duration (in milliseconds).
     */
    public static int getMaxVideoDuration(Context context) {
        int duration = 0; // in milliseconds, 0 means unlimited.
        try {
            duration = context.getResources().getInteger(R.integer.max_video_recording_length);
        } catch (Resources.NotFoundException ex) {
        }
        return duration;
    }
}<|MERGE_RESOLUTION|>--- conflicted
+++ resolved
@@ -441,11 +441,8 @@
     public static final int SETTING_EXPOSURE_COMPENSATION_ENABLED = 32;
     public static final int SETTING_USER_SELECTED_ASPECT_RATIO = 33;
     public static final int SETTING_COUNTDOWN_DURATION = 34;
-<<<<<<< HEAD
     public static final int SETTING_HDR_PLUS_FLASH_MODE = 35;
-=======
-    public static final int SETTING_SHOULD_SHOW_SETTINGS_BUTTON_CLING = 35;
->>>>>>> 26aa92bf
+    public static final int SETTING_SHOULD_SHOW_SETTINGS_BUTTON_CLING = 36;
 
     // Shared preference keys.
     public static final String KEY_RECORD_LOCATION = "pref_camera_recordlocation_key";
@@ -486,12 +483,9 @@
             "pref_camera_exposure_compensation_key";
     public static final String KEY_USER_SELECTED_ASPECT_RATIO = "pref_user_selected_aspect_ratio";
     public static final String KEY_COUNTDOWN_DURATION = "pref_camera_countdown_duration_key";
-<<<<<<< HEAD
     public static final String KEY_HDR_PLUS_FLASH_MODE = "pref_hdr_plus_flash_mode";
-=======
     public static final String KEY_SHOULD_SHOW_SETTINGS_BUTTON_CLING =
             "pref_should_show_settings_button_cling";
->>>>>>> 26aa92bf
 
     public static final int WHITE_BALANCE_DEFAULT_INDEX = 2;
 
@@ -1229,18 +1223,17 @@
                 KEY_SHOULD_SHOW_REFOCUS_VIEWER_CLING, null, FLUSH_OFF);
     }
 
-<<<<<<< HEAD
     public static Setting getHdrPlusFlashSetting(Context context) {
         String defaultValue = context.getString(R.string.pref_camera_hdr_plus_flashmode_default);
         String[] values = context.getResources().getStringArray(
                 R.array.pref_camera_hdr_plus_flashmode_entryvalues);
         return new Setting(SOURCE_MODULE, TYPE_STRING, defaultValue, KEY_HDR_PLUS_FLASH_MODE,
                 values, FLUSH_OFF);
-=======
+    }
+
     public static Setting getShouldShowSettingsButtonCling(Context context) {
         return new Setting(SOURCE_DEFAULT, TYPE_BOOLEAN, VALUE_ON,
                 KEY_SHOULD_SHOW_SETTINGS_BUTTON_CLING, null, FLUSH_OFF);
->>>>>>> 26aa92bf
     }
 
     // Utilities.
