--- conflicted
+++ resolved
@@ -780,15 +780,9 @@
     <!-- Camera Preferences Color effect dialog box entries -->
     <string-array name="pref_camera_tsmakeup_level_entries" translatable="false">
         <item>@string/pref_camera_tsmakeup_entry_off</item>
-<<<<<<< HEAD
-        <item>Low</item>
-        <item>Mid</item>
-        <item>High</item>
-=======
         <item>@string/pref_camera_tsmakeup_entry_low</item>
         <item>@string/pref_camera_tsmakeup_entry_mid</item>
         <item>@string/pref_camera_tsmakeup_entry_high</item>
->>>>>>> 77bac6bd
         <item>@string/pref_camera_tsmakeup_custom</item>
     </string-array>
 
