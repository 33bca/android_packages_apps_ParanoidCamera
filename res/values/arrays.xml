<?xml version="1.0" encoding="utf-8"?>
<!--
 * Copyright (C) 2008 The Android Open Source Project
 *
 * Licensed under the Apache License, Version 2.0 (the "License");
 * you may not use this file except in compliance with the License.
 * You may obtain a copy of the License at
 *
 *      http://www.apache.org/licenses/LICENSE-2.0
 *
 * Unless required by applicable law or agreed to in writing, software
 * distributed under the License is distributed on an "AS IS" BASIS,
 * WITHOUT WARRANTIES OR CONDITIONS OF ANY KIND, either express or implied.
 * See the License for the specific language governing permissions and
 * limitations under the License.
 -->

<resources>
    <!-- Camera Preferences Video Quality entries -->
    <string-array name="pref_video_quality_entries" translatable="false">
        <item>@string/pref_video_quality_entry_4kdci</item>
        <item>@string/pref_video_quality_entry_2160p</item>
        <item>@string/pref_video_quality_entry_qHD</item>
        <item>@string/pref_video_quality_entry_2k</item>
        <item>@string/pref_video_quality_entry_1080p</item>
        <item>@string/pref_video_quality_entry_720p</item>
        <item>@string/pref_video_quality_entry_480p</item>
        <item>@string/pref_video_quality_entry_vga</item>
        <item>@string/pref_video_quality_entry_cif</item>
        <item>@string/pref_video_quality_entry_qvga</item>
        <item>@string/pref_video_quality_entry_qcif</item>
   </string-array>
    <string-array name="pref_video_quality_entryvalues" translatable="false">
        <item>4096x2160</item>
        <item>3840x2160</item>
        <item>2560x1440</item>
        <item>2048x1080</item>
        <item>1920x1080</item>
        <item>1280x720</item>
        <item>720x480</item>
        <item>640x480</item>
        <item>352x288</item>
        <item>320x240</item>
        <item>176x144</item>
    </string-array>

    <!-- Camera Preference save path entries -->
    <string-array name="pref_camera_savepath_entries" translatable="false">
        <item>@string/pref_camera_savepath_entry_0</item>
        <item>@string/pref_camera_savepath_entry_1</item>
    </string-array>

    <string-array name="pref_camera_savepath_entryvalues" translatable="false">
        <item>0</item>
        <item>1</item>
    </string-array>

    <!-- These values correspond to the time interval between frame capture in millseconds
    for time lapse recording -->
    <string-array name="pref_video_time_lapse_frame_interval_entryvalues" translatable="false">
        <item>0</item>
        <item>500</item>
        <item>1000</item>
        <item>1500</item>
        <item>2000</item>
        <item>2500</item>
        <item>3000</item>
        <item>4000</item>
        <item>5000</item>
        <item>6000</item>
        <item>10000</item>
        <item>12000</item>
        <item>15000</item>
        <item>24000</item>
        <item>30000</item>
        <item>60000</item>
        <item>90000</item>
        <item>120000</item>
        <item>150000</item>
        <item>180000</item>
        <item>240000</item>
        <item>300000</item>
        <item>360000</item>
        <item>600000</item>
        <item>720000</item>
        <item>900000</item>
        <item>1440000</item>
        <item>1800000</item>
        <item>3600000</item>
        <item>5400000</item>
        <item>7200000</item>
        <item>9000000</item>
        <item>10800000</item>
        <item>14400000</item>
        <item>18000000</item>
        <item>21600000</item>
        <item>36000000</item>
        <item>43200000</item>
        <item>54000000</item>
        <item>86400000</item>
    </string-array>

    <!-- These values correspond to the time interval between frame capture in
    different units (i.e. seconds, minutes, hours) for time lapse recording -->
    <string-array name="pref_video_time_lapse_frame_interval_entries">
        <item>@string/pref_video_time_lapse_frame_interval_off</item>
        <item>@string/pref_video_time_lapse_frame_interval_500</item>
        <item>@string/pref_video_time_lapse_frame_interval_1000</item>
        <item>@string/pref_video_time_lapse_frame_interval_1500</item>
        <item>@string/pref_video_time_lapse_frame_interval_2000</item>
        <item>@string/pref_video_time_lapse_frame_interval_2500</item>
        <item>@string/pref_video_time_lapse_frame_interval_3000</item>
        <item>@string/pref_video_time_lapse_frame_interval_4000</item>
        <item>@string/pref_video_time_lapse_frame_interval_5000</item>
        <item>@string/pref_video_time_lapse_frame_interval_6000</item>
        <item>@string/pref_video_time_lapse_frame_interval_10000</item>
        <item>@string/pref_video_time_lapse_frame_interval_12000</item>
        <item>@string/pref_video_time_lapse_frame_interval_15000</item>
        <item>@string/pref_video_time_lapse_frame_interval_24000</item>
        <item>@string/pref_video_time_lapse_frame_interval_30000</item>
        <item>@string/pref_video_time_lapse_frame_interval_60000</item>
        <item>@string/pref_video_time_lapse_frame_interval_90000</item>
        <item>@string/pref_video_time_lapse_frame_interval_120000</item>
        <item>@string/pref_video_time_lapse_frame_interval_150000</item>
        <item>@string/pref_video_time_lapse_frame_interval_180000</item>
        <item>@string/pref_video_time_lapse_frame_interval_240000</item>
        <item>@string/pref_video_time_lapse_frame_interval_300000</item>
        <item>@string/pref_video_time_lapse_frame_interval_360000</item>
        <item>@string/pref_video_time_lapse_frame_interval_600000</item>
        <item>@string/pref_video_time_lapse_frame_interval_720000</item>
        <item>@string/pref_video_time_lapse_frame_interval_900000</item>
        <item>@string/pref_video_time_lapse_frame_interval_1440000</item>
        <item>@string/pref_video_time_lapse_frame_interval_1800000</item>
        <item>@string/pref_video_time_lapse_frame_interval_3600000</item>
        <item>@string/pref_video_time_lapse_frame_interval_5400000</item>
        <item>@string/pref_video_time_lapse_frame_interval_7200000</item>
        <item>@string/pref_video_time_lapse_frame_interval_9000000</item>
        <item>@string/pref_video_time_lapse_frame_interval_10800000</item>
        <item>@string/pref_video_time_lapse_frame_interval_14400000</item>
        <item>@string/pref_video_time_lapse_frame_interval_18000000</item>
        <item>@string/pref_video_time_lapse_frame_interval_21600000</item>
        <item>@string/pref_video_time_lapse_frame_interval_36000000</item>
        <item>@string/pref_video_time_lapse_frame_interval_43200000</item>
        <item>@string/pref_video_time_lapse_frame_interval_54000000</item>
        <item>@string/pref_video_time_lapse_frame_interval_86400000</item>
    </string-array>

    <!-- These values correspond to the time interval between frame capture
    for time lapse recording -->
    <string-array name="pref_video_time_lapse_frame_interval_duration_values" translatable="false">
        <item>0.5</item>
        <item>1</item>
        <item>1.5</item>
        <item>2</item>
        <item>2.5</item>
        <item>3</item>
        <item>4</item>
        <item>5</item>
        <item>6</item>
        <item>10</item>
        <item>12</item>
        <item>15</item>
        <item>24</item>
    </string-array>

    <string-array name="pref_video_time_lapse_frame_interval_units">
        <item>@string/time_lapse_seconds</item>
        <item>@string/time_lapse_minutes</item>
        <item>@string/time_lapse_hours</item>
    </string-array>

    <!-- Camera Preferences Picture size dialog box entries -->
    <string-array name="pref_camera_picturesize_entries" translatable="false">
        <item>@string/pref_camera_picturesize_entry_21mp</item>
        <item>@string/pref_camera_picturesize_entry_16mp</item>
        <item>@string/pref_camera_picturesize_entry_16mp_wide</item>
        <item>@string/pref_camera_picturesize_entry_13mp</item>
        <item>@string/pref_camera_picturesize_entry_12mp</item>
        <item>@string/pref_camera_picturesize_entry_8mp</item>
        <item>@string/pref_camera_picturesize_entry_8mp</item>
        <item>@string/pref_camera_picturesize_entry_square</item>
        <item>@string/pref_camera_picturesize_entry_5mp</item>
        <item>@string/pref_camera_picturesize_entry_5mp</item>
        <item>@string/pref_camera_picturesize_entry_5mp</item>
        <item>@string/pref_camera_picturesize_entry_4mp_wide</item>
        <item>@string/pref_camera_picturesize_entry_3mp</item>
        <item>@string/pref_camera_picturesize_entry_3mp</item>
        <item>@string/pref_camera_picturesize_entry_1920x1080</item>
        <item>@string/pref_camera_picturesize_entry_2mp</item>
        <item>@string/pref_camera_picturesize_entry_2mp_wide</item>
        <item>@string/pref_camera_picturesize_entry_1_5mp</item>
        <item>@string/pref_camera_picturesize_entry_1_3mp</item>
        <item>@string/pref_camera_picturesize_entry_1280x768</item>
        <item>@string/pref_camera_picturesize_entry_1280x720</item>
        <item>@string/pref_camera_picturesize_entry_1mp</item>
        <item>@string/pref_camera_picturesize_entry_800x600</item>
        <item>@string/pref_camera_picturesize_entry_800x480</item>
        <item>960 x 720</item>
        <item>720 x 480</item>
        <item>@string/pref_camera_picturesize_entry_vga</item>
        <item>@string/pref_camera_picturesize_entry_352x288</item>
        <item>@string/pref_camera_picturesize_entry_qvga</item>
        <item>@string/pref_camera_picturesize_entry_176x144</item>
    </string-array>
    <!-- When launching the camera app first time, we will set the picture
         size to the first one in the list that is also supported by the
         driver -->
    <string-array name="pref_camera_picturesize_entryvalues" translatable="false">
        <item>5344x4008</item>
<<<<<<< HEAD
=======
        <item>4608x3456</item>
        <item>5312x2988</item>
        <item>4160x3120</item>
        <item>4000x3000</item>
        <item>3840x2160</item>
        <item>3264x2448</item>
        <item>2976x2976</item>
        <item>2592x1944</item>
        <item>2592x1936</item>
        <item>2560x1920</item>
        <item>2688x1512</item>
        <item>2048x1536</item>
        <item>2048x1520</item>
        <item>1920x1080</item>
        <item>1600x1200</item>
        <item>1920x1088</item>
        <item>1440x1080</item>
        <item>1280x960</item>
        <item>1280x768</item>
        <item>1280x720</item>
        <item>1024x768</item>
        <item>800x600</item>
        <item>800x480</item>
        <item>960x720</item>
        <item>720x480</item>
        <item>640x480</item>
        <item>352x288</item>
        <item>320x240</item>
        <item>176x144</item>
    </string-array>

    <!-- Camera Preferences video snapshot size dialog box entries -->
    <string-array name="pref_camera_video_snapsize_entries" translatable="false">
        <item>Auto</item>
        <item>@string/pref_camera_picturesize_entry_21mp</item>
        <item>@string/pref_camera_picturesize_entry_16mp</item>
        <item>@string/pref_camera_picturesize_entry_16mp_wide</item>
        <item>@string/pref_camera_picturesize_entry_13mp</item>
        <item>@string/pref_camera_picturesize_entry_12mp</item>
        <item>@string/pref_camera_picturesize_entry_8mp</item>
        <item>@string/pref_camera_picturesize_entry_8mp</item>
        <item>@string/pref_camera_picturesize_entry_square</item>
        <item>@string/pref_camera_picturesize_entry_5mp</item>
        <item>@string/pref_camera_picturesize_entry_5mp</item>
        <item>@string/pref_camera_picturesize_entry_5mp</item>
        <item>@string/pref_camera_picturesize_entry_4mp_wide</item>
        <item>@string/pref_camera_picturesize_entry_3mp</item>
        <item>@string/pref_camera_picturesize_entry_3mp</item>
        <item>@string/pref_camera_picturesize_entry_1920x1080</item>
        <item>@string/pref_camera_picturesize_entry_2mp</item>
        <item>@string/pref_camera_picturesize_entry_2mp_wide</item>
        <item>@string/pref_camera_picturesize_entry_1_5mp</item>
        <item>@string/pref_camera_picturesize_entry_1_3mp</item>
        <item>@string/pref_camera_picturesize_entry_1280x768</item>
        <item>@string/pref_camera_picturesize_entry_1280x720</item>
        <item>@string/pref_camera_picturesize_entry_1mp</item>
        <item>@string/pref_camera_picturesize_entry_800x600</item>
        <item>@string/pref_camera_picturesize_entry_800x480</item>
        <item>960 x 720</item>
        <item>720 x 480</item>
        <item>@string/pref_camera_picturesize_entry_vga</item>
        <item>@string/pref_camera_picturesize_entry_352x288</item>
        <item>@string/pref_camera_picturesize_entry_qvga</item>
        <item>@string/pref_camera_picturesize_entry_176x144</item>
    </string-array>

    <!-- default is auto, which calculates largest snapshot
         size with same aspect ratio as preview. -->
    <string-array name="pref_camera_video_snapsize_entryvalues" translatable="false">
        <item>auto</item>
        <item>5344x4008</item>
>>>>>>> 77bac6bd
        <item>4608x3456</item>
        <item>5312x2988</item>
        <item>4160x3120</item>
        <item>4000x3000</item>
        <item>3840x2160</item>
        <item>3264x2448</item>
        <item>2976x2976</item>
        <item>2592x1944</item>
        <item>2592x1936</item>
        <item>2560x1920</item>
        <item>2688x1512</item>
        <item>2048x1536</item>
        <item>2048x1520</item>
        <item>1920x1080</item>
        <item>1600x1200</item>
        <item>1920x1088</item>
        <item>1440x1080</item>
        <item>1280x960</item>
        <item>1280x768</item>
        <item>1280x720</item>
        <item>1024x768</item>
        <item>800x600</item>
        <item>800x480</item>
        <item>960x720</item>
        <item>720x480</item>
        <item>640x480</item>
        <item>352x288</item>
        <item>320x240</item>
        <item>176x144</item>
    </string-array>

    <!-- Camera Preferences focus mode dialog box entries -->
    <string-array name="pref_camera_focusmode_entries" translatable="false">
        <item>@string/pref_camera_focusmode_entry_auto</item>
        <item>@string/pref_camera_focusmode_entry_infinity</item>
        <item>@string/pref_camera_focusmode_entry_macro</item>
        <item>@string/pref_camera_focusmode_entry_normal</item>
        <item>@string/pref_camera_focusmode_entry_continuous</item>
    </string-array>

    <string-array name="pref_camera_focusmode_entryvalues" translatable="false">
        <item>auto</item>
        <item>infinity</item>
        <item>macro</item>
        <item>normal</item>
        <item>continuous-picture</item>
    </string-array>

    <string-array name="pref_camera_focusmode_labels" translatable="false">
        <item>@string/pref_camera_focusmode_label_auto</item>
        <item>@string/pref_camera_focusmode_label_infinity</item>
        <item>@string/pref_camera_focusmode_label_macro</item>
    </string-array>

    <!-- Camera Preferences flash mode dialog box entries -->
    <string-array name="pref_camera_flashmode_entries" translatable="false">
        <item>@string/pref_camera_flashmode_entry_off</item>
        <item>@string/pref_camera_flashmode_entry_auto</item>
        <item>@string/pref_camera_flashmode_entry_on</item>
    </string-array>

    <string-array name="pref_camera_flashmode_labels" translatable="false">
        <item>@string/pref_camera_flashmode_label_off</item>
        <item>@string/pref_camera_flashmode_label_auto</item>
        <item>@string/pref_camera_flashmode_label_on</item>
    </string-array>

    <string-array name="pref_camera_flashmode_entryvalues" translatable="false">
        <item>off</item>
        <item>auto</item>
        <item>on</item>
    </string-array>

    <array name="camera_flashmode_icons" translatable="false">
        <item>@drawable/ic_flash_off_holo_light</item>
        <item>@drawable/ic_flash_auto_holo_light</item>
        <item>@drawable/ic_flash_on_holo_light</item>
    </array>

    <array name="camera_flashmode_largeicons" translatable="false">
        <item>@drawable/ic_flash_off_holo_light</item>
        <item>@drawable/ic_flash_auto_holo_light</item>
        <item>@drawable/ic_flash_on_holo_light</item>
    </array>

    <!-- Videocamera Preferences flash mode dialog box entries -->
    <string-array name="pref_camera_video_flashmode_entries" translatable="false">
        <item>@string/pref_camera_flashmode_entry_on</item>
        <item>@string/pref_camera_flashmode_entry_off</item>
    </string-array>

    <string-array name="pref_camera_video_flashmode_labels" translatable="false">
        <item>@string/pref_camera_flashmode_label_on</item>
        <item>@string/pref_camera_flashmode_label_off</item>
    </string-array>

    <string-array name="pref_camera_video_flashmode_entryvalues" translatable="false">
        <item>off</item>
        <item>torch</item>
    </string-array>

    <array name="video_flashmode_icons" translatable="false">
        <item>@drawable/ic_flash_on_holo_light</item>
        <item>@drawable/ic_flash_off_holo_light</item>
    </array>

    <array name="video_flashmode_largeicons" translatable="false">
        <item>@drawable/ic_flash_on_holo_light</item>
        <item>@drawable/ic_flash_off_holo_light</item>
    </array>

    <string-array name="pref_camera_recordlocation_entryvalues" translatable="false">
        <item>off</item>
        <item>on</item>
    </string-array>

    <array name="pref_camera_recordlocation_entries" translatable="false">
        <item>@string/setting_off</item>
        <item>@string/setting_on</item>
    </array>

    <array name="pref_camera_recordlocation_labels" translatable="false">
        <item>@string/pref_camera_location_label</item>
        <item>@string/pref_camera_location_label</item>
    </array>

    <array name="camera_recordlocation_icons" translatable="false">
        <item>@drawable/ic_location_off</item>
        <item>@drawable/ic_location</item>
    </array>

    <array name="camera_recordlocation_largeicons" translatable="false">
        <item>@drawable/ic_location_off</item>
        <item>@drawable/ic_location</item>
    </array>

    <!-- Camera Preferences White Balance dialog box entries -->
    <string-array name="pref_camera_whitebalance_entries" translatable="false">
        <item>@string/pref_camera_whitebalance_entry_incandescent</item>
        <item>@string/pref_camera_whitebalance_entry_fluorescent</item>
        <item>@string/pref_camera_whitebalance_entry_auto</item>
        <item>@string/pref_camera_whitebalance_entry_daylight</item>
        <item>@string/pref_camera_whitebalance_entry_cloudy</item>
    </string-array>

    <string-array name="pref_camera_whitebalance_labels" translatable="false">
        <item>@string/pref_camera_whitebalance_label_incandescent</item>
        <item>@string/pref_camera_whitebalance_label_fluorescent</item>
        <item>@string/pref_camera_whitebalance_label_auto</item>
        <item>@string/pref_camera_whitebalance_label_daylight</item>
        <item>@string/pref_camera_whitebalance_label_cloudy</item>
    </string-array>

    <string-array name="pref_camera_whitebalance_entryvalues" translatable="false">
        <item>incandescent</item>
        <item>fluorescent</item>
        <item>auto</item>
        <item>daylight</item>
        <item>cloudy-daylight</item>
    </string-array>

    <array name="whitebalance_icons" translatable="false">
        <item>@drawable/ic_wb_incandescent</item>
        <item>@drawable/ic_wb_fluorescent</item>
        <item>@drawable/ic_wb_auto</item>
        <item>@drawable/ic_wb_sunlight</item>
        <item>@drawable/ic_wb_cloudy</item>
    </array>

    <array name="whitebalance_largeicons" translatable="false">
        <item>@drawable/ic_wb_incandescent</item>
        <item>@drawable/ic_wb_fluorescent</item>
        <item>@drawable/ic_wb_auto</item>
        <item>@drawable/ic_wb_sunlight</item>
        <item>@drawable/ic_wb_cloudy</item>
    </array>

    <array name="camera_wb_indicators" translatable="false">
        <item>@drawable/ic_indicator_wb_tungsten</item>
        <item>@drawable/ic_indicator_wb_fluorescent</item>
        <item>@drawable/ic_indicator_wb_off</item>
        <item>@drawable/ic_indicator_wb_daylight</item>
        <item>@drawable/ic_indicator_wb_cloudy</item>
    </array>

    <string-array name="pref_camera_chromaflash_entries" translatable="false">
        <item>@string/setting_off</item>
        <item>@string/setting_on</item>
    </string-array>

    <array name="pref_camera_chromaflash_entryvalues" translatable="false">
        <item>@string/pref_camera_advanced_feature_value_chromaflash_off</item>
        <item>@string/pref_camera_advanced_feature_value_chromaflash_on</item>
    </array>

    <!-- Camera Preferences Scene Mode dialog box entries -->
    <string-array name="pref_camera_scenemode_entries" translatable="false">
        <item>@string/pref_camera_scenemode_entry_auto</item>
        <item>@string/pref_camera_scenemode_entry_hdr</item>
        <item>@string/pref_camera_scenemode_entry_refocus</item>
        <item>@string/pref_camera_scenemode_entry_optizoom</item>
        <item>@string/pref_camera_scenemode_entry_portrait</item>
        <item>@string/pref_camera_scenemode_entry_landscape</item>
        <item>@string/pref_camera_scenemode_entry_sports</item>
        <item>@string/pref_camera_scenemode_entry_flowers</item>
        <item>@string/pref_camera_scenemode_entry_backlight</item>
        <item>@string/pref_camera_scenemode_entry_candlelight</item>
        <item>@string/pref_camera_scenemode_entry_sunset</item>
        <item>@string/pref_camera_scenemode_entry_night</item>
        <item>@string/pref_camera_scenemode_entry_beach</item>
        <item>@string/pref_camera_scenemode_entry_snow</item>
        <item>@string/pref_camera_scenemode_entry_asd</item>
    </string-array>

    <array name="scenemode_thumbnails" translatable="false">
        <item>@drawable/ic_scene_mode_auto</item>
        <item>@drawable/ic_scene_mode_hdr</item>
        <item>@drawable/ic_scene_mode_refocus</item>
        <item>@drawable/ic_scene_mode_optizoom</item>
        <item>@drawable/ic_scene_mode_portrait</item>
        <item>@drawable/ic_scene_mode_landscape</item>
        <item>@drawable/ic_scene_mode_sports</item>
        <item>@drawable/ic_scene_mode_flower</item>
        <item>@drawable/ic_scene_mode_backlight</item>
        <item>@drawable/ic_scene_mode_candlelight</item>
        <item>@drawable/ic_scene_mode_sunset</item>
        <item>@drawable/ic_scene_mode_night</item>
        <item>@drawable/ic_scene_mode_beach</item>
        <item>@drawable/ic_scene_mode_snow</item>
        <item>@drawable/ic_scene_mode_smartauto</item>
    </array>

    <string-array name="pref_camera_scenemode_labels">
        <item>@string/pref_camera_scenemode_label_action</item>
        <item>@string/pref_camera_scenemode_label_night</item>
        <item>@string/pref_camera_scenemode_label_auto</item>
        <item>@string/pref_camera_scenemode_label_sunset</item>
        <item>@string/pref_camera_scenemode_label_party</item>
    </string-array>

    <array name="pref_camera_scenemode_icons">
        <item>@drawable/ic_sce_action</item>
        <item>@drawable/ic_sce_night</item>
        <item>@drawable/ic_sce_off</item>
        <item>@drawable/ic_sce_sunset</item>
        <item>@drawable/ic_sce_party</item>
    </array>

    <string-array name="pref_camera_scenemode_entryvalues" translatable="false">
        <item>auto</item>
        <item>hdr</item>
        <item>@string/pref_camera_advanced_feature_value_refocus_on</item>
        <item>@string/pref_camera_advanced_feature_value_optizoom_on</item>
        <item>portrait</item>
        <item>landscape</item>
        <item>sports</item>
        <item>flowers</item>
        <item>backlight</item>
        <item>candlelight</item>
        <item>sunset</item>
        <item>night</item>
        <item>beach</item>
        <item>snow</item>
        <item>asd</item>
    </string-array>

    <array name="camera_id_entries" translatable="false">
        <item>@string/pref_camera_id_entry_back</item>
        <item>@string/pref_camera_id_entry_front</item>
    </array>

    <array name="camera_id_labels" translatable="false">
        <item>@string/pref_camera_id_label_back</item>
        <item>@string/pref_camera_id_label_front</item>
    </array>

    <array name="camera_id_icons" translatable="false">
        <item>@drawable/ic_switch_back</item>
        <item>@drawable/ic_switch_front</item>
    </array>

    <array name="camera_id_largeicons" translatable="false">
        <item>@drawable/ic_switch_back</item>
        <item>@drawable/ic_switch_front</item>
    </array>

    <string-array name="pref_video_effect_entries" translatable="false">
        <item>@string/effect_none</item>
        <item>@string/effect_goofy_face_squeeze</item>
        <item>@string/effect_goofy_face_big_eyes</item>
        <item>@string/effect_goofy_face_big_mouth</item>
        <item>@string/effect_goofy_face_small_mouth</item>
        <item>@string/effect_goofy_face_big_nose</item>
        <item>@string/effect_goofy_face_small_eyes</item>
        <item>@string/effect_backdropper_space</item>
        <item>@string/effect_backdropper_sunset</item>
        <item>@string/effect_backdropper_gallery</item>
    </string-array>

    <string-array name="pref_video_effect_entryvalues" translatable="false">
        <item>@string/pref_video_effect_default</item>
        <item>goofy_face/squeeze</item>
        <item>goofy_face/big_eyes</item>
        <item>goofy_face/big_mouth</item>
        <item>goofy_face/small_mouth</item>
        <item>goofy_face/big_nose</item>
        <item>goofy_face/small_eyes</item>
        <item>backdropper/file:///system/media/video/AndroidInSpace.480p.mp4</item>
        <item>backdropper/file:///system/media/video/Sunset.480p.mp4</item>
        <item>backdropper/gallery</item>
    </string-array>

    <array name="video_effect_icons" translatable="false">
        <item>@drawable/ic_effects_holo_light</item>
        <item>@drawable/ic_video_effects_faces_squeeze_holo_dark</item>
        <item>@drawable/ic_video_effects_faces_big_eyes_holo_dark</item>
        <item>@drawable/ic_video_effects_faces_big_mouth_holo_dark</item>
        <item>@drawable/ic_video_effects_faces_small_mouth_holo_dark</item>
        <item>@drawable/ic_video_effects_faces_big_nose_holo_dark</item>
        <item>@drawable/ic_video_effects_faces_small_eyes_holo_dark</item>
        <item>@drawable/ic_video_effects_background_intergalactic_holo</item>
        <item>@drawable/ic_video_effects_background_fields_of_wheat_holo</item>
        <item>@drawable/ic_video_effects_background_normal_holo_dark</item>
    </array>

    <string-array name="pref_camera_hdr_plus_entries" translatable="false">
        <item>@string/setting_off</item>
        <item>@string/setting_on</item>
    </string-array>

    <string-array name="pref_camera_hdr_plus_labels" translatable="false">
        <item>@string/pref_camera_scenemode_entry_turn_hdr_plus_on</item>
        <item>@string/pref_camera_scenemode_entry_turn_hdr_plus_off</item>
    </string-array>

    <string-array name="pref_camera_hdr_plus_icons" translatable="false">
        <item>@drawable/ic_hdr_plus_disabled</item>
        <item>@drawable/ic_hdr_plus_normal</item>
    </string-array>

    <string-array name="pref_camera_hdr_plus_entryvalues" translatable="false">
        <item>@string/setting_off_value</item>
        <item>@string/setting_on_value</item>
    </string-array>


    <string-array name="pref_camera_hdr_entries" translatable="false">
        <item>@string/setting_off</item>
        <item>@string/setting_on</item>
    </string-array>

    <string-array name="pref_camera_hdr_labels" translatable="false">
        <item>@string/pref_camera_scenemode_entry_turn_hdr_on</item>
        <item>@string/pref_camera_scenemode_entry_turn_hdr_off</item>
    </string-array>

    <string-array name="pref_camera_hdr_icons" translatable="false">
        <item>@drawable/ic_hdr_off</item>
        <item>@drawable/ic_hdr</item>
    </string-array>

    <string-array name="pref_camera_hdr_entryvalues" translatable="false">
        <item>@string/setting_off_value</item>
        <item>@string/setting_on_value</item>
    </string-array>

    <string-array name="pref_camera_timer_sound_entries" translatable="false">
        <item>@string/setting_off</item>
        <item>@string/setting_on</item>
    </string-array>

    <string-array name="pref_camera_timer_sound_entryvalues" translatable="false">
        <item>@string/setting_off_value</item>
        <item>@string/setting_on_value</item>
    </string-array>

    <!-- Default focus mode setting.-->
    <string-array name="pref_camera_focusmode_default_array" translatable="false">
        <item>auto</item>
    </string-array>

    <!-- Icons for exposure compensation -->
    <array name="pref_camera_exposure_icons" translatable="false">
        <item>@drawable/ic_exposure_n3</item>
        <item>@drawable/ic_exposure_n2</item>
        <item>@drawable/ic_exposure_n1</item>
        <item>@drawable/ic_exposure_0</item>
        <item>@drawable/ic_exposure_p1</item>
        <item>@drawable/ic_exposure_p2</item>
        <item>@drawable/ic_exposure_p3</item>
    </array>

    <!--  Labels for Countdown timer -->
    <string-array name="pref_camera_countdown_labels">
        <item>@string/pref_camera_countdown_label_off</item>
        <item>@string/pref_camera_countdown_label_one</item>
        <item>@string/pref_camera_countdown_label_three</item>
        <item>@string/pref_camera_countdown_label_ten</item>
        <item>@string/pref_camera_countdown_label_fifteen</item>
    </string-array>

    <!-- VideoCamera Preferences video rotations entry-->
    <string-array name="pref_camera_video_rotation_entries" translatable="false">
        <item>@string/pref_camera_video_rotation_entry_0</item>
        <item>@string/pref_camera_video_rotation_entry_90</item>
        <item>@string/pref_camera_video_rotation_entry_180</item>
        <item>@string/pref_camera_video_rotation_entry_270</item>
    </string-array>

    <string-array name="pref_camera_video_rotation_labels" translatable="false">
        <item>@string/pref_camera_video_rotation_label_0</item>
        <item>@string/pref_camera_video_rotation_label_90</item>
        <item>@string/pref_camera_video_rotation_label_180</item>
        <item>@string/pref_camera_video_rotation_label_270</item>
    </string-array>

    <string-array name="pref_camera_video_rotation_entryvalues" translatable="false">
        <item>0</item>
        <item>90</item>
        <item>180</item>
        <item>270</item>
    </string-array>

</resources><|MERGE_RESOLUTION|>--- conflicted
+++ resolved
@@ -207,8 +207,6 @@
          driver -->
     <string-array name="pref_camera_picturesize_entryvalues" translatable="false">
         <item>5344x4008</item>
-<<<<<<< HEAD
-=======
         <item>4608x3456</item>
         <item>5312x2988</item>
         <item>4160x3120</item>
@@ -280,7 +278,6 @@
     <string-array name="pref_camera_video_snapsize_entryvalues" translatable="false">
         <item>auto</item>
         <item>5344x4008</item>
->>>>>>> 77bac6bd
         <item>4608x3456</item>
         <item>5312x2988</item>
         <item>4160x3120</item>
