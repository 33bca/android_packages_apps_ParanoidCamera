<?xml version="1.0" encoding="UTF-8"?>
<!--  Copyright (C) 2007 The Android Open Source Project

     Licensed under the Apache License, Version 2.0 (the "License");
     you may not use this file except in compliance with the License.
     You may obtain a copy of the License at

          http://www.apache.org/licenses/LICENSE-2.0

     Unless required by applicable law or agreed to in writing, software
     distributed under the License is distributed on an "AS IS" BASIS,
     WITHOUT WARRANTIES OR CONDITIONS OF ANY KIND, either express or implied.
     See the License for the specific language governing permissions and
     limitations under the License.
 -->

<resources xmlns:android="http://schemas.android.com/apk/res/android"
    xmlns:xliff="urn:oasis:names:tc:xliff:document:1.2">
    <string name="app_name" msgid="1175086483881127797">"相机"</string>
    <string name="snapcam_app_name">骁龙相机</string>
    <string name="video_camera_label" msgid="1723708322021743770">"摄像机"</string>
    <string name="details_ms" msgid="6618163484662724641">"%1$02d:%2$02d"</string>
    <string name="details_hms" msgid="4842276230698703554">"%1$d:%2$02d:%3$02d"</string>
    <string name="set_image" msgid="3969690281401045698">"将照片设置为"</string>
    <string name="delete" msgid="2714492172818940424">"删除"</string>
  <plurals name="delete_selection">
    <item quantity="one" msgid="8811352590292754044">"要删除所选内容吗？"</item>
    <item quantity="other" msgid="5075283252850066610">"要删除所选内容吗？"</item>
  </plurals>
    <string name="share" msgid="8581089487762243115">"分享"</string>
    <string name="share_panorama" msgid="3558466186935359444">"分享全景图"</string>
    <string name="share_as_photo" msgid="4831213580709167218">"以照片形式分享"</string>
    <string name="deleted" msgid="2036165115527228127">"已删除"</string>
    <string name="undo" msgid="5110048345890050107">"撤消"</string>
    <string name="details" msgid="4404020741542549488">"详细信息"</string>
    <string name="close" msgid="4826166926297479820">"关闭"</string>
  <plurals name="number_of_items_selected">
    <item quantity="zero" msgid="9217673864242686656">"已选择%1$d项"</item>
    <item quantity="one" msgid="5806616411905812727">"已选择%1$d项"</item>
    <item quantity="other" msgid="3767743589502328221">"已选择%1$d项"</item>
  </plurals>
  <plurals name="number_of_albums_selected">
    <item quantity="zero" msgid="8095100906728830821">"已选择%1$d项"</item>
    <item quantity="one" msgid="9063509704521984072">"已选择%1$d项"</item>
    <item quantity="other" msgid="135044054552480485">"已选择%1$d项"</item>
  </plurals>
  <plurals name="number_of_groups_selected">
    <item quantity="zero" msgid="1942343672734097509">"已选择%1$d项"</item>
    <item quantity="one" msgid="1456436514367094505">"已选择%1$d项"</item>
    <item quantity="other" msgid="1511467088339194694">"已选择%1$d项"</item>
  </plurals>
    <string name="show_on_map" msgid="8542853913632649160">"在地图上显示"</string>
    <string name="rotate_left" msgid="2618440058490662604">"向左旋转"</string>
    <string name="rotate_right" msgid="4896096424267838355">"向右旋转"</string>
    <string name="edit" msgid="2776879395749004347">"编辑"</string>
    <string name="crop_action" msgid="6933589718464132714">"剪裁"</string>
    <string name="trim_action" msgid="4736803320203951827">"剪辑"</string>
    <string name="set_as" msgid="5469055085024870081">"设置为"</string>
    <string name="video_err" msgid="1562566029875081552">"无法播放视频。"</string>
    <string name="crop_saved" msgid="4465794038855602739">"经过剪裁的图片已保存至“<xliff:g id="FOLDER_NAME">%s</xliff:g>”。"</string>
    <string name="title" msgid="8061744305671964703">"标题"</string>
    <string name="description" msgid="8193138501982849808">"说明"</string>
    <string name="time" msgid="5248213506417024287">"时间"</string>
    <string name="location" msgid="564326205780827668">"地点"</string>
    <string name="path" msgid="5927003361865586353">"路径"</string>
    <string name="width" msgid="7045750687833828758">"宽度"</string>
    <string name="height" msgid="5186001199353423689">"高度"</string>
    <string name="orientation" msgid="3883761294106680270">"方向"</string>
    <string name="duration" msgid="5316211067383665008">"时长"</string>
    <string name="mimetype" msgid="6415940055077963944">"MIME 类型"</string>
    <string name="file_size" msgid="6841070748357980676">"文件大小"</string>
    <string name="maker" msgid="698691509121545856">"制造商"</string>
    <string name="model" msgid="8547493604023069452">"型号"</string>
    <string name="flash" msgid="995041910749174196">"闪光灯"</string>
    <string name="aperture" msgid="2453802098282814022">"光圈"</string>
    <string name="focal_length" msgid="8351221512187346229">"焦距"</string>
    <string name="white_balance" msgid="1600142743496129085">"白平衡"</string>
    <string name="exposure_time" msgid="949787291620767754">"曝光时间"</string>
    <string name="iso" msgid="8578773821062054902">"感光度"</string>
    <string name="unit_mm" msgid="5210344300697638286">"mm"</string>
    <string name="manual" msgid="2444400953521760140">"手动"</string>
    <string name="auto" msgid="2552649885114400474">"自动"</string>
    <string name="flash_on" msgid="6573457197393807642">"使用了闪光灯"</string>
    <string name="flash_off" msgid="7889323512830926273">"未使用闪光灯"</string>
    <string name="unknown" msgid="564184550182858146">"未知"</string>
    <string name="try_to_set_local_album_available_offline" msgid="3363125545009254117">"该内容已存储到本地，可以离线查看。"</string>
    <string name="please_wait" msgid="1416313324505140068">"请稍候"</string>
    <string name="rendering_photo_sphere" msgid="3032858512989313215">"正在渲染 Photo Sphere 全景照片"</string>
    <string name="camera_error_title" msgid="6200558085072670067">"相机发生错误"</string>
    <string name="cannot_connect_camera" msgid="4311259792784598381">"无法连接到相机。"</string>
    <string name="camera_disabled" msgid="6963443549010040595">"由于安全政策的限制，相机已被禁用。"</string>
    <string name="wait" msgid="765601745709933047">"请稍候…"</string>
    <string name="no_storage" product="default" msgid="5922012950780548098">"使用相机前请先插入 SD 卡。"</string>
    <string name="preparing_sd" product="default" msgid="7435693655017362767">"正在准备 SD 卡…"</string>
    <string name="access_sd_fail" product="default" msgid="2634861611082499811">"无法使用 SD 卡。"</string>
    <string name="time_lapse_title" msgid="3267978566401228497">"延时录影"</string>
    <string name="capturing" msgid="5255164204641920893">"正在拍摄"</string>
    <string name="pref_camera_id_title" msgid="4680648115225411185">"选择摄像头"</string>
    <string name="pref_camera_id_entry_back" msgid="6386943973628160510">"后置"</string>
    <string name="pref_camera_id_entry_front" msgid="6233067010315787044">"前置"</string>
    <string name="pref_camera_recordlocation_title" msgid="3354956161456185749">"保存地理位置"</string>
    <string name="pref_camera_location_label" msgid="8695441802378057719">"位置信息"</string>
    <string name="pref_camera_timer_title" msgid="4728838281741571323">"倒计时器"</string>
  <plurals name="pref_camera_timer_entry">
    <item quantity="one" msgid="8919878087230098328">"1秒"</item>
    <item quantity="other" msgid="5782794798884172289">"%d秒"</item>
  </plurals>
    <!-- no translation found for pref_camera_timer_sound_default (6225207881203007747) -->
    <skip />
    <string name="pref_camera_timer_sound_title" msgid="9036987234878551217">"倒计时过程中发出提示音"</string>
    <string name="setting_off" msgid="6782191065550276632">"关"</string>
    <string name="setting_on" msgid="9086728135773197891">"开"</string>
    <string name="pref_video_quality_title" msgid="5887153490982738588">"视频画质"</string>
    <string name="pref_video_quality_entry_high" msgid="1613578418842803393">"高"</string>
    <string name="pref_video_quality_entry_low" msgid="737962621299050603">"低"</string>
    <string name="pref_video_time_lapse_frame_interval_title" msgid="4975260837607993569">"延时"</string>
    <string name="pref_camera_settings_category" msgid="4274141528139077830">"相机设置"</string>
    <string name="pref_camcorder_settings_category" msgid="3553148484755353397">"摄像机设置"</string>
    <string name="pref_camera_picturesize_title" msgid="686045304547541815">"照片尺寸"</string>
    <string name="pref_camera_picturesize_entry_square">方形 (1:1)</string>
    <string name="pref_camera_picturesize_entry_13mp" msgid="6728485576074234195">"1300万像素"</string>
    <string name="pref_camera_picturesize_entry_8mp" msgid="7088352012301633667">"800万像素"</string>
    <string name="pref_camera_picturesize_entry_5mp" msgid="1501745661448065284">"500万像素"</string>
    <string name="pref_camera_picturesize_entry_4mp_wide" msgid="3338812763544573634">"400万像素 (16:9)"</string>
    <string name="pref_camera_picturesize_entry_3mp" msgid="140799231761236311">"300万像素"</string>
    <string name="pref_camera_picturesize_entry_2mp" msgid="450006451326859328">"200万像素"</string>
    <string name="pref_camera_picturesize_entry_2mp_wide" msgid="1877997036497332813">"200万像素 (16:9)"</string>
    <string name="pref_camera_picturesize_entry_1_5mp" msgid="7089801019442294745">"150万像素"</string>
    <string name="pref_camera_picturesize_entry_1_3mp" msgid="3451742533756821502">"130万像素"</string>
    <string name="pref_camera_picturesize_entry_1mp" msgid="5043732005295894167">"100万像素"</string>
    <string name="pref_camera_picturesize_entry_vga" msgid="7387786033708903628">"VGA"</string>
    <string name="pref_camera_picturesize_entry_qvga" msgid="6134562622041084167">"QVGA"</string>
    <string name="pref_camera_focusmode_title" msgid="3637702747984180030">"对焦方式"</string>
    <string name="pref_camera_focusmode_entry_auto" msgid="8977409813328199501">"自动"</string>
    <string name="pref_camera_focusmode_entry_infinity" msgid="3887667853236656322">"无限远"</string>
    <string name="pref_camera_focusmode_entry_macro" msgid="7632276686726851426">"微距"</string>
    <string name="pref_camera_focusmode_label_auto" msgid="4884418453600317694">"自动"</string>
    <string name="pref_camera_focusmode_label_infinity" msgid="1673352016120343314">"无限远"</string>
    <string name="pref_camera_focusmode_label_macro" msgid="5065639298027996399">"微距"</string>
    <string name="pref_camera_flashmode_title" msgid="8363803841022314574">"闪光灯模式"</string>
    <string name="pref_camera_flashmode_label" msgid="5852483713534762800">"闪光灯模式"</string>
    <string name="pref_camera_flashmode_entry_auto" msgid="4211992591841657014">"自动"</string>
    <string name="pref_camera_flashmode_entry_on" msgid="3519831202665377698">"开"</string>
    <string name="pref_camera_flashmode_entry_off" msgid="8861322265566617357">"关"</string>
    <string name="pref_camera_flashmode_label_auto" msgid="2309144918900450379">"自动闪光灯"</string>
    <string name="pref_camera_flashmode_label_on" msgid="373595517770024934">"打开闪光灯"</string>
    <string name="pref_camera_flashmode_label_off" msgid="7175863901446001441">"关闭闪光灯"</string>
    <string name="pref_camera_whitebalance_title" msgid="7962809566612868179">"白平衡"</string>
    <string name="pref_camera_whitebalance_label" msgid="7370366644738746700">"白平衡"</string>
    <string name="pref_camera_whitebalance_entry_auto" msgid="1390631794449502796">"自动"</string>
    <string name="pref_camera_whitebalance_entry_incandescent" msgid="1140391575294372706">"白炽灯"</string>
    <string name="pref_camera_whitebalance_entry_daylight" msgid="757833578153467254">"晴天"</string>
    <string name="pref_camera_whitebalance_entry_fluorescent" msgid="5157027611220790970">"日光灯"</string>
    <string name="pref_camera_whitebalance_entry_cloudy" msgid="3569589102226796875">"阴天"</string>
    <string name="pref_camera_whitebalance_label_auto" msgid="4305837287360485369">"自动"</string>
    <string name="pref_camera_whitebalance_label_incandescent" msgid="2860805668879945185">"白炽灯"</string>
    <string name="pref_camera_whitebalance_label_daylight" msgid="4562002095198912409">"晴天"</string>
    <string name="pref_camera_whitebalance_label_fluorescent" msgid="10552295745391742">"日光灯"</string>
    <string name="pref_camera_whitebalance_label_cloudy" msgid="4880793739075193336">"阴天"</string>
    <string name="pref_camera_scenemode_title" msgid="5709932164781367066">"取景模式"</string>
    <string name="pref_camera_scenemode_entry_auto" msgid="9205644316260850379">"自动"</string>
    <string name="pref_camera_scenemode_entry_hdr_plus" msgid="6759085555519758794">"HDR+"</string>
    <string name="pref_camera_scenemode_entry_hdr" msgid="3098836808080630955">"HDR"</string>
    <string name="pref_camera_scenemode_entry_turn_hdr_plus_on" msgid="1096746750342289067">"开启 HDR+"</string>
    <string name="pref_camera_scenemode_entry_turn_hdr_plus_off" msgid="2668770361856397834">"关闭 HDR+"</string>
    <string name="pref_camera_scenemode_entry_turn_hdr_on" msgid="5232394324298489502">"开启 HDR"</string>
    <string name="pref_camera_scenemode_entry_turn_hdr_off" msgid="7694606461440250206">"关闭 HDR"</string>
    <string name="pref_camera_scenemode_entry_action" msgid="5753183620959062015">"动作"</string>
    <string name="pref_camera_scenemode_entry_night" msgid="3468037364159759991">"夜间"</string>
    <string name="pref_camera_scenemode_entry_sunset" msgid="5884302914893488509">"日落"</string>
    <string name="pref_camera_scenemode_entry_party" msgid="401232668169066415">"派对"</string>
    <string name="pref_camera_scenemode_label_auto" msgid="2874586883608401615">"无"</string>
    <string name="pref_camera_scenemode_label_action" msgid="1822814017595414923">"动作"</string>
    <string name="pref_camera_scenemode_label_night" msgid="7764371228088101131">"夜景"</string>
    <string name="pref_camera_scenemode_label_sunset" msgid="3443610538453611123">"日落"</string>
    <string name="pref_camera_scenemode_label_party" msgid="917499272505930322">"派对"</string>
    <string name="pref_camera_countdown_label_off" msgid="3986433580620011481">"关闭倒计时器"</string>
    <string name="pref_camera_countdown_label_one" msgid="7647972711796868848">"1秒"</string>
    <string name="pref_camera_countdown_label_three" msgid="3154170918067103541">"3秒"</string>
    <string name="pref_camera_countdown_label_ten" msgid="4372650985906500604">"10秒"</string>
    <string name="pref_camera_countdown_label_fifteen" msgid="8469955900530268867">"15秒"</string>
    <string name="not_selectable_in_scene_mode" msgid="3260801086980522611">"无法在取景模式下选择。"</string>
    <string name="pref_exposure_title" msgid="7525751789152582800">"曝光"</string>
    <string name="pref_exposure_label" msgid="2604738602400261218">"曝光"</string>
    <!-- no translation found for pref_camera_hdr_default (5054955236904902318) -->
    <skip />
    <!-- no translation found for pref_camera_hdr_plus_default (4827897029274554907) -->
    <skip />
    <string name="pref_camera_hdr_label" msgid="1918040375414771185">"HDR"</string>
    <string name="pref_camera_id_label_back" msgid="1645608049757733858">"前置摄像头"</string>
    <string name="pref_camera_id_label_front" msgid="349308803062874842">"后置摄像头"</string>
    <string name="dialog_ok" msgid="774141340500181131">"确定"</string>
    <string name="spaceIsLow_content" product="default" msgid="4522771065344332702">"SD 卡空间不足。请更改画质设置，或删除部分图片或其他文件。"</string>
    <string name="video_reach_size_limit" msgid="9196836111505731836">"已达文件大小上限。"</string>
    <string name="pano_too_fast_prompt" msgid="2503148095578052177">"速度太快"</string>
    <string name="pano_dialog_prepare_preview" msgid="4445235163599534263">"正在生成全景图"</string>
    <string name="pano_dialog_panorama_failed" msgid="6772546547048693619">"无法保存全景图。"</string>
    <string name="pano_dialog_title" msgid="6662642763395425145">"全景图"</string>
    <string name="pano_capture_indication" msgid="4002128831255023954">"正在拍摄全景图"</string>
    <string name="pano_dialog_waiting_previous" msgid="2646847402743245320">"正在等待上一幅全景图处理完毕"</string>
    <string name="pano_review_saving_indication_str" msgid="4691771283450663293">"正在保存…"</string>
    <string name="pano_review_rendering" msgid="2743087719999377155">"正在渲染全景图"</string>
    <string name="tap_to_focus" msgid="3519718196270593468">"触摸即可对焦。"</string>
    <string name="pref_video_effect_title" msgid="594570613431209010">"效果"</string>
    <string name="effect_none" msgid="3102797925086872636">"无"</string>
    <string name="effect_goofy_face_squeeze" msgid="1362021544829311452">"哈哈镜"</string>
    <string name="effect_goofy_face_big_eyes" msgid="9220121522816762649">"大眼睛"</string>
    <string name="effect_goofy_face_big_mouth" msgid="2064008284599552683">"大嘴巴"</string>
    <string name="effect_goofy_face_small_mouth" msgid="3105849596912069261">"小嘴巴"</string>
    <string name="effect_goofy_face_big_nose" msgid="6936976307035428164">"大鼻子"</string>
    <string name="effect_goofy_face_small_eyes" msgid="558042211252573238">"小眼睛"</string>
    <string name="effect_backdropper_space" msgid="9133825395915767627">"太空"</string>
    <string name="effect_backdropper_sunset" msgid="7354053769863638757">"日落"</string>
    <string name="effect_backdropper_gallery" msgid="2333888391153564920">"您的视频"</string>
    <string name="video_snapshot_hint" msgid="2707403607250082339">"在录制视频过程中，触摸一下即可拍一张照片。"</string>
    <string name="video_recording_started" msgid="3374878415050991030">"已开始录制视频。"</string>
    <string name="video_recording_stopped" msgid="4658626532857624974">"已停止录制视频。"</string>
    <string name="clear_effects" msgid="6192797848995967992">"清除效果"</string>
    <string name="effect_silly_faces" msgid="7952713419757286453">"趣味表情"</string>
    <string name="effect_background" msgid="1358432220077975015">"背景"</string>
    <string name="accessibility_shutter_button" msgid="6040483605347230438">"快门"</string>
    <string name="accessibility_menu_button" msgid="7692103503958544723">"菜单按钮"</string>
    <string name="accessibility_mode_picker" msgid="5107120667206453381">"相机、视频、全景模式选择器"</string>
    <string name="accessibility_check_box" msgid="1084094675439953723">"%1$s复选框"</string>
    <string name="accessibility_switch_to_camera" msgid="4518394037216725274">"切换到拍照模式"</string>
    <string name="accessibility_switch_to_video" msgid="8174781871592793967">"切换到视频模式"</string>
    <string name="accessibility_switch_to_panorama" msgid="8322228859117808037">"切换到全景模式"</string>
    <string name="accessibility_switch_to_photo_sphere" msgid="5803217570370854725">"切换到 Photo Sphere 模式"</string>
    <string name="accessibility_switch_to_gcam" msgid="7562625440767034695">"切换到高画质模式"</string>
    <string name="accessibility_review_cancel" msgid="5462850829869569629">"取消"</string>
    <string name="accessibility_review_ok" msgid="3486465319880320270">"完成"</string>
    <string name="accessibility_review_retake" msgid="2547112860787022130">"重拍"</string>
    <string name="capital_on" msgid="1118214824959797269">"开"</string>
    <string name="capital_off" msgid="3020696135020167263">"关"</string>
    <string name="pref_video_time_lapse_frame_interval_off" msgid="3909611941842585497">"关"</string>
    <string name="pref_video_time_lapse_frame_interval_500" msgid="1425296755074319221">"0.5秒"</string>
    <string name="pref_video_time_lapse_frame_interval_1000" msgid="9126255690984179200">"1秒"</string>
    <string name="pref_video_time_lapse_frame_interval_1500" msgid="5793250074165436905">"1.5秒"</string>
    <string name="pref_video_time_lapse_frame_interval_2000" msgid="1821755013078449188">"2秒"</string>
    <string name="pref_video_time_lapse_frame_interval_2500" msgid="8027471301321122045">"2.5秒"</string>
    <string name="pref_video_time_lapse_frame_interval_3000" msgid="1411114492405867872">"3秒"</string>
    <string name="pref_video_time_lapse_frame_interval_4000" msgid="1197483421014140132">"4秒"</string>
    <string name="pref_video_time_lapse_frame_interval_5000" msgid="7211885329755347592">"5秒"</string>
    <string name="pref_video_time_lapse_frame_interval_6000" msgid="6665825017557898190">"6秒"</string>
    <string name="pref_video_time_lapse_frame_interval_10000" msgid="1126841483618922521">"10秒"</string>
    <string name="pref_video_time_lapse_frame_interval_12000" msgid="8769265988037327085">"12秒"</string>
    <string name="pref_video_time_lapse_frame_interval_15000" msgid="1452711342185926617">"15秒"</string>
    <string name="pref_video_time_lapse_frame_interval_24000" msgid="2505505645705111419">"24秒"</string>
    <string name="pref_video_time_lapse_frame_interval_30000" msgid="3965378176246680626">"0.5分钟"</string>
    <string name="pref_video_time_lapse_frame_interval_60000" msgid="1878467100201983878">"1分钟"</string>
    <string name="pref_video_time_lapse_frame_interval_90000" msgid="496651530019049822">"1.5分钟"</string>
    <string name="pref_video_time_lapse_frame_interval_120000" msgid="126293364329503816">"2分钟"</string>
    <string name="pref_video_time_lapse_frame_interval_150000" msgid="3469164780802564276">"2.5分钟"</string>
    <string name="pref_video_time_lapse_frame_interval_180000" msgid="6840421790710639463">"3分钟"</string>
    <string name="pref_video_time_lapse_frame_interval_240000" msgid="1682865866425206481">"4分钟"</string>
    <string name="pref_video_time_lapse_frame_interval_300000" msgid="6068734332915957652">"5分钟"</string>
    <string name="pref_video_time_lapse_frame_interval_360000" msgid="4692565393277579688">"6分钟"</string>
    <string name="pref_video_time_lapse_frame_interval_600000" msgid="7109530398883649472">"10分钟"</string>
    <string name="pref_video_time_lapse_frame_interval_720000" msgid="259321148909130247">"12分钟"</string>
    <string name="pref_video_time_lapse_frame_interval_900000" msgid="6814816608134052996">"15分钟"</string>
    <string name="pref_video_time_lapse_frame_interval_1440000" msgid="5691479246748705053">"24分钟"</string>
    <string name="pref_video_time_lapse_frame_interval_1800000" msgid="8331728629455012478">"0.5小时"</string>
    <string name="pref_video_time_lapse_frame_interval_3600000" msgid="4829442147263610121">"1小时"</string>
    <string name="pref_video_time_lapse_frame_interval_5400000" msgid="7011488725038113884">"1.5小时"</string>
    <string name="pref_video_time_lapse_frame_interval_7200000" msgid="7399563587870916008">"2小时"</string>
    <string name="pref_video_time_lapse_frame_interval_9000000" msgid="1545856778907835970">"2.5小时"</string>
    <string name="pref_video_time_lapse_frame_interval_10800000" msgid="4064231412857457518">"3小时"</string>
    <string name="pref_video_time_lapse_frame_interval_14400000" msgid="5174457951350690217">"4小时"</string>
    <string name="pref_video_time_lapse_frame_interval_18000000" msgid="5091441456160949740">"5小时"</string>
    <string name="pref_video_time_lapse_frame_interval_21600000" msgid="6924571987775154098">"6小时"</string>
    <string name="pref_video_time_lapse_frame_interval_36000000" msgid="6959912631566981301">"10小时"</string>
    <string name="pref_video_time_lapse_frame_interval_43200000" msgid="6426833030111269499">"12小时"</string>
    <string name="pref_video_time_lapse_frame_interval_54000000" msgid="6688725497680331090">"15小时"</string>
    <string name="pref_video_time_lapse_frame_interval_86400000" msgid="5510320806095156153">"24小时"</string>
    <string name="time_lapse_seconds" msgid="7319683099532506270">"秒"</string>
    <string name="time_lapse_minutes" msgid="5325447383033224679">"分钟"</string>
    <string name="time_lapse_hours" msgid="5294001144133261436">"小时"</string>
    <string name="time_lapse_interval_set" msgid="2418594453248958440">"完成"</string>
    <string name="set_time_interval" msgid="2531393962847535331">"设置时间间隔"</string>
    <string name="pref_camera_video_hdr_title">视频HDR</string>
    <string name="pref_camera_video_hdr_entry_off">@string/setting_off</string>
    <string name="pref_camera_video_hdr_entry_on">@string/setting_on</string>
    <string name="set_time_interval_help" msgid="64145154088021389">"延时拍摄功能已关闭，要设置时间间隔，请先开启该功能。"</string>
    <string name="set_duration" msgid="1638453882581604341">"设置倒数时间（秒）"</string>
    <string name="count_down_title_text" msgid="7586031110595513050">"拍照倒计时中"</string>
    <string name="remember_location_title" msgid="3045040613094030429">"是否记住照片拍摄地点？"</string>
    <string name="remember_location_prompt" msgid="5104210757873140169">"为您的照片和视频标明拍摄地点。\n\n其他应用在查看您保存的图片时将可以使用这些信息。"</string>
    <string name="remember_location_no" msgid="4412802756840226925">"不用了"</string>
    <string name="remember_location_yes" msgid="4339424460683531388">"是"</string>
    <string name="camera_menu_more_label" msgid="7951917844735828365">"更多选项"</string>
    <string name="camera_menu_settings_label" msgid="3862756725328016822">"设置"</string>
    <string name="create_tiny_planet" msgid="5186918191372107343">"创建小星球图片"</string>
    <string name="saving_tiny_planet" msgid="8828265180177375494">"正在保存小星球图片…"</string>
    <string name="tiny_planet_zoom" msgid="2985522360577158474">"缩放"</string>
    <string name="tiny_planet_rotate" msgid="5445336705705350004">"旋转"</string>
    <string name="crop_save" msgid="2841974981340098579">"保存"</string>
    <string name="cannot_load_image" msgid="4100136187076585580">"无法加载该图片！"</string>
    <string name="switch_photo_filmstrip" msgid="1448511001008888767">"胶卷视图"</string>
    <string name="setting_wallpaper" msgid="2397759659347872725">"正在设置壁纸"</string>
    <string name="pref_camera_focusmode_entry_normal">正常</string>
    <string name="pref_camera_focusmode_entry_continuous">连续对焦</string>
    <string name="pref_camera_scenemode_entry_portrait">"肖像"</string>
    <string name="pref_camera_scenemode_entry_landscape">"风景"</string>
    <string name="pref_camera_scenemode_entry_night_portrait">"夜景肖像"</string>
    <string name="pref_camera_scenemode_entry_theatre">"剧院"</string>
    <string name="pref_camera_scenemode_entry_beach">"海滩"</string>
    <string name="pref_camera_scenemode_entry_snow">"雪景"</string>
    <string name="pref_camera_scenemode_entry_steadyphoto">"稳定"</string>
    <string name="pref_camera_scenemode_entry_fireworks">"焰火"</string>
    <string name="pref_camera_scenemode_entry_sports">"运动"</string>
    <string name="pref_camera_scenemode_entry_candlelight">"烛光"</string>
    <string name="pref_camera_scenemode_entry_backlight">"背光"</string>
    <string name="pref_camera_scenemode_entry_flowers">"花卉"</string>

   <!-- Settings screen, Select Histogram title -->
    <string name="pref_camera_histogram_title">"直方图"</string>
   <!-- Settings screen, Histogram radio button choices -->
    <string name="pref_camera_histogram_entry_enable">"开"</string>
    <string name="pref_camera_histogram_entry_disable">"关"</string>

   <!-- Settings screen, Select Picture format title -->
    <string name="pref_camera_picture_format_title">"选择图片格式"</string>

   <!-- Settings screen, Picture quality title -->
    <string name="pref_camera_jpegquality_title">"图像质量"</string>
   <!-- Settings screen, Picture quality dialog radio button choices -->
    <string name="pref_camera_jpegquality_entry_superfine">"超精细"</string>
    <string name="pref_camera_jpegquality_entry_fine">"高"</string>
    <string name="pref_camera_jpegquality_entry_normal">"一般"</string>

   <!-- Entry of camera save path -->
    <string name="pref_camera_savepath_title">"存储位置"</string>
    <string name="pref_camera_savepath_entry_0">"话机"</string>
    <string name="pref_camera_savepath_entry_1">"SD卡"</string>

   <!-- Settings screen, Select Color effect title -->
    <string name="pref_camera_coloreffect_title">"色彩效果"</string>
   <!-- Settings screen, Color effect dialog radio button choices -->
    <string name="pref_camera_coloreffect_entry_none">"关闭"</string>
    <string name="pref_camera_coloreffect_entry_mono">"黑白"</string>
    <string name="pref_camera_coloreffect_entry_sepia">"旧照片"</string>
    <string name="pref_camera_coloreffect_entry_negative">"反色"</string>
    <string name="pref_camera_coloreffect_entry_solarize">"过曝"</string>
    <string name="pref_camera_coloreffect_entry_posterize">"分色"</string>
    <string name="pref_camera_coloreffect_entry_aqua">"湖蓝"</string>
    <string name="pref_camera_coloreffect_entry_emboss">"浮雕"</string>
    <string name="pref_camera_coloreffect_entry_sketch">"草绘"</string>
    <string name="pref_camera_coloreffect_entry_neon">"霓虹"</string>
    <string name="pref_camera_coloreffect_entry_pastel">"蜡笔"</string>
    <string name="pref_camera_coloreffect_entry_mosaic">"马赛克"</string>
    <string name="pref_camera_coloreffect_entry_redtint">"浅红"</string>
    <string name="pref_camera_coloreffect_entry_bluetint">"浅蓝"</string>
    <string name="pref_camera_coloreffect_entry_greentint">"浅绿"</string>

   <!-- Settings screen, Select Face Detection -->
    <string name="pref_camera_facedetection_title">"人脸检测"</string>

    <!-- Settings menu, Face Detection choices -->
    <string name="pref_camera_facedetection_entry_off">"关"</string>
    <string name="pref_camera_facedetection_entry_on">"开"</string>

   <!-- Settings screen, Select saturation title -->
    <string name="pref_camera_saturation_title">"饱和度"</string>

   <!-- Settings screen, Select contrast title -->
    <string name="pref_camera_contrast_title">"对比度"</string>

   <!-- Settings screen, Select sharpness title -->
    <string name="pref_camera_sharpness_title">"清晰度"</string>

   <!-- Settings screen, Select auto exposure title -->
    <string name="pref_camera_autoexposure_title">"选择自动曝光模式"</string>

   <!-- Settings screen, auto exposure dialog radio button choices -->
    <string name="pref_camera_autoexposure_entry_frameaverage">"帧平均"</string>
    <string name="pref_camera_autoexposure_entry_centerweighted">"中心加权"</string>
    <string name="pref_camera_autoexposure_entry_spotmetering">"点测光"</string>

   <!-- Denoise Settings screen, setting title text -->
    <string name="pref_camera_denoise_title">"小波消噪"</string>
   <!-- Denoise Settings screen, Record location dialog choices -->
    <string name="pref_camera_denoise_entry_off">"关"</string>
    <string name="pref_camera_denoise_entry_on">"开"</string>

   <!-- Settings screen, Select Redeye Reduction -->
    <string name="pref_camera_redeyereduction_title">"红眼消除"</string>
   <!-- Settings menu, redeye reduction choices -->
    <string name="pref_camera_redeyereduction_entry_enable">"开"</string>
    <string name="pref_camera_redeyereduction_entry_disable">"关"</string>

   <!-- Settings screen, Video encoder title -->
    <string name="pref_camera_videoencoder_title">"视频编码"</string>

   <!-- Settings screen, Audio encoder title -->
    <string name="pref_camera_audioencoder_title">"音频编码"</string>

   <!-- Settings screen, Video duration title -->
    <string name="pref_camera_video_duration_title">"视频时长"</string>
   <!-- Settings screen, Video duration dialog radio button choices -->
    <string name="pref_camera_video_duration_entry_mms">"30 秒(MMS)"</string>
    <string name="pref_camera_video_duration_entry_10">"10 分钟"</string>
    <string name="pref_camera_video_duration_entry_30">"30 分钟"</string>
    <string name="pref_camera_video_duration_entry_nolimit">"无限制"</string>

   <!-- Settings screen, Select hfr title -->
    <string name="pref_camera_hfr_title">"视频高帧率"</string>
    <string name="pref_camera_hfr_entry_off">"关"</string>

   <!-- Settings screen, Anti Banding title -->
    <string name="pref_camera_antibanding_title">"反带效应"</string>
   <!-- Settings screen, Anti Banding entries -->
    <string name="pref_camera_antibanding_entry_0">"关"</string>
    <string name="pref_camera_antibanding_entry_3">"自动"</string>

   <!-- Settings screen, Select Iso title -->
    <string name="pref_camera_iso_title">"选择 ISO"</string>
   <!-- Settings screen, ISO dialog radio button choices -->
    <string name="pref_camera_iso_entry_auto">"自动"</string>
    <string name="pref_camera_iso_entry_isodeblur">"ISO 自动(HJR)"</string>

   <!-- Settings screen, Multiple levels entries -->
    <string name="pref_camera_saturation_entry_level0">"等级 0"</string>
    <string name="pref_camera_saturation_entry_level1">"等级 1"</string>
    <string name="pref_camera_saturation_entry_level2">"等级 2"</string>
    <string name="pref_camera_saturation_entry_level3">"等级 3"</string>
    <string name="pref_camera_saturation_entry_level4">"等级 4"</string>
    <string name="pref_camera_saturation_entry_level5">"等级 5(默认)"</string>
    <string name="pref_camera_saturation_entry_level6">"等级 6"</string>
    <string name="pref_camera_saturation_entry_level7">"等级 7"</string>
    <string name="pref_camera_saturation_entry_level8">"等级 8"</string>
    <string name="pref_camera_saturation_entry_level9">"等级 9"</string>
    <string name="pref_camera_saturation_entry_level10">"等级 10"</string>

   <!-- Settings screen, Multiple levels entries -->
    <string name="pref_camera_contrast_entry_level0">"等级 0"</string>
    <string name="pref_camera_contrast_entry_level1">"等级 1"</string>
    <string name="pref_camera_contrast_entry_level2">"等级 2"</string>
    <string name="pref_camera_contrast_entry_level3">"等级 3"</string>
    <string name="pref_camera_contrast_entry_level4">"等级 4"</string>
    <string name="pref_camera_contrast_entry_level5">"等级 5(默认)"</string>
    <string name="pref_camera_contrast_entry_level6">"等级 6"</string>
    <string name="pref_camera_contrast_entry_level7">"等级 7"</string>
    <string name="pref_camera_contrast_entry_level8">"等级 8"</string>
    <string name="pref_camera_contrast_entry_level9">"等级 9"</string>
    <string name="pref_camera_contrast_entry_level10">"等级 10"</string>

   <!-- Settings screen, Multiple levels entries -->
    <string name="pref_camera_sharpness_entry_level0">等级 0</string>
    <string name="pref_camera_sharpness_entry_level1">等级 1</string>
    <string name="pref_camera_sharpness_entry_level2">等级 2(默认)</string>
    <string name="pref_camera_sharpness_entry_level3">等级 3</string>
    <string name="pref_camera_sharpness_entry_level4">等级 4</string>
    <string name="pref_camera_sharpness_entry_level5">等级 5</string>
    <string name="pref_camera_sharpness_entry_level6">等级 6</string>

   <!-- Settings screen, setting title text for ZSL-->
    <string name="pref_camera_zsl_title">"零秒快拍"</string>
   <!-- Settings screen, ZSL location dialog choices -->
    <string name="pref_camera_zsl_entry_off">"关"</string>
    <string name="pref_camera_zsl_entry_on">"开"</string>

   <!-- Settings screen, Select Touch AF/AEC title -->
    <string name="pref_camera_touchafaec_title">"触摸 AF/AEC"</string>
   <!-- Settings screen, Touch AF/AEC dialog radio button choices -->
    <string name="pref_camera_touchafaec_entry_off">"关"</string>
    <string name="pref_camera_touchafaec_entry_on">"开"</string>

    <string name="pref_camera_ae_bracket_hdr_entry_on">"开"</string>
    <string name="pref_camera_ae_bracket_hdr_entry_off">"关"</string>

   <!-- DIS choices -->
    <string name="pref_camera_dis_entry_off">"关"</string>
    <string name="pref_camera_dis_entry_on">"开"</string>

   <!-- Settings screen, Selectable zone af title -->
    <string name="pref_camera_selectablezoneaf_title">"可选区域自动对焦模式"</string>

    <string name="pref_camera_selectablezoneaf_entry_auto">"自动"</string>
    <string name="pref_camera_selectablezoneaf_entry_spotmetering">"点测光"</string>
    <string name="pref_camera_selectablezoneaf_entry_centerweighted">"中心加权"</string>
    <string name="pref_camera_selectablezoneaf_entry_frameaverage">"帧平均"</string>

   <!-- error message -->
    <string name="error_app_unsupported_hfr">"当前分辨率下不支持高帧率视频，如需高帧率请更改视频画质"</string>
    <string name="error_app_unsupported_hfr_codec">"高帧率下仅支持H264视频编码格式，如需高帧率请更改视频编码"</string>
    <string name="error_app_unsupported">"此编码格式不支持当前的分辨率设置，请切换至H264"</string>
    <string name="error_app_unsupported_raw">"RAW图片格式下不支持零秒快拍，已为您切换至JPEG格式"</string>
    <string name="error_app_unsupported_hsr">当前格式下不支持HSR</string>
    <!-- The message is shown in toast when the app encounters an unsupported selection for HFR/HSR mode -->
    <string name="error_app_unsupported_hfr_selection">HFR/HSR不支持DIS/延时拍摄/HDR模式</string>
    <!-- The message is shown in toast when the app encounters an unsupported resolution for DIS mode -->
    <string name="error_app_unsupported_dis">DIS不支持当前的分辨率设置</string>

    <string name="pref_camera_longshot_title">连拍</string>
    <string name="msg_cancel_longshot_for_limited_memory">内存不足, 取消连拍</string>
    <string name="pref_camera_skinToneEnhancement_title">肤色增强</string>

    <!-- The message is shown in toast when HDR or scene mode is enabled -->
    <string name="hdr_enable_message">HDR启用后，只支持自动场景模式</string>
    <string name="scene_enable_message">HDR不支持自动场景以外模式</string>

    <string name="HDR_disable_continuous_shot">"开启HDR将禁用连拍功能"</string>

    <!-- Toast showing non-supported functionality for flash in AE bracket -->
    <string name="flash_aebracket_message">闪光灯不支持自动包围曝光模式</string>

    <string name="pref_camera_ae_bracket_hdr_title">自动包围曝光</string>

    <!-- Settings screen, Selectable HDR need 1x frame title -->
    <string name="pref_camera_hdr_need_1x_title">多帧HDR</string>

    <!-- Settings screen, Selectable advanced features title -->
    <string name="pref_camera_advanced_features_title">高级特性</string>
    <!-- Settings screen, Selectable Zone Af dialog radio button choices -->
    <string name="pref_camera_advanced_feature_entry_none">无</string>

    <!-- Settings screen, setting title text for Auto HDR-->
    <string name="pref_camera_auto_hdr_title">自动 HDR</string>

    <!-- Settings screen, Auto HDR location dialog choices -->
    <string name="pref_camera_auto_hdr_entry_enable">开</string>
    <string name="pref_camera_auto_hdr_entry_disable">关</string>

    <!-- The message is shown in toast when click showOnMap Menu and there is no map app -->
    <string name="map_activity_not_found_err">没有地图应用显示地理位置信息</string>

    <!-- toast about switch storage -->
    <string name="on_switch_save_path_to_sdcard">内部存储空间不足，已切换存储到SD卡</string>

    <!-- The alas of CameraActivity for gesture operation -->
    <string name="camera_gesture_title">打开相机</string>

    <string name="remaining_photos_format">剩余 %d 张</string>
    <string name="pref_camera_tsmakeup_title">美颜</string>
    <string name="pref_camera_tsmakeup_entry_on">开</string>
    <string name="pref_camera_tsmakeup_entry_off">关</string>
    <string name="pref_camera_tsmakeup_entry_low">低</string>
    <string name="pref_camera_tsmakeup_entry_mid">中</string>
    <string name="pref_camera_tsmakeup_entry_high">高</string>
    <string name="pref_camera_tsmakeup_custom">自定义</string>
    <string name="pref_camera_tsmakeup_level_whiten">美白</string>
    <string name="pref_camera_tsmakeup_level_clean">磨皮</string>
    <string name="text_tsmakeup_alert_title">警告</string>
    <string name="text_tsmakeup_alert_msg">实时美颜需要开启人脸检测功能，是否开启？</string>
    <string name="text_tsmakeup_alert_continue">继续</string>
    <string name="text_tsmakeup_alert_quit">退出</string>

    <string name="all_in_focus">全焦</string>
    <string name="refocus_toast">点击此处可重新对焦照片</string>
<<<<<<< HEAD
    <string name="refocus_prompt_title">Macro+</string>
    <string name="refocus_prompt_message">开启Macro+模式后，相机会连续拍摄5张照片并将其合成一张全焦照片。您还可以事后重新对焦。</string>

    <!-- Settings menu, setting title text for Manual white balance -->
    <string name="pref_camera_manual_wb_title">手动白平衡</string>
    <!-- Settings menu, setting title text for Manual exposure -->
    <string name="pref_camera_manual_exp_title">手动曝光</string>
    <!-- Settings menu, setting title text for Manual Focus -->
    <string name="pref_camera_manual_focus_title">手动对焦</string>
=======
    <string name="refocus_prompt_title">UbiFocus</string>
    <string name="refocus_prompt_message">开启UbiFocus模式后，相机会连续拍摄5张照片并将其合成一张全焦照片。您还可以事后重新对焦。</string>

    <!-- Settings menu, setting title text for Manual white balance -->
    <string name="pref_camera_manual_wb_title">手动白平衡</string>
    <string name="pref_camera_manual_wb_entry_color_temperature">色温</string>
    <string name="pref_camera_manual_wb_entry_rbgb_gains">RBGB 增益</string>
    <string name="pref_camera_manual_wb_entry_off">关</string>
    <!-- Settings menu, setting title text for Manual exposure -->
    <string name="pref_camera_manual_exp_title">手动曝光</string>
    <string name="pref_camera_manual_exp_entry_ISO_priority">ISO 优先</string>
    <string name="pref_camera_manual_exp_entry_exptime_priority">曝光时间优先</string>
    <string name="pref_camera_manual_exp_entry_user_setting">用户设置</string>
    <string name="pref_camera_manual_exp_entry_off">关</string>

    <!-- Settings menu, setting title text for Manual Focus -->
    <string name="pref_camera_manual_focus_title">手动对焦</string>
    <string name="pref_camera_manual_focus_entry_scale_mode">比例模式</string>
    <string name="pref_camera_manual_focus_entry_diopter_mode">屈光度模式</string>
    <string name="pref_camera_manual_focus_entry_off">关</string>
>>>>>>> 77bac6bd
    <!-- Settings menu, setting title text for cds mode -->
    <string name="pref_camera_cds_title">CDS模式</string>
    <!-- Settings menu, setting title text for video cds mode -->
    <string name="pref_camera_video_cds_title">视频CDS模式</string>
    <!-- Settings menu, setting title text for tnr mode -->
    <string name="pref_camera_tnr_title">TNR模式</string>
    <!-- Settings menu, setting title text for video tnr mode -->
    <string name="pref_camera_video_tnr_title">视频TNR模式</string>
    <!-- Settings menu, setting title text for video rotation title -->
    <string name="pref_camera_video_rotation_title">视频旋转</string>
<<<<<<< HEAD
=======

    <string name="camera_thermal_shutdown">手机过热，关闭相机。</string>
    <string name="camera_server_died">媒体服务终止，关闭相机。</string>
    <string name="camera_unknown_error">未知错误，关闭相机。</string>
    <!-- Toast after enable 2k4k video quality to inform IS has disabled -->
    <string name="video_quality_4k_disable_IS">开启4K录像模式将禁用IS</string>
    <!-- Settings screen, Selectable Zone Af dialog radio button choices -->
    <!-- Settings screen, Select See More title -->
    <string name="pref_camera_see_more_title">查看更多</string>

    <!-- Settings screen, see more radio button choices -->
    <string name="pref_camera_see_more_entry_off">关</string>
    <string name="pref_camera_see_more_entry_on">开</string>

    <!-- video TNR  dialog box entries -->
    <string-array name="pref_camera_video_tnr_entries" translatable="false">
    <item>@string/pref_camera_video_tnr_entry_disable</item>
    <item>@string/pref_camera_video_tnr_entry_enable</item>
    </string-array>
    <string name="pref_camera_video_tnr_entry_disable">禁用</string>
    <string name="pref_camera_video_tnr_entry_enable">启用</string>

    <!-- video CDS  dialog box entries -->
    <string-array name="pref_camera_video_cds_entries" translatable="false">
    <item>@string/pref_camera_video_cds_entry_off</item>
    <item>@string/pref_camera_video_cds_entry_on</item>
    <item>@string/pref_camera_video_cds_entry_auto</item>
    </string-array>
     <!-- Settings screen, video CDS location dialog choices -->
    <string name="pref_camera_video_cds_entry_off">关</string>
    <string name="pref_camera_video_cds_entry_on">开</string>
    <string name="pref_camera_video_cds_entry_auto">自动</string>

    <!-- CDS  dialog box entries -->
    <string-array name="pref_camera_cds_entries" translatable="false">
    <item>@string/pref_camera_cds_entry_off</item>
    <item>@string/pref_camera_cds_entry_on</item>
    <item>@string/pref_camera_cds_entry_auto</item>
    </string-array>
    <!-- Settings screen, CDS location dialog choices -->
    <string name="pref_camera_cds_entry_off">关</string>
    <string name="pref_camera_cds_entry_on">开</string>
    <string name="pref_camera_cds_entry_auto">自动</string>

    <!-- TNR  dialog box entries -->
    <string-array name="pref_camera_tnr_entries" translatable="false">
    <item>@string/pref_camera_tnr_entry_disable</item>
    <item>@string/pref_camera_tnr_entry_enable</item>
    </string-array>
    <!-- Settings screen, TNR location dialog choices -->
    <string name="pref_camera_tnr_entry_disable">禁用</string>
    <string name="pref_camera_tnr_entry_enable">启用</string>

    <!-- Settings screen, Picture quality dialog radio button choices -->
    <string name="pref_camera_jpegquality_entry_0">低</string>
    <string name="pref_camera_jpegquality_entry_1">标准</string>
    <string name="pref_camera_jpegquality_entry_2">高</string>
>>>>>>> 77bac6bd
</resources><|MERGE_RESOLUTION|>--- conflicted
+++ resolved
@@ -547,17 +547,6 @@
 
     <string name="all_in_focus">全焦</string>
     <string name="refocus_toast">点击此处可重新对焦照片</string>
-<<<<<<< HEAD
-    <string name="refocus_prompt_title">Macro+</string>
-    <string name="refocus_prompt_message">开启Macro+模式后，相机会连续拍摄5张照片并将其合成一张全焦照片。您还可以事后重新对焦。</string>
-
-    <!-- Settings menu, setting title text for Manual white balance -->
-    <string name="pref_camera_manual_wb_title">手动白平衡</string>
-    <!-- Settings menu, setting title text for Manual exposure -->
-    <string name="pref_camera_manual_exp_title">手动曝光</string>
-    <!-- Settings menu, setting title text for Manual Focus -->
-    <string name="pref_camera_manual_focus_title">手动对焦</string>
-=======
     <string name="refocus_prompt_title">UbiFocus</string>
     <string name="refocus_prompt_message">开启UbiFocus模式后，相机会连续拍摄5张照片并将其合成一张全焦照片。您还可以事后重新对焦。</string>
 
@@ -578,7 +567,6 @@
     <string name="pref_camera_manual_focus_entry_scale_mode">比例模式</string>
     <string name="pref_camera_manual_focus_entry_diopter_mode">屈光度模式</string>
     <string name="pref_camera_manual_focus_entry_off">关</string>
->>>>>>> 77bac6bd
     <!-- Settings menu, setting title text for cds mode -->
     <string name="pref_camera_cds_title">CDS模式</string>
     <!-- Settings menu, setting title text for video cds mode -->
@@ -589,8 +577,6 @@
     <string name="pref_camera_video_tnr_title">视频TNR模式</string>
     <!-- Settings menu, setting title text for video rotation title -->
     <string name="pref_camera_video_rotation_title">视频旋转</string>
-<<<<<<< HEAD
-=======
 
     <string name="camera_thermal_shutdown">手机过热，关闭相机。</string>
     <string name="camera_server_died">媒体服务终止，关闭相机。</string>
@@ -648,5 +634,4 @@
     <string name="pref_camera_jpegquality_entry_0">低</string>
     <string name="pref_camera_jpegquality_entry_1">标准</string>
     <string name="pref_camera_jpegquality_entry_2">高</string>
->>>>>>> 77bac6bd
 </resources>